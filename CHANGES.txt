--- conflicted
+++ resolved
@@ -1,10 +1,4 @@
-<<<<<<< HEAD
 2.2
-=======
-2.1.8
- * Fix IndexOutOfBoundsException when inserting tuple with too many
-   elements using the string literal notation (CASSANDRA-9559)
->>>>>>> c2332706
  * Allow JMX over SSL directly from nodetool (CASSANDRA-9090)
  * Update cqlsh for UDFs (CASSANDRA-7556)
  * Change Windows kernel default timer resolution (CASSANDRA-9634)
@@ -22,6 +16,8 @@
  * Add logback metrics (CASSANDRA-9378)
  * Update and refactor ant test/test-compression to run the tests in parallel (CASSANDRA-9583)
 Merged from 2.1:
+ * Fix IndexOutOfBoundsException when inserting tuple with too many
+   elements using the string literal notation (CASSANDRA-9559)
  * Enable describe on indices (CASSANDRA-7814)
  * Fix incorrect result for IN queries where column not found (CASSANDRA-9540)
  * ColumnFamilyStore.selectAndReference may block during compaction (CASSANDRA-9637)
