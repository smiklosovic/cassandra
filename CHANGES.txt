--- conflicted
+++ resolved
@@ -2,6 +2,8 @@
  * Fix divide-by-zero in PCI (CASSANDRA-6403)
  * Fix setting last compacted key in the wrong level for LCS (CASSANDRA-6284)
  * Add sub-ms precision formats to the timestamp parser (CASSANDRA-6395)
+Merged from 1.2:
+ * cqlsh: quote single quotes in strings inside collections (CASSANDRA-6172)
 
 
 2.0.3
@@ -40,13 +42,6 @@
  * Optimize FD phi calculation (CASSANDRA-6386)
  * Improve initial FD phi estimate when starting up (CASSANDRA-6385)
  * Don't list CQL3 table in CLI describe even if named explicitely (CASSANDRA-5750)
-<<<<<<< HEAD
-=======
- * cqlsh: quote single quotes in strings inside collections (CASSANDRA-6172)
-
-
-1.2.12
->>>>>>> aec8f167
  * Invalidate row cache when dropping CF (CASSANDRA-6351)
  * add non-jamm path for cached statements (CASSANDRA-6293)
  * (Hadoop) Require CFRR batchSize to be at least 2 (CASSANDRA-6114)
