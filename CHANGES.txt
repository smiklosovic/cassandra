--- conflicted
+++ resolved
@@ -126,11 +126,8 @@
 
 
 3.11.1
-<<<<<<< HEAD
+ * Revert CASSANDRA-10368 of supporting non-pk column filtering due to correctness (CASSANDRA-13798)
  * Add a skip read validation flag to cassandra-stress (CASSANDRA-13772)
-=======
- * Revert CASSANDRA-10368 of supporting non-pk column filtering due to correctness (CASSANDRA-13798)
->>>>>>> 425880ff
  * Fix cassandra-stress hang issues when an error during cluster connection happens (CASSANDRA-12938)
  * Better bootstrap failure message when blocked by (potential) range movement (CASSANDRA-13744)
  * "ignore" option is ignored in sstableloader (CASSANDRA-13721)
