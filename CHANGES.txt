--- conflicted
+++ resolved
@@ -1,4 +1,3 @@
-<<<<<<< HEAD
 2.2.7
  * Fix commit log replay after out-of-order flush completion (CASSANDRA-9669)
  * Add seconds to cqlsh tracing session duration (CASSANDRA-11753)
@@ -18,10 +17,7 @@
  * Always close cluster with connection in CqlRecordWriter (CASSANDRA-11553)
  * Fix slice queries on ordered COMPACT tables (CASSANDRA-10988)
 Merged from 2.1:
-=======
-2.1.15
  * Add message dropped tasks to nodetool netstats (CASSANDRA-11855)
->>>>>>> 129b1193
  * Don't compute expensive MaxPurgeableTimestamp until we've verified there's an 
    expired tombstone (CASSANDRA-11834)
  * Add option to disable use of severity in DynamicEndpointSnitch (CASSANDRA-11737)
