0.8.0-?
 * fix NPE compacting index CFs (CASSANDRA-2528)


0.8.0-beta1
 * remove Avro RPC support (CASSANDRA-926)
 * adds support for columns that act as incr/decr counters 
   (CASSANDRA-1072, 1937, 1944, 1936, 2101, 2093, 2288, 2105, 2384, 2236, 2342,
   2454)
 * CQL (CASSANDRA-1703, 1704, 1705, 1706, 1707, 1708, 1710, 1711, 1940, 
   2124, 2302, 2277, 2493)
 * avoid double RowMutation serialization on write path (CASSANDRA-1800)
 * make NetworkTopologyStrategy the default (CASSANDRA-1960)
 * configurable internode encryption (CASSANDRA-1567, 2152)
 * human readable column names in sstable2json output (CASSANDRA-1933)
 * change default JMX port to 7199 (CASSANDRA-2027)
 * backwards compatible internal messaging (CASSANDRA-1015)
 * atomic switch of memtables and sstables (CASSANDRA-2284)
 * add pluggable SeedProvider (CASSANDRA-1669)
 * Fix clustertool to not throw exception when calling get_endpoints (CASSANDRA-2437)
 * upgrade to thrift 0.6 (CASSANDRA-2412) 
 * repair works on a token range instead of full ring (CASSANDRA-2324)
 * purge tombstones from row cache (CASSANDRA-2305)
 * push replication_factor into strategy_options (CASSANDRA-1263)
 * give snapshots the same name on each node (CASSANDRA-1791)
 * add key type information and alias (CASSANDRA-2311, 2396)
 * remove "nodetool loadbalance" (CASSANDRA-2448)
 * multithreaded compaction (CASSANDRA-2191)
 * compaction throttling (CASSANDRA-2156)
 * cli no longer divides read_repair_chance by 100 (CASSANDRA-2458)
 * made CompactionInfo.getTaskType return an enum (CASSANDRA-2482)


0.7.5
 * improvements/fixes to PIG driver (CASSANDRA-1618, CASSANDRA-2387,
   CASSANDRA-2465, CASSANDRA-2484)
 * validate index names (CASSANDRA-1761)
 * reduce contention on Table.flusherLock (CASSANDRA-1954)
 * try harder to detect failures during streaming, cleaning up temporary
   files more reliably (CASSANDRA-2088)
 * shut down server for OOM on a Thrift thread (CASSANDRA-2269)
 * fix tombstone handling in repair and sstable2json (CASSANDRA-2279)
 * preserve version when streaming data from old sstables (CASSANDRA-2283)
 * don't start repair if a neighboring node is marked as dead (CASSANDRA-2290)
 * purge tombstones from row cache (CASSANDRA-2305)
 * Avoid seeking when sstable2json exports the entire file (CASSANDRA-2318)
 * clear Built flag in system table when dropping an index (CASSANDRA-2320)
 * don't allow arbitrary argument for stress.java (CASSANDRA-2323)
 * validate values for index predicates in get_indexed_slice (CASSANDRA-2328)
 * queue secondary indexes for flush before the parent (CASSANDRA-2330)
 * allow job configuration to set the CL used in Hadoop jobs (CASSANDRA-2331)
 * add memtable_flush_queue_size defaulting to 4 (CASSANDRA-2333)
 * Allow overriding of initial_token, storage_port and rpc_port from system
   properties (CASSANDRA-2343)
 * fix comparator used for non-indexed secondary expressions in index scan
   (CASSANDRA-2347)
 * ensure size calculation and write phase of large-row compaction use
   the same threshold for TTL expiration (CASSANDRA-2349)
 * fix race when iterating CFs during add/drop (CASSANDRA-2350)
 * add ConsistencyLevel command to CLI (CASSANDRA-2354)
 * allow negative numbers in the cli (CASSANDRA-2358)
 * hard code serialVersionUID for tokens class (CASSANDRA-2361)
 * fix potential infinite loop in ByteBufferUtil.inputStream (CASSANDRA-2365)
 * fix encoding bugs in HintedHandoffManager, SystemTable when default
   charset is not UTF8 (CASSANDRA-2367)
<<<<<<< HEAD
 * fsync statistics component on write (CASSANDRA-2382)
 * fix incorrect truncation of long to int when reading columns via block 
   index (CASSANDRA-2376)
 * fix race condition that could leave orphaned data files when
   dropping CF or KS (CASSANDRA-2381)
=======
 * avoids having removed node reappearing in Gossip (CASSANDRA-2371)
 * fix incorrect truncation of long to int when reading columns via block
   index (CASSANDRA-2376)
 * fix NPE during stream session (CASSANDRA-2377)
 * fix race condition that could leave orphaned data files when dropping CF or
   KS (CASSANDRA-2381)
 * fsync statistics component on write (CASSANDRA-2382)
 * fix duplicate results from CFS.scan (CASSANDRA-2406)
 * halve default memtable thresholds (CASSANDRA-2413)
 * add IntegerType to CLI help (CASSANDRA-2414)
 * avoid caching token-only decoratedkeys (CASSANDRA-2416)
>>>>>>> 4a342a66
 * convert mmap assertion to if/throw so scrub can catch it (CASSANDRA-2417)
 * don't overwrite gc log (CASSANDR-2418)
 * invalidate row cache for streamed row to avoid inconsitencies
   (CASSANDRA-2420)
 * avoid copies in range/index scans (CASSANDRA-2425)
 * make sure we don't wipe data during cleanup if the node has not join
   the ring (CASSANDRA-2428)
 * Try harder to close files after compaction (CASSANDRA-2431)
 * re-set bootstrapped flag after move finishes (CASSANDRA-2435)
 * display validation_class in CLI 'describe keyspace' (CASSANDRA-2442)
 * make cleanup compactions cleanup the row cache (CASSANDRA-2451)
 * add column fields validation to scrub (CASSANDRA-2460)
 * use 64KB flush buffer instead of in_memory_compaction_limit (CASSANDRA-2463)
 * fix backslash substitutions in CLI (CASSANDRA-2492)
 * disable cache saving for system CFS (CASSANDRA-2502)
 * fixes for verifying destination availability under hinted conditions
   so UE can be thrown intead of timing out (CASSANDRA-2514)
 * fix update of validation class in column metadata (CASSANDRA-2512)
 * support LOCAL_QUORUM, EACH_QUORUM CLs outside of NTS (CASSANDRA-2516)
 * count a row deletion as one operation towards memtable threshold 
   (CASSANDRA-2519)


0.7.4
 * add nodetool join command (CASSANDRA-2160)
 * fix secondary indexes on pre-existing or streamed data (CASSANDRA-2244)
 * initialize endpoint in gossiper earlier (CASSANDRA-2228)
 * add ability to write to Cassandra from Pig (CASSANDRA-1828)
 * add rpc_[min|max]_threads (CASSANDRA-2176)
 * add CL.TWO, CL.THREE (CASSANDRA-2013)
 * avoid exporting an un-requested row in sstable2json, when exporting 
   a key that does not exist (CASSANDRA-2168)
 * add incremental_backups option (CASSANDRA-1872)
 * add configurable row limit to Pig loadfunc (CASSANDRA-2276)
 * validate column values in batches as well as single-Column inserts
   (CASSANDRA-2259)
 * move sample schema from cassandra.yaml to schema-sample.txt,
   a cli scripts (CASSANDRA-2007)
 * avoid writing empty rows when scrubbing tombstoned rows (CASSANDRA-2296)
 * fix assertion error in range and index scans for CL < ALL
   (CASSANDRA-2282)
 * fix commitlog replay when flush position refers to data that didn't
   get synced before server died (CASSANDRA-2285)
 * fix fd leak in sstable2json with non-mmap'd i/o (CASSANDRA-2304)
 * reduce memory use during streaming of multiple sstables (CASSANDRA-2301)
 * purge tombstoned rows from cache after GCGraceSeconds (CASSANDRA-2305)
 * allow zero replicas in a NTS datacenter (CASSANDRA-1924)
 * make range queries respect snitch for local replicas (CASSANDRA-2286)
 * fix HH delivery when column index is larger than 2GB (CASSANDRA-2297)
 * make 2ary indexes use parent CF flush thresholds during initial build
   (CASSANDRA-2294)
 * update memtable_throughput to be a long (CASSANDRA-2158)


0.7.3
 * Keep endpoint state until aVeryLongTime (CASSANDRA-2115)
 * lower-latency read repair (CASSANDRA-2069)
 * add hinted_handoff_throttle_delay_in_ms option (CASSANDRA-2161)
 * fixes for cache save/load (CASSANDRA-2172, -2174)
 * Handle whole-row deletions in CFOutputFormat (CASSANDRA-2014)
 * Make memtable_flush_writers flush in parallel (CASSANDRA-2178)
 * Add compaction_preheat_key_cache option (CASSANDRA-2175)
 * refactor stress.py to have only one copy of the format string 
   used for creating row keys (CASSANDRA-2108)
 * validate index names for \w+ (CASSANDRA-2196)
 * Fix Cassandra cli to respect timeout if schema does not settle 
   (CASSANDRA-2187)
 * fix for compaction and cleanup writing old-format data into new-version 
   sstable (CASSANDRA-2211, -2216)
 * add nodetool scrub (CASSANDRA-2217, -2240)
 * fix sstable2json large-row pagination (CASSANDRA-2188)
 * fix EOFing on requests for the last bytes in a file (CASSANDRA-2213)
 * fix BufferedRandomAccessFile bugs (CASSANDRA-2218, -2241)
 * check for memtable flush_after_mins exceeded every 10s (CASSANDRA-2183)
 * fix cache saving on Windows (CASSANDRA-2207)
 * add validateSchemaAgreement call + synchronization to schema
   modification operations (CASSANDRA-2222)
 * fix for reversed slice queries on large rows (CASSANDRA-2212)
 * fat clients were writing local data (CASSANDRA-2223)
 * turn off string interning in json2sstable (CASSANDRA-2189)
 * set DEFAULT_MEMTABLE_LIFETIME_IN_MINS to 24h
 * improve detection and cleanup of partially-written sstables 
   (CASSANDRA-2206)
 * fix supercolumn de/serialization when subcolumn comparator is different
   from supercolumn's (CASSANDRA-2104)
 * fix starting up on Windows when CASSANDRA_HOME contains whitespace
   (CASSANDRA-2237)
 * add [get|set][row|key]cacheSavePeriod to JMX (CASSANDRA-2100)
 * fix Hadoop ColumnFamilyOutputFormat dropping of mutations
   when batch fills up (CASSANDRA-2255)
 * move file deletions off of scheduledtasks executor (CASSANDRA-2253)


0.7.2
 * copy DecoratedKey.key when inserting into caches to avoid retaining
   a reference to the underlying buffer (CASSANDRA-2102)
 * format subcolumn names with subcomparator (CASSANDRA-2136)
 * fix column bloom filter deserialization (CASSANDRA-2165)


0.7.1
 * refactor MessageDigest creation code. (CASSANDRA-2107)
 * buffer network stack to avoid inefficient small TCP messages while avoiding
   the nagle/delayed ack problem (CASSANDRA-1896)
 * check log4j configuration for changes every 10s (CASSANDRA-1525, 1907)
 * more-efficient cross-DC replication (CASSANDRA-1530, -2051, -2138)
 * avoid polluting page cache with commitlog or sstable writes
   and seq scan operations (CASSANDRA-1470)
 * add RMI authentication options to nodetool (CASSANDRA-1921)
 * make snitches configurable at runtime (CASSANDRA-1374)
 * retry hadoop split requests on connection failure (CASSANDRA-1927)
 * implement describeOwnership for BOP, COPP (CASSANDRA-1928)
 * make read repair behave as expected for ConsistencyLevel > ONE
   (CASSANDRA-982, 2038)
 * distributed test harness (CASSANDRA-1859, 1964)
 * reduce flush lock contention (CASSANDRA-1930)
 * optimize supercolumn deserialization (CASSANDRA-1891)
 * fix CFMetaData.apply to only compare objects of the same class 
   (CASSANDRA-1962)
 * allow specifying specific SSTables to compact from JMX (CASSANDRA-1963)
 * fix race condition in MessagingService.targets (CASSANDRA-1959, 2094, 2081)
 * refuse to open sstables from a future version (CASSANDRA-1935)
 * zero-copy reads (CASSANDRA-1714)
 * fix copy bounds for word Text in wordcount demo (CASSANDRA-1993)
 * fixes for contrib/javautils (CASSANDRA-1979)
 * check more frequently for memtable expiration (CASSANDRA-2000)
 * fix writing SSTable column count statistics (CASSANDRA-1976)
 * fix streaming of multiple CFs during bootstrap (CASSANDRA-1992)
 * explicitly set JVM GC new generation size with -Xmn (CASSANDRA-1968)
 * add short options for CLI flags (CASSANDRA-1565)
 * make keyspace argument to "describe keyspace" in CLI optional
   when authenticated to keyspace already (CASSANDRA-2029)
 * added option to specify -Dcassandra.join_ring=false on startup
   to allow "warm spare" nodes or performing JMX maintenance before
   joining the ring (CASSANDRA-526)
 * log migrations at INFO (CASSANDRA-2028)
 * add CLI verbose option in file mode (CASSANDRA-2030)
 * add single-line "--" comments to CLI (CASSANDRA-2032)
 * message serialization tests (CASSANDRA-1923)
 * switch from ivy to maven-ant-tasks (CASSANDRA-2017)
 * CLI attempts to block for new schema to propagate (CASSANDRA-2044)
 * fix potential overflow in nodetool cfstats (CASSANDRA-2057)
 * add JVM shutdownhook to sync commitlog (CASSANDRA-1919)
 * allow nodes to be up without being part of  normal traffic (CASSANDRA-1951)
 * fix CLI "show keyspaces" with null options on NTS (CASSANDRA-2049)
 * fix possible ByteBuffer race conditions (CASSANDRA-2066)
 * reduce garbage generated by MessagingService to prevent load spikes
   (CASSANDRA-2058)
 * fix math in RandomPartitioner.describeOwnership (CASSANDRA-2071)
 * fix deletion of sstable non-data components (CASSANDRA-2059)
 * avoid blocking gossip while deleting handoff hints (CASSANDRA-2073)
 * ignore messages from newer versions, keep track of nodes in gossip 
   regardless of version (CASSANDRA-1970)
 * cache writing moved to CompactionManager to reduce i/o contention and
   updated to use non-cache-polluting writes (CASSANDRA-2053)
 * page through large rows when exporting to JSON (CASSANDRA-2041)
 * add flush_largest_memtables_at and reduce_cache_sizes_at options
   (CASSANDRA-2142)
 * add cli 'describe cluster' command (CASSANDRA-2127)
 * add cli support for setting username/password at 'connect' command 
   (CASSANDRA-2111)
 * add -D option to Stress.java to allow reading hosts from a file 
   (CASSANDRA-2149)
 * bound hints CF throughput between 32M and 256M (CASSANDRA-2148)
 * continue starting when invalid saved cache entries are encountered
   (CASSANDRA-2076)
 * add max_hint_window_in_ms option (CASSANDRA-1459)


0.7.0-final
 * fix offsets to ByteBuffer.get (CASSANDRA-1939)


0.7.0-rc4
 * fix cli crash after backgrounding (CASSANDRA-1875)
 * count timeouts in storageproxy latencies, and include latency 
   histograms in StorageProxyMBean (CASSANDRA-1893)
 * fix CLI get recognition of supercolumns (CASSANDRA-1899)
 * enable keepalive on intra-cluster sockets (CASSANDRA-1766)
 * count timeouts towards dynamicsnitch latencies (CASSANDRA-1905)
 * Expose index-building status in JMX + cli schema description
   (CASSANDRA-1871)
 * allow [LOCAL|EACH]_QUORUM to be used with non-NetworkTopology 
   replication Strategies
 * increased amount of index locks for faster commitlog replay
 * collect secondary index tombstones immediately (CASSANDRA-1914)
 * revert commitlog changes from #1780 (CASSANDRA-1917)
 * change RandomPartitioner min token to -1 to avoid collision w/
   tokens on actual nodes (CASSANDRA-1901)
 * examine the right nibble when validating TimeUUID (CASSANDRA-1910)
 * include secondary indexes in cleanup (CASSANDRA-1916)
 * CFS.scrubDataDirectories should also cleanup invalid secondary indexes
   (CASSANDRA-1904)
 * ability to disable/enable gossip on nodes to force them down
   (CASSANDRA-1108)


0.7.0-rc3
 * expose getNaturalEndpoints in StorageServiceMBean taking byte[]
   key; RMI cannot serialize ByteBuffer (CASSANDRA-1833)
 * infer org.apache.cassandra.locator for replication strategy classes
   when not otherwise specified
 * validation that generates less garbage (CASSANDRA-1814)
 * add TTL support to CLI (CASSANDRA-1838)
 * cli defaults to bytestype for subcomparator when creating
   column families (CASSANDRA-1835)
 * unregister index MBeans when index is dropped (CASSANDRA-1843)
 * make ByteBufferUtil.clone thread-safe (CASSANDRA-1847)
 * change exception for read requests during bootstrap from 
   InvalidRequest to Unavailable (CASSANDRA-1862)
 * respect row-level tombstones post-flush in range scans
   (CASSANDRA-1837)
 * ReadResponseResolver check digests against each other (CASSANDRA-1830)
 * return InvalidRequest when remove of subcolumn without supercolumn
   is requested (CASSANDRA-1866)
 * flush before repair (CASSANDRA-1748)
 * SSTableExport validates key order (CASSANDRA-1884)
 * large row support for SSTableExport (CASSANDRA-1867)
 * Re-cache hot keys post-compaction without hitting disk (CASSANDRA-1878)
 * manage read repair in coordinator instead of data source, to
   provide latency information to dynamic snitch (CASSANDRA-1873)


0.7.0-rc2
 * fix live-column-count of slice ranges including tombstoned supercolumn 
   with live subcolumn (CASSANDRA-1591)
 * rename o.a.c.internal.AntientropyStage -> AntiEntropyStage,
   o.a.c.request.Request_responseStage -> RequestResponseStage,
   o.a.c.internal.Internal_responseStage -> InternalResponseStage
 * add AbstractType.fromString (CASSANDRA-1767)
 * require index_type to be present when specifying index_name
   on ColumnDef (CASSANDRA-1759)
 * fix add/remove index bugs in CFMetadata (CASSANDRA-1768)
 * rebuild Strategy during system_update_keyspace (CASSANDRA-1762)
 * cli updates prompt to ... in continuation lines (CASSANDRA-1770)
 * support multiple Mutations per key in hadoop ColumnFamilyOutputFormat
   (CASSANDRA-1774)
 * improvements to Debian init script (CASSANDRA-1772)
 * use local classloader to check for version.properties (CASSANDRA-1778)
 * Validate that column names in column_metadata are valid for the
   defined comparator, and decode properly in cli (CASSANDRA-1773)
 * use cross-platform newlines in cli (CASSANDRA-1786)
 * add ExpiringColumn support to sstable import/export (CASSANDRA-1754)
 * add flush for each append to periodic commitlog mode; added
   periodic_without_flush option to disable this (CASSANDRA-1780)
 * close file handle used for post-flush truncate (CASSANDRA-1790)
 * various code cleanup (CASSANDRA-1793, -1794, -1795)
 * fix range queries against wrapped range (CASSANDRA-1781)
 * fix consistencylevel calculations for NetworkTopologyStrategy
   (CASSANDRA-1804)
 * cli support index type enum names (CASSANDRA-1810)
 * improved validation of column_metadata (CASSANDRA-1813)
 * reads at ConsistencyLevel > 1 throw UnavailableException
   immediately if insufficient live nodes exist (CASSANDRA-1803)
 * copy bytebuffers for local writes to avoid retaining the entire
   Thrift frame (CASSANDRA-1801)
 * fix NPE adding index to column w/o prior metadata (CASSANDRA-1764)
 * reduce fat client timeout (CASSANDRA-1730)
 * fix botched merge of CASSANDRA-1316


0.7.0-rc1
 * fix compaction and flush races with schema updates (CASSANDRA-1715)
 * add clustertool, config-converter, sstablekeys, and schematool 
   Windows .bat files (CASSANDRA-1723)
 * reject range queries received during bootstrap (CASSANDRA-1739)
 * fix wrapping-range queries on non-minimum token (CASSANDRA-1700)
 * add nodetool cfhistogram (CASSANDRA-1698)
 * limit repaired ranges to what the nodes have in common (CASSANDRA-1674)
 * index scan treats missing columns as not matching secondary
   expressions (CASSANDRA-1745)
 * Fix misuse of DataOutputBuffer.getData in AntiEntropyService
   (CASSANDRA-1729)
 * detect and warn when obsolete version of JNA is present (CASSANDRA-1760)
 * reduce fat client timeout (CASSANDRA-1730)
 * cleanup smallest CFs first to increase free temp space for larger ones
   (CASSANDRA-1811)
 * Update windows .bat files to work outside of main Cassandra
   directory (CASSANDRA-1713)
 * fix read repair regression from 0.6.7 (CASSANDRA-1727)
 * more-efficient read repair (CASSANDRA-1719)
 * fix hinted handoff replay (CASSANDRA-1656)
 * log type of dropped messages (CASSANDRA-1677)
 * upgrade to SLF4J 1.6.1
 * fix ByteBuffer bug in ExpiringColumn.updateDigest (CASSANDRA-1679)
 * fix IntegerType.getString (CASSANDRA-1681)
 * make -Djava.net.preferIPv4Stack=true the default (CASSANDRA-628)
 * add INTERNAL_RESPONSE verb to differentiate from responses related
   to client requests (CASSANDRA-1685)
 * log tpstats when dropping messages (CASSANDRA-1660)
 * include unreachable nodes in describeSchemaVersions (CASSANDRA-1678)
 * Avoid dropping messages off the client request path (CASSANDRA-1676)
 * fix jna errno reporting (CASSANDRA-1694)
 * add friendlier error for UnknownHostException on startup (CASSANDRA-1697)
 * include jna dependency in RPM package (CASSANDRA-1690)
 * add --skip-keys option to stress.py (CASSANDRA-1696)
 * improve cli handling of non-string keys and column names 
   (CASSANDRA-1701, -1693)
 * r/m extra subcomparator line in cli keyspaces output (CASSANDRA-1712)
 * add read repair chance to cli "show keyspaces"
 * upgrade to ConcurrentLinkedHashMap 1.1 (CASSANDRA-975)
 * fix index scan routing (CASSANDRA-1722)
 * fix tombstoning of supercolumns in range queries (CASSANDRA-1734)
 * clear endpoint cache after updating keyspace metadata (CASSANDRA-1741)
 * fix wrapping-range queries on non-minimum token (CASSANDRA-1700)
 * truncate includes secondary indexes (CASSANDRA-1747)
 * retain reference to PendingFile sstables (CASSANDRA-1749)
 * fix sstableimport regression (CASSANDRA-1753)
 * fix for bootstrap when no non-system tables are defined (CASSANDRA-1732)
 * handle replica unavailability in index scan (CASSANDRA-1755)
 * fix service initialization order deadlock (CASSANDRA-1756)
 * multi-line cli commands (CASSANDRA-1742)
 * fix race between snapshot and compaction (CASSANDRA-1736)
 * add listEndpointsPendingHints, deleteHintsForEndpoint JMX methods 
   (CASSANDRA-1551)


0.7.0-beta3
 * add strategy options to describe_keyspace output (CASSANDRA-1560)
 * log warning when using randomly generated token (CASSANDRA-1552)
 * re-organize JMX into .db, .net, .internal, .request (CASSANDRA-1217)
 * allow nodes to change IPs between restarts (CASSANDRA-1518)
 * remember ring state between restarts by default (CASSANDRA-1518)
 * flush index built flag so we can read it before log replay (CASSANDRA-1541)
 * lock row cache updates to prevent race condition (CASSANDRA-1293)
 * remove assertion causing rare (and harmless) error messages in
   commitlog (CASSANDRA-1330)
 * fix moving nodes with no keyspaces defined (CASSANDRA-1574)
 * fix unbootstrap when no data is present in a transfer range (CASSANDRA-1573)
 * take advantage of AVRO-495 to simplify our avro IDL (CASSANDRA-1436)
 * extend authorization hierarchy to column family (CASSANDRA-1554)
 * deletion support in secondary indexes (CASSANDRA-1571)
 * meaningful error message for invalid replication strategy class 
   (CASSANDRA-1566)
 * allow keyspace creation with RF > N (CASSANDRA-1428)
 * improve cli error handling (CASSANDRA-1580)
 * add cache save/load ability (CASSANDRA-1417, 1606, 1647)
 * add StorageService.getDrainProgress (CASSANDRA-1588)
 * Disallow bootstrap to an in-use token (CASSANDRA-1561)
 * Allow dynamic secondary index creation and destruction (CASSANDRA-1532)
 * log auto-guessed memtable thresholds (CASSANDRA-1595)
 * add ColumnDef support to cli (CASSANDRA-1583)
 * reduce index sample time by 75% (CASSANDRA-1572)
 * add cli support for column, strategy metadata (CASSANDRA-1578, 1612)
 * add cli support for schema modification (CASSANDRA-1584)
 * delete temp files on failed compactions (CASSANDRA-1596)
 * avoid blocking for dead nodes during removetoken (CASSANDRA-1605)
 * remove ConsistencyLevel.ZERO (CASSANDRA-1607)
 * expose in-progress compaction type in jmx (CASSANDRA-1586)
 * removed IClock & related classes from internals (CASSANDRA-1502)
 * fix removing tokens from SystemTable on decommission and removetoken
   (CASSANDRA-1609)
 * include CF metadata in cli 'show keyspaces' (CASSANDRA-1613)
 * switch from Properties to HashMap in PropertyFileSnitch to
   avoid synchronization bottleneck (CASSANDRA-1481)
 * PropertyFileSnitch configuration file renamed to 
   cassandra-topology.properties
 * add cli support for get_range_slices (CASSANDRA-1088, CASSANDRA-1619)
 * Make memtable flush thresholds per-CF instead of global 
   (CASSANDRA-1007, 1637)
 * add cli support for binary data without CfDef hints (CASSANDRA-1603)
 * fix building SSTable statistics post-stream (CASSANDRA-1620)
 * fix potential infinite loop in 2ary index queries (CASSANDRA-1623)
 * allow creating NTS keyspaces with no replicas configured (CASSANDRA-1626)
 * add jmx histogram of sstables accessed per read (CASSANDRA-1624)
 * remove system_rename_column_family and system_rename_keyspace from the
   client API until races can be fixed (CASSANDRA-1630, CASSANDRA-1585)
 * add cli sanity tests (CASSANDRA-1582)
 * update GC settings in cassandra.bat (CASSANDRA-1636)
 * cli support for index queries (CASSANDRA-1635)
 * cli support for updating schema memtable settings (CASSANDRA-1634)
 * cli --file option (CASSANDRA-1616)
 * reduce automatically chosen memtable sizes by 50% (CASSANDRA-1641)
 * move endpoint cache from snitch to strategy (CASSANDRA-1643)
 * fix commitlog recovery deleting the newly-created segment as well as
   the old ones (CASSANDRA-1644)
 * upgrade to Thrift 0.5 (CASSANDRA-1367)
 * renamed CL.DCQUORUM to LOCAL_QUORUM and DCQUORUMSYNC to EACH_QUORUM
 * cli truncate support (CASSANDRA-1653)
 * update GC settings in cassandra.bat (CASSANDRA-1636)
 * avoid logging when a node's ip/token is gossipped back to it (CASSANDRA-1666)


0.7-beta2
 * always use UTF-8 for hint keys (CASSANDRA-1439)
 * remove cassandra.yaml dependency from Hadoop and Pig (CASSADRA-1322)
 * expose CfDef metadata in describe_keyspaces (CASSANDRA-1363)
 * restore use of mmap_index_only option (CASSANDRA-1241)
 * dropping a keyspace with no column families generated an error 
   (CASSANDRA-1378)
 * rename RackAwareStrategy to OldNetworkTopologyStrategy, RackUnawareStrategy 
   to SimpleStrategy, DatacenterShardStrategy to NetworkTopologyStrategy,
   AbstractRackAwareSnitch to AbstractNetworkTopologySnitch (CASSANDRA-1392)
 * merge StorageProxy.mutate, mutateBlocking (CASSANDRA-1396)
 * faster UUIDType, LongType comparisons (CASSANDRA-1386, 1393)
 * fix setting read_repair_chance from CLI addColumnFamily (CASSANDRA-1399)
 * fix updates to indexed columns (CASSANDRA-1373)
 * fix race condition leaving to FileNotFoundException (CASSANDRA-1382)
 * fix sharded lock hash on index write path (CASSANDRA-1402)
 * add support for GT/E, LT/E in subordinate index clauses (CASSANDRA-1401)
 * cfId counter got out of sync when CFs were added (CASSANDRA-1403)
 * less chatty schema updates (CASSANDRA-1389)
 * rename column family mbeans. 'type' will now include either 
   'IndexColumnFamilies' or 'ColumnFamilies' depending on the CFS type.
   (CASSANDRA-1385)
 * disallow invalid keyspace and column family names. This includes name that
   matches a '^\w+' regex. (CASSANDRA-1377)
 * use JNA, if present, to take snapshots (CASSANDRA-1371)
 * truncate hints if starting 0.7 for the first time (CASSANDRA-1414)
 * fix FD leak in single-row slicepredicate queries (CASSANDRA-1416)
 * allow index expressions against columns that are not part of the 
   SlicePredicate (CASSANDRA-1410)
 * config-converter properly handles snitches and framed support 
   (CASSANDRA-1420)
 * remove keyspace argument from multiget_count (CASSANDRA-1422)
 * allow specifying cassandra.yaml location as (local or remote) URL
   (CASSANDRA-1126)
 * fix using DynamicEndpointSnitch with NetworkTopologyStrategy
   (CASSANDRA-1429)
 * Add CfDef.default_validation_class (CASSANDRA-891)
 * fix EstimatedHistogram.max (CASSANDRA-1413)
 * quorum read optimization (CASSANDRA-1622)
 * handle zero-length (or missing) rows during HH paging (CASSANDRA-1432)
 * include secondary indexes during schema migrations (CASSANDRA-1406)
 * fix commitlog header race during schema change (CASSANDRA-1435)
 * fix ColumnFamilyStoreMBeanIterator to use new type name (CASSANDRA-1433)
 * correct filename generated by xml->yaml converter (CASSANDRA-1419)
 * add CMSInitiatingOccupancyFraction=75 and UseCMSInitiatingOccupancyOnly
   to default JVM options
 * decrease jvm heap for cassandra-cli (CASSANDRA-1446)
 * ability to modify keyspaces and column family definitions on a live cluster
   (CASSANDRA-1285)
 * support for Hadoop Streaming [non-jvm map/reduce via stdin/out]
   (CASSANDRA-1368)
 * Move persistent sstable stats from the system table to an sstable component
   (CASSANDRA-1430)
 * remove failed bootstrap attempt from pending ranges when gossip times
   it out after 1h (CASSANDRA-1463)
 * eager-create tcp connections to other cluster members (CASSANDRA-1465)
 * enumerate stages and derive stage from message type instead of 
   transmitting separately (CASSANDRA-1465)
 * apply reversed flag during collation from different data sources
   (CASSANDRA-1450)
 * make failure to remove comitlog segment non-fatal (CASSANDRA-1348)
 * correct ordering of drain operations so CL.recover is no longer 
   necessary (CASSANDRA-1408)
 * removed keyspace from describe_splits method (CASSANDRA-1425)
 * rename check_schema_agreement to describe_schema_versions
   (CASSANDRA-1478)
 * fix QUORUM calculation for RF > 3 (CASSANDRA-1487)
 * remove tombstones during non-major compactions when bloom filter
   verifies that row does not exist in other sstables (CASSANDRA-1074)
 * nodes that coordinated a loadbalance in the past could not be seen by
   newly added nodes (CASSANDRA-1467)
 * exposed endpoint states (gossip details) via jmx (CASSANDRA-1467)
 * ensure that compacted sstables are not included when new readers are
   instantiated (CASSANDRA-1477)
 * by default, calculate heap size and memtable thresholds at runtime (CASSANDRA-1469)
 * fix races dealing with adding/dropping keyspaces and column families in
   rapid succession (CASSANDRA-1477)
 * clean up of Streaming system (CASSANDRA-1503, 1504, 1506)
 * add options to configure Thrift socket keepalive and buffer sizes (CASSANDRA-1426)
 * make contrib CassandraServiceDataCleaner recursive (CASSANDRA-1509)
 * min, max compaction threshold are configurable and persistent 
   per-ColumnFamily (CASSANDRA-1468)
 * fix replaying the last mutation in a commitlog unnecessarily 
   (CASSANDRA-1512)
 * invoke getDefaultUncaughtExceptionHandler from DTPE with the original
   exception rather than the ExecutionException wrapper (CASSANDRA-1226)
 * remove Clock from the Thrift (and Avro) API (CASSANDRA-1501)
 * Close intra-node sockets when connection is broken (CASSANDRA-1528)
 * RPM packaging spec file (CASSANDRA-786)
 * weighted request scheduler (CASSANDRA-1485)
 * treat expired columns as deleted (CASSANDRA-1539)
 * make IndexInterval configurable (CASSANDRA-1488)
 * add describe_snitch to Thrift API (CASSANDRA-1490)
 * MD5 authenticator compares plain text submitted password with MD5'd
   saved property, instead of vice versa (CASSANDRA-1447)
 * JMX MessagingService pending and completed counts (CASSANDRA-1533)
 * fix race condition processing repair responses (CASSANDRA-1511)
 * make repair blocking (CASSANDRA-1511)
 * create EndpointSnitchInfo and MBean to expose rack and DC (CASSANDRA-1491)
 * added option to contrib/word_count to output results back to Cassandra
   (CASSANDRA-1342)
 * rewrite Hadoop ColumnFamilyRecordWriter to pool connections, retry to
   multiple Cassandra nodes, and smooth impact on the Cassandra cluster
   by using smaller batch sizes (CASSANDRA-1434)
 * fix setting gc_grace_seconds via CLI (CASSANDRA-1549)
 * support TTL'd index values (CASSANDRA-1536)
 * make removetoken work like decommission (CASSANDRA-1216)
 * make cli comparator-aware and improve quote rules (CASSANDRA-1523,-1524)
 * make nodetool compact and cleanup blocking (CASSANDRA-1449)
 * add memtable, cache information to GCInspector logs (CASSANDRA-1558)
 * enable/disable HintedHandoff via JMX (CASSANDRA-1550)
 * Ignore stray files in the commit log directory (CASSANDRA-1547)
 * Disallow bootstrap to an in-use token (CASSANDRA-1561)


0.7-beta1
 * sstable versioning (CASSANDRA-389)
 * switched to slf4j logging (CASSANDRA-625)
 * add (optional) expiration time for column (CASSANDRA-699)
 * access levels for authentication/authorization (CASSANDRA-900)
 * add ReadRepairChance to CF definition (CASSANDRA-930)
 * fix heisenbug in system tests, especially common on OS X (CASSANDRA-944)
 * convert to byte[] keys internally and all public APIs (CASSANDRA-767)
 * ability to alter schema definitions on a live cluster (CASSANDRA-44)
 * renamed configuration file to cassandra.xml, and log4j.properties to
   log4j-server.properties, which must now be loaded from
   the classpath (which is how our scripts in bin/ have always done it)
   (CASSANDRA-971)
 * change get_count to require a SlicePredicate. create multi_get_count
   (CASSANDRA-744)
 * re-organized endpointsnitch implementations and added SimpleSnitch
   (CASSANDRA-994)
 * Added preload_row_cache option (CASSANDRA-946)
 * add CRC to commitlog header (CASSANDRA-999)
 * removed deprecated batch_insert and get_range_slice methods (CASSANDRA-1065)
 * add truncate thrift method (CASSANDRA-531)
 * http mini-interface using mx4j (CASSANDRA-1068)
 * optimize away copy of sliced row on memtable read path (CASSANDRA-1046)
 * replace constant-size 2GB mmaped segments and special casing for index 
   entries spanning segment boundaries, with SegmentedFile that computes 
   segments that always contain entire entries/rows (CASSANDRA-1117)
 * avoid reading large rows into memory during compaction (CASSANDRA-16)
 * added hadoop OutputFormat (CASSANDRA-1101)
 * efficient Streaming (no more anticompaction) (CASSANDRA-579)
 * split commitlog header into separate file and add size checksum to
   mutations (CASSANDRA-1179)
 * avoid allocating a new byte[] for each mutation on replay (CASSANDRA-1219)
 * revise HH schema to be per-endpoint (CASSANDRA-1142)
 * add joining/leaving status to nodetool ring (CASSANDRA-1115)
 * allow multiple repair sessions per node (CASSANDRA-1190)
 * optimize away MessagingService for local range queries (CASSANDRA-1261)
 * make framed transport the default so malformed requests can't OOM the 
   server (CASSANDRA-475)
 * significantly faster reads from row cache (CASSANDRA-1267)
 * take advantage of row cache during range queries (CASSANDRA-1302)
 * make GCGraceSeconds a per-ColumnFamily value (CASSANDRA-1276)
 * keep persistent row size and column count statistics (CASSANDRA-1155)
 * add IntegerType (CASSANDRA-1282)
 * page within a single row during hinted handoff (CASSANDRA-1327)
 * push DatacenterShardStrategy configuration into keyspace definition,
   eliminating datacenter.properties. (CASSANDRA-1066)
 * optimize forward slices starting with '' and single-index-block name 
   queries by skipping the column index (CASSANDRA-1338)
 * streaming refactor (CASSANDRA-1189)
 * faster comparison for UUID types (CASSANDRA-1043)
 * secondary index support (CASSANDRA-749 and subtasks)
 * make compaction buckets deterministic (CASSANDRA-1265)


0.6.6
 * Allow using DynamicEndpointSnitch with RackAwareStrategy (CASSANDRA-1429)
 * remove the remaining vestiges of the unfinished DatacenterShardStrategy 
   (replaced by NetworkTopologyStrategy in 0.7)
   

0.6.5
 * fix key ordering in range query results with RandomPartitioner
   and ConsistencyLevel > ONE (CASSANDRA-1145)
 * fix for range query starting with the wrong token range (CASSANDRA-1042)
 * page within a single row during hinted handoff (CASSANDRA-1327)
 * fix compilation on non-sun JDKs (CASSANDRA-1061)
 * remove String.trim() call on row keys in batch mutations (CASSANDRA-1235)
 * Log summary of dropped messages instead of spamming log (CASSANDRA-1284)
 * add dynamic endpoint snitch (CASSANDRA-981)
 * fix streaming for keyspaces with hyphens in their name (CASSANDRA-1377)
 * fix errors in hard-coded bloom filter optKPerBucket by computing it
   algorithmically (CASSANDRA-1220
 * remove message deserialization stage, and uncap read/write stages
   so slow reads/writes don't block gossip processing (CASSANDRA-1358)
 * add jmx port configuration to Debian package (CASSANDRA-1202)
 * use mlockall via JNA, if present, to prevent Linux from swapping
   out parts of the JVM (CASSANDRA-1214)


0.6.4
 * avoid queuing multiple hint deliveries for the same endpoint
   (CASSANDRA-1229)
 * better performance for and stricter checking of UTF8 column names
   (CASSANDRA-1232)
 * extend option to lower compaction priority to hinted handoff
   as well (CASSANDRA-1260)
 * log errors in gossip instead of re-throwing (CASSANDRA-1289)
 * avoid aborting commitlog replay prematurely if a flushed-but-
   not-removed commitlog segment is encountered (CASSANDRA-1297)
 * fix duplicate rows being read during mapreduce (CASSANDRA-1142)
 * failure detection wasn't closing command sockets (CASSANDRA-1221)
 * cassandra-cli.bat works on windows (CASSANDRA-1236)
 * pre-emptively drop requests that cannot be processed within RPCTimeout
   (CASSANDRA-685)
 * add ack to Binary write verb and update CassandraBulkLoader
   to wait for acks for each row (CASSANDRA-1093)
 * added describe_partitioner Thrift method (CASSANDRA-1047)
 * Hadoop jobs no longer require the Cassandra storage-conf.xml
   (CASSANDRA-1280, CASSANDRA-1047)
 * log thread pool stats when GC is excessive (CASSANDRA-1275)
 * remove gossip message size limit (CASSANDRA-1138)
 * parallelize local and remote reads during multiget, and respect snitch 
   when determining whether to do local read for CL.ONE (CASSANDRA-1317)
 * fix read repair to use requested consistency level on digest mismatch,
   rather than assuming QUORUM (CASSANDRA-1316)
 * process digest mismatch re-reads in parallel (CASSANDRA-1323)
 * switch hints CF comparator to BytesType (CASSANDRA-1274)


0.6.3
 * retry to make streaming connections up to 8 times. (CASSANDRA-1019)
 * reject describe_ring() calls on invalid keyspaces (CASSANDRA-1111)
 * fix cache size calculation for size of 100% (CASSANDRA-1129)
 * fix cache capacity only being recalculated once (CASSANDRA-1129)
 * remove hourly scan of all hints on the off chance that the gossiper
   missed a status change; instead, expose deliverHintsToEndpoint to JMX
   so it can be done manually, if necessary (CASSANDRA-1141)
 * don't reject reads at CL.ALL (CASSANDRA-1152)
 * reject deletions to supercolumns in CFs containing only standard
   columns (CASSANDRA-1139)
 * avoid preserving login information after client disconnects
   (CASSANDRA-1057)
 * prefer sun jdk to openjdk in debian init script (CASSANDRA-1174)
 * detect partioner config changes between restarts and fail fast 
   (CASSANDRA-1146)
 * use generation time to resolve node token reassignment disagreements
   (CASSANDRA-1118)
 * restructure the startup ordering of Gossiper and MessageService to avoid
   timing anomalies (CASSANDRA-1160)
 * detect incomplete commit log hearders (CASSANDRA-1119)
 * force anti-entropy service to stream files on the stream stage to avoid
   sending streams out of order (CASSANDRA-1169)
 * remove inactive stream managers after AES streams files (CASSANDRA-1169)
 * allow removing entire row through batch_mutate Deletion (CASSANDRA-1027)
 * add JMX metrics for row-level bloom filter false positives (CASSANDRA-1212)
 * added a redhat init script to contrib (CASSANDRA-1201)
 * use midpoint when bootstrapping a new machine into range with not
   much data yet instead of random token (CASSANDRA-1112)
 * kill server on OOM in executor stage as well as Thrift (CASSANDRA-1226)
 * remove opportunistic repairs, when two machines with overlapping replica
   responsibilities happen to finish major compactions of the same CF near
   the same time.  repairs are now fully manual (CASSANDRA-1190)
 * add ability to lower compaction priority (default is no change from 0.6.2)
   (CASSANDRA-1181)


0.6.2
 * fix contrib/word_count build. (CASSANDRA-992)
 * split CommitLogExecutorService into BatchCommitLogExecutorService and 
   PeriodicCommitLogExecutorService (CASSANDRA-1014)
 * add latency histograms to CFSMBean (CASSANDRA-1024)
 * make resolving timestamp ties deterministic by using value bytes
   as a tiebreaker (CASSANDRA-1039)
 * Add option to turn off Hinted Handoff (CASSANDRA-894)
 * fix windows startup (CASSANDRA-948)
 * make concurrent_reads, concurrent_writes configurable at runtime via JMX
   (CASSANDRA-1060)
 * disable GCInspector on non-Sun JVMs (CASSANDRA-1061)
 * fix tombstone handling in sstable rows with no other data (CASSANDRA-1063)
 * fix size of row in spanned index entries (CASSANDRA-1056)
 * install json2sstable, sstable2json, and sstablekeys to Debian package
 * StreamingService.StreamDestinations wouldn't empty itself after streaming
   finished (CASSANDRA-1076)
 * added Collections.shuffle(splits) before returning the splits in 
   ColumnFamilyInputFormat (CASSANDRA-1096)
 * do not recalculate cache capacity post-compaction if it's been manually 
   modified (CASSANDRA-1079)
 * better defaults for flush sorter + writer executor queue sizes
   (CASSANDRA-1100)
 * windows scripts for SSTableImport/Export (CASSANDRA-1051)
 * windows script for nodetool (CASSANDRA-1113)
 * expose PhiConvictThreshold (CASSANDRA-1053)
 * make repair of RF==1 a no-op (CASSANDRA-1090)
 * improve default JVM GC options (CASSANDRA-1014)
 * fix SlicePredicate serialization inside Hadoop jobs (CASSANDRA-1049)
 * close Thrift sockets in Hadoop ColumnFamilyRecordReader (CASSANDRA-1081)


0.6.1
 * fix NPE in sstable2json when no excluded keys are given (CASSANDRA-934)
 * keep the replica set constant throughout the read repair process
   (CASSANDRA-937)
 * allow querying getAllRanges with empty token list (CASSANDRA-933)
 * fix command line arguments inversion in clustertool (CASSANDRA-942)
 * fix race condition that could trigger a false-positive assertion
   during post-flush discard of old commitlog segments (CASSANDRA-936)
 * fix neighbor calculation for anti-entropy repair (CASSANDRA-924)
 * perform repair even for small entropy differences (CASSANDRA-924)
 * Use hostnames in CFInputFormat to allow Hadoop's naive string-based
   locality comparisons to work (CASSANDRA-955)
 * cache read-only BufferedRandomAccessFile length to avoid
   3 system calls per invocation (CASSANDRA-950)
 * nodes with IPv6 (and no IPv4) addresses could not join cluster
   (CASSANDRA-969)
 * Retrieve the correct number of undeleted columns, if any, from
   a supercolumn in a row that had been deleted previously (CASSANDRA-920)
 * fix index scans that cross the 2GB mmap boundaries for both mmap
   and standard i/o modes (CASSANDRA-866)
 * expose drain via nodetool (CASSANDRA-978)


0.6.0-RC1
 * JMX drain to flush memtables and run through commit log (CASSANDRA-880)
 * Bootstrapping can skip ranges under the right conditions (CASSANDRA-902)
 * fix merging row versions in range_slice for CL > ONE (CASSANDRA-884)
 * default write ConsistencyLeven chaned from ZERO to ONE
 * fix for index entries spanning mmap buffer boundaries (CASSANDRA-857)
 * use lexical comparison if time part of TimeUUIDs are the same 
   (CASSANDRA-907)
 * bound read, mutation, and response stages to fix possible OOM
   during log replay (CASSANDRA-885)
 * Use microseconds-since-epoch (UTC) in cli, instead of milliseconds
 * Treat batch_mutate Deletion with null supercolumn as "apply this predicate 
   to top level supercolumns" (CASSANDRA-834)
 * Streaming destination nodes do not update their JMX status (CASSANDRA-916)
 * Fix internal RPC timeout calculation (CASSANDRA-911)
 * Added Pig loadfunc to contrib/pig (CASSANDRA-910)


0.6.0-beta3
 * fix compaction bucketing bug (CASSANDRA-814)
 * update windows batch file (CASSANDRA-824)
 * deprecate KeysCachedFraction configuration directive in favor
   of KeysCached; move to unified-per-CF key cache (CASSANDRA-801)
 * add invalidateRowCache to ColumnFamilyStoreMBean (CASSANDRA-761)
 * send Handoff hints to natural locations to reduce load on
   remaining nodes in a failure scenario (CASSANDRA-822)
 * Add RowWarningThresholdInMB configuration option to warn before very 
   large rows get big enough to threaten node stability, and -x option to
   be able to remove them with sstable2json if the warning is unheeded
   until it's too late (CASSANDRA-843)
 * Add logging of GC activity (CASSANDRA-813)
 * fix ConcurrentModificationException in commitlog discard (CASSANDRA-853)
 * Fix hardcoded row count in Hadoop RecordReader (CASSANDRA-837)
 * Add a jmx status to the streaming service and change several DEBUG
   messages to INFO (CASSANDRA-845)
 * fix classpath in cassandra-cli.bat for Windows (CASSANDRA-858)
 * allow re-specifying host, port to cassandra-cli if invalid ones
   are first tried (CASSANDRA-867)
 * fix race condition handling rpc timeout in the coordinator
   (CASSANDRA-864)
 * Remove CalloutLocation and StagingFileDirectory from storage-conf files 
   since those settings are no longer used (CASSANDRA-878)
 * Parse a long from RowWarningThresholdInMB instead of an int (CASSANDRA-882)
 * Remove obsolete ControlPort code from DatabaseDescriptor (CASSANDRA-886)
 * move skipBytes side effect out of assert (CASSANDRA-899)
 * add "double getLoad" to StorageServiceMBean (CASSANDRA-898)
 * track row stats per CF at compaction time (CASSANDRA-870)
 * disallow CommitLogDirectory matching a DataFileDirectory (CASSANDRA-888)
 * default key cache size is 200k entries, changed from 10% (CASSANDRA-863)
 * add -Dcassandra-foreground=yes to cassandra.bat
 * exit if cluster name is changed unexpectedly (CASSANDRA-769)


0.6.0-beta1/beta2
 * add batch_mutate thrift command, deprecating batch_insert (CASSANDRA-336)
 * remove get_key_range Thrift API, deprecated in 0.5 (CASSANDRA-710)
 * add optional login() Thrift call for authentication (CASSANDRA-547)
 * support fat clients using gossiper and StorageProxy to perform
   replication in-process [jvm-only] (CASSANDRA-535)
 * support mmapped I/O for reads, on by default on 64bit JVMs 
   (CASSANDRA-408, CASSANDRA-669)
 * improve insert concurrency, particularly during Hinted Handoff
   (CASSANDRA-658)
 * faster network code (CASSANDRA-675)
 * stress.py moved to contrib (CASSANDRA-635)
 * row caching [must be explicitly enabled per-CF in config] (CASSANDRA-678)
 * present a useful measure of compaction progress in JMX (CASSANDRA-599)
 * add bin/sstablekeys (CASSNADRA-679)
 * add ConsistencyLevel.ANY (CASSANDRA-687)
 * make removetoken remove nodes from gossip entirely (CASSANDRA-644)
 * add ability to set cache sizes at runtime (CASSANDRA-708)
 * report latency and cache hit rate statistics with lifetime totals
   instead of average over the last minute (CASSANDRA-702)
 * support get_range_slice for RandomPartitioner (CASSANDRA-745)
 * per-keyspace replication factory and replication strategy (CASSANDRA-620)
 * track latency in microseconds (CASSANDRA-733)
 * add describe_ Thrift methods, deprecating get_string_property and 
   get_string_list_property
 * jmx interface for tracking operation mode and streams in general.
   (CASSANDRA-709)
 * keep memtables in sorted order to improve range query performance
   (CASSANDRA-799)
 * use while loop instead of recursion when trimming sstables compaction list 
   to avoid blowing stack in pathological cases (CASSANDRA-804)
 * basic Hadoop map/reduce support (CASSANDRA-342)


0.5.1
 * ensure all files for an sstable are streamed to the same directory.
   (CASSANDRA-716)
 * more accurate load estimate for bootstrapping (CASSANDRA-762)
 * tolerate dead or unavailable bootstrap target on write (CASSANDRA-731)
 * allow larger numbers of keys (> 140M) in a sstable bloom filter
   (CASSANDRA-790)
 * include jvm argument improvements from CASSANDRA-504 in debian package
 * change streaming chunk size to 32MB to accomodate Windows XP limitations
   (was 64MB) (CASSANDRA-795)
 * fix get_range_slice returning results in the wrong order (CASSANDRA-781)
 

0.5.0 final
 * avoid attempting to delete temporary bootstrap files twice (CASSANDRA-681)
 * fix bogus NaN in nodeprobe cfstats output (CASSANDRA-646)
 * provide a policy for dealing with single thread executors w/ a full queue
   (CASSANDRA-694)
 * optimize inner read in MessagingService, vastly improving multiple-node
   performance (CASSANDRA-675)
 * wait for table flush before streaming data back to a bootstrapping node.
   (CASSANDRA-696)
 * keep track of bootstrapping sources by table so that bootstrapping doesn't 
   give the indication of finishing early (CASSANDRA-673)


0.5.0 RC3
 * commit the correct version of the patch for CASSANDRA-663


0.5.0 RC2 (unreleased)
 * fix bugs in converting get_range_slice results to Thrift 
   (CASSANDRA-647, CASSANDRA-649)
 * expose java.util.concurrent.TimeoutException in StorageProxy methods
   (CASSANDRA-600)
 * TcpConnectionManager was holding on to disconnected connections, 
   giving the false indication they were being used. (CASSANDRA-651)
 * Remove duplicated write. (CASSANDRA-662)
 * Abort bootstrap if IP is already in the token ring (CASSANDRA-663)
 * increase default commitlog sync period, and wait for last sync to 
   finish before submitting another (CASSANDRA-668)


0.5.0 RC1
 * Fix potential NPE in get_range_slice (CASSANDRA-623)
 * add CRC32 to commitlog entries (CASSANDRA-605)
 * fix data streaming on windows (CASSANDRA-630)
 * GC compacted sstables after cleanup and compaction (CASSANDRA-621)
 * Speed up anti-entropy validation (CASSANDRA-629)
 * Fix anti-entropy assertion error (CASSANDRA-639)
 * Fix pending range conflicts when bootstapping or moving
   multiple nodes at once (CASSANDRA-603)
 * Handle obsolete gossip related to node movement in the case where
   one or more nodes is down when the movement occurs (CASSANDRA-572)
 * Include dead nodes in gossip to avoid a variety of problems
   and fix HH to removed nodes (CASSANDRA-634)
 * return an InvalidRequestException for mal-formed SlicePredicates
   (CASSANDRA-643)
 * fix bug determining closest neighbor for use in multiple datacenters
   (CASSANDRA-648)
 * Vast improvements in anticompaction speed (CASSANDRA-607)
 * Speed up log replay and writes by avoiding redundant serializations
   (CASSANDRA-652)


0.5.0 beta 2
 * Bootstrap improvements (several tickets)
 * add nodeprobe repair anti-entropy feature (CASSANDRA-193, CASSANDRA-520)
 * fix possibility of partition when many nodes restart at once
   in clusters with multiple seeds (CASSANDRA-150)
 * fix NPE in get_range_slice when no data is found (CASSANDRA-578)
 * fix potential NPE in hinted handoff (CASSANDRA-585)
 * fix cleanup of local "system" keyspace (CASSANDRA-576)
 * improve computation of cluster load balance (CASSANDRA-554)
 * added super column read/write, column count, and column/row delete to
   cassandra-cli (CASSANDRA-567, CASSANDRA-594)
 * fix returning live subcolumns of deleted supercolumns (CASSANDRA-583)
 * respect JAVA_HOME in bin/ scripts (several tickets)
 * add StorageService.initClient for fat clients on the JVM (CASSANDRA-535)
   (see contrib/client_only for an example of use)
 * make consistency_level functional in get_range_slice (CASSANDRA-568)
 * optimize key deserialization for RandomPartitioner (CASSANDRA-581)
 * avoid GCing tombstones except on major compaction (CASSANDRA-604)
 * increase failure conviction threshold, resulting in less nodes
   incorrectly (and temporarily) marked as down (CASSANDRA-610)
 * respect memtable thresholds during log replay (CASSANDRA-609)
 * support ConsistencyLevel.ALL on read (CASSANDRA-584)
 * add nodeprobe removetoken command (CASSANDRA-564)


0.5.0 beta
 * Allow multiple simultaneous flushes, improving flush throughput 
   on multicore systems (CASSANDRA-401)
 * Split up locks to improve write and read throughput on multicore systems
   (CASSANDRA-444, CASSANDRA-414)
 * More efficient use of memory during compaction (CASSANDRA-436)
 * autobootstrap option: when enabled, all non-seed nodes will attempt
   to bootstrap when started, until bootstrap successfully
   completes. -b option is removed.  (CASSANDRA-438)
 * Unless a token is manually specified in the configuration xml,
   a bootstraping node will use a token that gives it half the
   keys from the most-heavily-loaded node in the cluster,
   instead of generating a random token. 
   (CASSANDRA-385, CASSANDRA-517)
 * Miscellaneous bootstrap fixes (several tickets)
 * Ability to change a node's token even after it has data on it
   (CASSANDRA-541)
 * Ability to decommission a live node from the ring (CASSANDRA-435)
 * Semi-automatic loadbalancing via nodeprobe (CASSANDRA-192)
 * Add ability to set compaction thresholds at runtime via
   JMX / nodeprobe.  (CASSANDRA-465)
 * Add "comment" field to ColumnFamily definition. (CASSANDRA-481)
 * Additional JMX metrics (CASSANDRA-482)
 * JSON based export and import tools (several tickets)
 * Hinted Handoff fixes (several tickets)
 * Add key cache to improve read performance (CASSANDRA-423)
 * Simplified construction of custom ReplicationStrategy classes
   (CASSANDRA-497)
 * Graphical application (Swing) for ring integrity verification and 
   visualization was added to contrib (CASSANDRA-252)
 * Add DCQUORUM, DCQUORUMSYNC consistency levels and corresponding
   ReplicationStrategy / EndpointSnitch classes.  Experimental.
   (CASSANDRA-492)
 * Web client interface added to contrib (CASSANDRA-457)
 * More-efficient flush for Random, CollatedOPP partitioners 
   for normal writes (CASSANDRA-446) and bulk load (CASSANDRA-420)
 * Add MemtableFlushAfterMinutes, a global replacement for the old 
   per-CF FlushPeriodInMinutes setting (CASSANDRA-463)
 * optimizations to slice reading (CASSANDRA-350) and supercolumn
   queries (CASSANDRA-510)
 * force binding to given listenaddress for nodes with multiple
   interfaces (CASSANDRA-546)
 * stress.py benchmarking tool improvements (several tickets)
 * optimized replica placement code (CASSANDRA-525)
 * faster log replay on restart (CASSANDRA-539, CASSANDRA-540)
 * optimized local-node writes (CASSANDRA-558)
 * added get_range_slice, deprecating get_key_range (CASSANDRA-344)
 * expose TimedOutException to thrift (CASSANDRA-563)
 

0.4.2
 * Add validation disallowing null keys (CASSANDRA-486)
 * Fix race conditions in TCPConnectionManager (CASSANDRA-487)
 * Fix using non-utf8-aware comparison as a sanity check.
   (CASSANDRA-493)
 * Improve default garbage collector options (CASSANDRA-504)
 * Add "nodeprobe flush" (CASSANDRA-505)
 * remove NotFoundException from get_slice throws list (CASSANDRA-518)
 * fix get (not get_slice) of entire supercolumn (CASSANDRA-508)
 * fix null token during bootstrap (CASSANDRA-501)


0.4.1
 * Fix FlushPeriod columnfamily configuration regression
   (CASSANDRA-455)
 * Fix long column name support (CASSANDRA-460)
 * Fix for serializing a row that only contains tombstones
   (CASSANDRA-458)
 * Fix for discarding unneeded commitlog segments (CASSANDRA-459)
 * Add SnapshotBeforeCompaction configuration option (CASSANDRA-426)
 * Fix compaction abort under insufficient disk space (CASSANDRA-473)
 * Fix reading subcolumn slice from tombstoned CF (CASSANDRA-484)
 * Fix race condition in RVH causing occasional NPE (CASSANDRA-478)


0.4.0
 * fix get_key_range problems when a node is down (CASSANDRA-440)
   and add UnavailableException to more Thrift methods
 * Add example EndPointSnitch contrib code (several tickets)


0.4.0 RC2
 * fix SSTable generation clash during compaction (CASSANDRA-418)
 * reject method calls with null parameters (CASSANDRA-308)
 * properly order ranges in nodeprobe output (CASSANDRA-421)
 * fix logging of certain errors on executor threads (CASSANDRA-425)


0.4.0 RC1
 * Bootstrap feature is live; use -b on startup (several tickets)
 * Added multiget api (CASSANDRA-70)
 * fix Deadlock with SelectorManager.doProcess and TcpConnection.write
   (CASSANDRA-392)
 * remove key cache b/c of concurrency bugs in third-party
   CLHM library (CASSANDRA-405)
 * update non-major compaction logic to use two threshold values
   (CASSANDRA-407)
 * add periodic / batch commitlog sync modes (several tickets)
 * inline BatchMutation into batch_insert params (CASSANDRA-403)
 * allow setting the logging level at runtime via mbean (CASSANDRA-402)
 * change default comparator to BytesType (CASSANDRA-400)
 * add forwards-compatible ConsistencyLevel parameter to get_key_range
   (CASSANDRA-322)
 * r/m special case of blocking for local destination when writing with 
   ConsistencyLevel.ZERO (CASSANDRA-399)
 * Fixes to make BinaryMemtable [bulk load interface] useful (CASSANDRA-337);
   see contrib/bmt_example for an example of using it.
 * More JMX properties added (several tickets)
 * Thrift changes (several tickets)
    - Merged _super get methods with the normal ones; return values
      are now of ColumnOrSuperColumn.
    - Similarly, merged batch_insert_super into batch_insert.



0.4.0 beta
 * On-disk data format has changed to allow billions of keys/rows per
   node instead of only millions
 * Multi-keyspace support
 * Scan all sstables for all queries to avoid situations where
   different types of operation on the same ColumnFamily could
   disagree on what data was present
 * Snapshot support via JMX
 * Thrift API has changed a _lot_:
    - removed time-sorted CFs; instead, user-defined comparators
      may be defined on the column names, which are now byte arrays.
      Default comparators are provided for UTF8, Bytes, Ascii, Long (i64),
      and UUID types.
    - removed colon-delimited strings in thrift api in favor of explicit
      structs such as ColumnPath, ColumnParent, etc.  Also normalized
      thrift struct and argument naming.
    - Added columnFamily argument to get_key_range.
    - Change signature of get_slice to accept starting and ending
      columns as well as an offset.  (This allows use of indexes.)
      Added "ascending" flag to allow reasonably-efficient reverse
      scans as well.  Removed get_slice_by_range as redundant.
    - get_key_range operates on one CF at a time
    - changed `block` boolean on insert methods to ConsistencyLevel enum,
      with options of NONE, ONE, QUORUM, and ALL.
    - added similar consistency_level parameter to read methods
    - column-name-set slice with no names given now returns zero columns
      instead of all of them.  ("all" can run your server out of memory.
      use a range-based slice with a high max column count instead.)
 * Removed the web interface. Node information can now be obtained by 
   using the newly introduced nodeprobe utility.
 * More JMX stats
 * Remove magic values from internals (e.g. special key to indicate
   when to flush memtables)
 * Rename configuration "table" to "keyspace"
 * Moved to crash-only design; no more shutdown (just kill the process)
 * Lots of bug fixes

Full list of issues resolved in 0.4 is at https://issues.apache.org/jira/secure/IssueNavigator.jspa?reset=true&&pid=12310865&fixfor=12313862&resolution=1&sorter/field=issuekey&sorter/order=DESC


0.3.0 RC3
 * Fix potential deadlock under load in TCPConnection.
   (CASSANDRA-220)


0.3.0 RC2
 * Fix possible data loss when server is stopped after replaying
   log but before new inserts force memtable flush.
   (CASSANDRA-204)
 * Added BUGS file


0.3.0 RC1
 * Range queries on keys, including user-defined key collation
 * Remove support
 * Workarounds for a weird bug in JDK select/register that seems
   particularly common on VM environments. Cassandra should deploy
   fine on EC2 now
 * Much improved infrastructure: the beginnings of a decent test suite
   ("ant test" for unit tests; "nosetests" for system tests), code
   coverage reporting, etc.
 * Expanded node status reporting via JMX
 * Improved error reporting/logging on both server and client
 * Reduced memory footprint in default configuration
 * Combined blocking and non-blocking versions of insert APIs
 * Added FlushPeriodInMinutes configuration parameter to force
   flushing of infrequently-updated ColumnFamilies<|MERGE_RESOLUTION|>--- conflicted
+++ resolved
@@ -63,13 +63,6 @@
  * fix potential infinite loop in ByteBufferUtil.inputStream (CASSANDRA-2365)
  * fix encoding bugs in HintedHandoffManager, SystemTable when default
    charset is not UTF8 (CASSANDRA-2367)
-<<<<<<< HEAD
- * fsync statistics component on write (CASSANDRA-2382)
- * fix incorrect truncation of long to int when reading columns via block 
-   index (CASSANDRA-2376)
- * fix race condition that could leave orphaned data files when
-   dropping CF or KS (CASSANDRA-2381)
-=======
  * avoids having removed node reappearing in Gossip (CASSANDRA-2371)
  * fix incorrect truncation of long to int when reading columns via block
    index (CASSANDRA-2376)
@@ -78,10 +71,8 @@
    KS (CASSANDRA-2381)
  * fsync statistics component on write (CASSANDRA-2382)
  * fix duplicate results from CFS.scan (CASSANDRA-2406)
- * halve default memtable thresholds (CASSANDRA-2413)
  * add IntegerType to CLI help (CASSANDRA-2414)
  * avoid caching token-only decoratedkeys (CASSANDRA-2416)
->>>>>>> 4a342a66
  * convert mmap assertion to if/throw so scrub can catch it (CASSANDRA-2417)
  * don't overwrite gc log (CASSANDR-2418)
  * invalidate row cache for streamed row to avoid inconsitencies
@@ -101,8 +92,11 @@
    so UE can be thrown intead of timing out (CASSANDRA-2514)
  * fix update of validation class in column metadata (CASSANDRA-2512)
  * support LOCAL_QUORUM, EACH_QUORUM CLs outside of NTS (CASSANDRA-2516)
+ * preserve version when streaming data from old sstables (CASSANDRA-2283)
+ * fix backslash substitutions in CLI (CASSANDRA-2492)
  * count a row deletion as one operation towards memtable threshold 
    (CASSANDRA-2519)
+ * support LOCAL_QUORUM, EACH_QUORUM CLs outside of NTS (CASSANDRA-2516)
 
 
 0.7.4
