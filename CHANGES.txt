<<<<<<< HEAD
2.1.4
 * Fix SSTableRewriter cleanup (CASSANDRA-8802)
 * Introduce SafeMemory for CompressionMetadata.Writer (CASSANDRA-8758)
 * 'nodetool info' prints exception against older node (CASSANDRA-8796)
 * Ensure SSTableReader.last corresponds exactly with the file end (CASSANDRA-8750)
 * Make SSTableWriter.openEarly more robust and obvious (CASSANDRA-8747)
 * Enforce SSTableReader.first/last (CASSANDRA-8744)
 * Cleanup SegmentedFile API (CASSANDRA-8749)
 * Avoid overlap with early compaction replacement (CASSANDRA-8683)
 * Safer Resource Management++ (CASSANDRA-8707)
 * Write partition size estimates into a system table (CASSANDRA-7688)
 * cqlsh: Fix keys() and full() collection indexes in DESCRIBE output
   (CASSANDRA-8154)
Merged from 2.0:
=======
2.0.13:
 * Make it possible to set max_sstable_age to fractional days (CASSANDRA-8406)
 * Fix memory leak in SSTableSimple*Writer and SSTableReader.validate() (CASSANDRA-8748)
>>>>>>> 93769b3b
 * Fix some multi-column relations with indexes on some clustering
   columns (CASSANDRA-8275)
 * Fix memory leak in SSTableSimple*Writer and SSTableReader.validate() (CASSANDRA-8748)
 * Throw OOM if allocating memory fails to return a valid pointer (CASSANDRA-8726)
 * Fix SSTableSimpleUnsortedWriter ConcurrentModificationException (CASSANDRA-8619)


2.1.3
 * Fix HSHA/offheap_objects corruption (CASSANDRA-8719)
 * Upgrade libthrift to 0.9.2 (CASSANDRA-8685)
 * Don't use the shared ref in sstableloader (CASSANDRA-8704)
 * Purge internal prepared statements if related tables or
   keyspaces are dropped (CASSANDRA-8693)
 * (cqlsh) Handle unicode BOM at start of files (CASSANDRA-8638)
 * Stop compactions before exiting offline tools (CASSANDRA-8623)
 * Update tools/stress/README.txt to match current behaviour (CASSANDRA-7933)
 * Fix schema from Thrift conversion with empty metadata (CASSANDRA-8695)
 * Safer Resource Management (CASSANDRA-7705)
 * Make sure we compact highly overlapping cold sstables with
   STCS (CASSANDRA-8635)
 * rpc_interface and listen_interface generate NPE on startup when specified
   interface doesn't exist (CASSANDRA-8677)
 * Fix ArrayIndexOutOfBoundsException in nodetool cfhistograms (CASSANDRA-8514)
 * Switch from yammer metrics for nodetool cf/proxy histograms (CASSANDRA-8662)
 * Make sure we don't add tmplink files to the compaction
   strategy (CASSANDRA-8580)
 * (cqlsh) Handle maps with blob keys (CASSANDRA-8372)
 * (cqlsh) Handle DynamicCompositeType schemas correctly (CASSANDRA-8563)
 * Duplicate rows returned when in clause has repeated values (CASSANDRA-6706)
 * Add tooling to detect hot partitions (CASSANDRA-7974)
 * Fix cassandra-stress user-mode truncation of partition generation (CASSANDRA-8608)
 * Only stream from unrepaired sstables during inc repair (CASSANDRA-8267)
 * Don't allow starting multiple inc repairs on the same sstables (CASSANDRA-8316)
 * Invalidate prepared BATCH statements when related tables
   or keyspaces are dropped (CASSANDRA-8652)
 * Fix missing results in secondary index queries on collections
   with ALLOW FILTERING (CASSANDRA-8421)
 * Expose EstimatedHistogram metrics for range slices (CASSANDRA-8627)
 * (cqlsh) Escape clqshrc passwords properly (CASSANDRA-8618)
 * Fix NPE when passing wrong argument in ALTER TABLE statement (CASSANDRA-8355)
 * Pig: Refactor and deprecate CqlStorage (CASSANDRA-8599)
 * Don't reuse the same cleanup strategy for all sstables (CASSANDRA-8537)
 * Fix case-sensitivity of index name on CREATE and DROP INDEX
   statements (CASSANDRA-8365)
 * Better detection/logging for corruption in compressed sstables (CASSANDRA-8192)
 * Use the correct repairedAt value when closing writer (CASSANDRA-8570)
 * (cqlsh) Handle a schema mismatch being detected on startup (CASSANDRA-8512)
 * Properly calculate expected write size during compaction (CASSANDRA-8532)
 * Invalidate affected prepared statements when a table's columns
   are altered (CASSANDRA-7910)
 * Stress - user defined writes should populate sequentally (CASSANDRA-8524)
 * Fix regression in SSTableRewriter causing some rows to become unreadable 
   during compaction (CASSANDRA-8429)
 * Run major compactions for repaired/unrepaired in parallel (CASSANDRA-8510)
 * (cqlsh) Fix compression options in DESCRIBE TABLE output when compression
   is disabled (CASSANDRA-8288)
 * (cqlsh) Fix DESCRIBE output after keyspaces are altered (CASSANDRA-7623)
 * Make sure we set lastCompactedKey correctly (CASSANDRA-8463)
 * (cqlsh) Fix output of CONSISTENCY command (CASSANDRA-8507)
 * (cqlsh) Fixed the handling of LIST statements (CASSANDRA-8370)
 * Make sstablescrub check leveled manifest again (CASSANDRA-8432)
 * Check first/last keys in sstable when giving out positions (CASSANDRA-8458)
 * Disable mmap on Windows (CASSANDRA-6993)
 * Add missing ConsistencyLevels to cassandra-stress (CASSANDRA-8253)
 * Add auth support to cassandra-stress (CASSANDRA-7985)
 * Fix ArrayIndexOutOfBoundsException when generating error message
   for some CQL syntax errors (CASSANDRA-8455)
 * Scale memtable slab allocation logarithmically (CASSANDRA-7882)
 * cassandra-stress simultaneous inserts over same seed (CASSANDRA-7964)
 * Reduce cassandra-stress sampling memory requirements (CASSANDRA-7926)
 * Ensure memtable flush cannot expire commit log entries from its future (CASSANDRA-8383)
 * Make read "defrag" async to reclaim memtables (CASSANDRA-8459)
 * Remove tmplink files for offline compactions (CASSANDRA-8321)
 * Reduce maxHintsInProgress (CASSANDRA-8415)
 * BTree updates may call provided update function twice (CASSANDRA-8018)
 * Release sstable references after anticompaction (CASSANDRA-8386)
 * Handle abort() in SSTableRewriter properly (CASSANDRA-8320)
 * Fix high size calculations for prepared statements (CASSANDRA-8231)
 * Centralize shared executors (CASSANDRA-8055)
 * Fix filtering for CONTAINS (KEY) relations on frozen collection
   clustering columns when the query is restricted to a single
   partition (CASSANDRA-8203)
 * Do more aggressive entire-sstable TTL expiry checks (CASSANDRA-8243)
 * Add more log info if readMeter is null (CASSANDRA-8238)
 * add check of the system wall clock time at startup (CASSANDRA-8305)
 * Support for frozen collections (CASSANDRA-7859)
 * Fix overflow on histogram computation (CASSANDRA-8028)
 * Have paxos reuse the timestamp generation of normal queries (CASSANDRA-7801)
 * Fix incremental repair not remove parent session on remote (CASSANDRA-8291)
 * Improve JBOD disk utilization (CASSANDRA-7386)
 * Log failed host when preparing incremental repair (CASSANDRA-8228)
 * Force config client mode in CQLSSTableWriter (CASSANDRA-8281)
 * Fix sstableupgrade throws exception (CASSANDRA-8688)
 * Fix hang when repairing empty keyspace (CASSANDRA-8694)
Merged from 2.0:
 * Fix IllegalArgumentException in dynamic snitch (CASSANDRA-8448)
 * Add support for UPDATE ... IF EXISTS (CASSANDRA-8610)
 * Fix reversal of list prepends (CASSANDRA-8733)
 * Prevent non-zero default_time_to_live on tables with counters
   (CASSANDRA-8678)
 * Fix SSTableSimpleUnsortedWriter ConcurrentModificationException
   (CASSANDRA-8619)
 * Round up time deltas lower than 1ms in BulkLoader (CASSANDRA-8645)
 * Add batch remove iterator to ABSC (CASSANDRA-8414, 8666)
 * Fix isClientMode check in Keyspace (CASSANDRA-8687)
 * Use more efficient slice size for querying internal secondary
   index tables (CASSANDRA-8550)
 * Fix potentially returning deleted rows with range tombstone (CASSANDRA-8558)
 * Check for available disk space before starting a compaction (CASSANDRA-8562)
 * Fix DISTINCT queries with LIMITs or paging when some partitions
   contain only tombstones (CASSANDRA-8490)
 * Introduce background cache refreshing to permissions cache
   (CASSANDRA-8194)
 * Fix race condition in StreamTransferTask that could lead to
   infinite loops and premature sstable deletion (CASSANDRA-7704)
 * Add an extra version check to MigrationTask (CASSANDRA-8462)
 * Ensure SSTableWriter cleans up properly after failure (CASSANDRA-8499)
 * Increase bf true positive count on key cache hit (CASSANDRA-8525)
 * Move MeteredFlusher to its own thread (CASSANDRA-8485)
 * Fix non-distinct results in DISTNCT queries on static columns when
   paging is enabled (CASSANDRA-8087)
 * Move all hints related tasks to hints internal executor (CASSANDRA-8285)
 * Fix paging for multi-partition IN queries (CASSANDRA-8408)
 * Fix MOVED_NODE topology event never being emitted when a node
   moves its token (CASSANDRA-8373)
 * Fix validation of indexes in COMPACT tables (CASSANDRA-8156)
 * Avoid StackOverflowError when a large list of IN values
   is used for a clustering column (CASSANDRA-8410)
 * Fix NPE when writetime() or ttl() calls are wrapped by
   another function call (CASSANDRA-8451)
 * Fix NPE after dropping a keyspace (CASSANDRA-8332)
 * Fix error message on read repair timeouts (CASSANDRA-7947)
 * Default DTCS base_time_seconds changed to 60 (CASSANDRA-8417)
 * Refuse Paxos operation with more than one pending endpoint (CASSANDRA-8346, 8640)
 * Throw correct exception when trying to bind a keyspace or table
   name (CASSANDRA-6952)
 * Make HHOM.compact synchronized (CASSANDRA-8416)
 * cancel latency-sampling task when CF is dropped (CASSANDRA-8401)
 * don't block SocketThread for MessagingService (CASSANDRA-8188)
 * Increase quarantine delay on replacement (CASSANDRA-8260)
 * Expose off-heap memory usage stats (CASSANDRA-7897)
 * Ignore Paxos commits for truncated tables (CASSANDRA-7538)
 * Validate size of indexed column values (CASSANDRA-8280)
 * Make LCS split compaction results over all data directories (CASSANDRA-8329)
 * Fix some failing queries that use multi-column relations
   on COMPACT STORAGE tables (CASSANDRA-8264)
 * Fix InvalidRequestException with ORDER BY (CASSANDRA-8286)
 * Disable SSLv3 for POODLE (CASSANDRA-8265)
 * Fix millisecond timestamps in Tracing (CASSANDRA-8297)
 * Include keyspace name in error message when there are insufficient
   live nodes to stream from (CASSANDRA-8221)
 * Avoid overlap in L1 when L0 contains many nonoverlapping
   sstables (CASSANDRA-8211)
 * Improve PropertyFileSnitch logging (CASSANDRA-8183)
 * Add DC-aware sequential repair (CASSANDRA-8193)
 * Use live sstables in snapshot repair if possible (CASSANDRA-8312)
 * Fix hints serialized size calculation (CASSANDRA-8587)

2.1.2
 * (cqlsh) parse_for_table_meta errors out on queries with undefined
   grammars (CASSANDRA-8262)
 * (cqlsh) Fix SELECT ... TOKEN() function broken in C* 2.1.1 (CASSANDRA-8258)
 * Fix Cassandra crash when running on JDK8 update 40 (CASSANDRA-8209)
 * Optimize partitioner tokens (CASSANDRA-8230)
 * Improve compaction of repaired/unrepaired sstables (CASSANDRA-8004)
 * Make cache serializers pluggable (CASSANDRA-8096)
 * Fix issues with CONTAINS (KEY) queries on secondary indexes
   (CASSANDRA-8147)
 * Fix read-rate tracking of sstables for some queries (CASSANDRA-8239)
 * Fix default timestamp in QueryOptions (CASSANDRA-8246)
 * Set socket timeout when reading remote version (CASSANDRA-8188)
 * Refactor how we track live size (CASSANDRA-7852)
 * Make sure unfinished compaction files are removed (CASSANDRA-8124)
 * Fix shutdown when run as Windows service (CASSANDRA-8136)
 * Fix DESCRIBE TABLE with custom indexes (CASSANDRA-8031)
 * Fix race in RecoveryManagerTest (CASSANDRA-8176)
 * Avoid IllegalArgumentException while sorting sstables in
   IndexSummaryManager (CASSANDRA-8182)
 * Shutdown JVM on file descriptor exhaustion (CASSANDRA-7579)
 * Add 'die' policy for commit log and disk failure (CASSANDRA-7927)
 * Fix installing as service on Windows (CASSANDRA-8115)
 * Fix CREATE TABLE for CQL2 (CASSANDRA-8144)
 * Avoid boxing in ColumnStats min/max trackers (CASSANDRA-8109)
Merged from 2.0:
 * Correctly handle non-text column names in cql3 (CASSANDRA-8178)
 * Fix deletion for indexes on primary key columns (CASSANDRA-8206)
 * Add 'nodetool statusgossip' (CASSANDRA-8125)
 * Improve client notification that nodes are ready for requests (CASSANDRA-7510)
 * Handle negative timestamp in writetime method (CASSANDRA-8139)
 * Pig: Remove errant LIMIT clause in CqlNativeStorage (CASSANDRA-8166)
 * Throw ConfigurationException when hsha is used with the default
   rpc_max_threads setting of 'unlimited' (CASSANDRA-8116)
 * Allow concurrent writing of the same table in the same JVM using
   CQLSSTableWriter (CASSANDRA-7463)
 * Fix totalDiskSpaceUsed calculation (CASSANDRA-8205)


2.1.1
 * Fix spin loop in AtomicSortedColumns (CASSANDRA-7546)
 * Dont notify when replacing tmplink files (CASSANDRA-8157)
 * Fix validation with multiple CONTAINS clause (CASSANDRA-8131)
 * Fix validation of collections in TriggerExecutor (CASSANDRA-8146)
 * Fix IllegalArgumentException when a list of IN values containing tuples
   is passed as a single arg to a prepared statement with the v1 or v2
   protocol (CASSANDRA-8062)
 * Fix ClassCastException in DISTINCT query on static columns with
   query paging (CASSANDRA-8108)
 * Fix NPE on null nested UDT inside a set (CASSANDRA-8105)
 * Fix exception when querying secondary index on set items or map keys
   when some clustering columns are specified (CASSANDRA-8073)
 * Send proper error response when there is an error during native
   protocol message decode (CASSANDRA-8118)
 * Gossip should ignore generation numbers too far in the future (CASSANDRA-8113)
 * Fix NPE when creating a table with frozen sets, lists (CASSANDRA-8104)
 * Fix high memory use due to tracking reads on incrementally opened sstable
   readers (CASSANDRA-8066)
 * Fix EXECUTE request with skipMetadata=false returning no metadata
   (CASSANDRA-8054)
 * Allow concurrent use of CQLBulkOutputFormat (CASSANDRA-7776)
 * Shutdown JVM on OOM (CASSANDRA-7507)
 * Upgrade netty version and enable epoll event loop (CASSANDRA-7761)
 * Don't duplicate sstables smaller than split size when using
   the sstablesplitter tool (CASSANDRA-7616)
 * Avoid re-parsing already prepared statements (CASSANDRA-7923)
 * Fix some Thrift slice deletions and updates of COMPACT STORAGE
   tables with some clustering columns omitted (CASSANDRA-7990)
 * Fix filtering for CONTAINS on sets (CASSANDRA-8033)
 * Properly track added size (CASSANDRA-7239)
 * Allow compilation in java 8 (CASSANDRA-7208)
 * Fix Assertion error on RangeTombstoneList diff (CASSANDRA-8013)
 * Release references to overlapping sstables during compaction (CASSANDRA-7819)
 * Send notification when opening compaction results early (CASSANDRA-8034)
 * Make native server start block until properly bound (CASSANDRA-7885)
 * (cqlsh) Fix IPv6 support (CASSANDRA-7988)
 * Ignore fat clients when checking for endpoint collision (CASSANDRA-7939)
 * Make sstablerepairedset take a list of files (CASSANDRA-7995)
 * (cqlsh) Tab completeion for indexes on map keys (CASSANDRA-7972)
 * (cqlsh) Fix UDT field selection in select clause (CASSANDRA-7891)
 * Fix resource leak in event of corrupt sstable
 * (cqlsh) Add command line option for cqlshrc file path (CASSANDRA-7131)
 * Provide visibility into prepared statements churn (CASSANDRA-7921, CASSANDRA-7930)
 * Invalidate prepared statements when their keyspace or table is
   dropped (CASSANDRA-7566)
 * cassandra-stress: fix support for NetworkTopologyStrategy (CASSANDRA-7945)
 * Fix saving caches when a table is dropped (CASSANDRA-7784)
 * Add better error checking of new stress profile (CASSANDRA-7716)
 * Use ThreadLocalRandom and remove FBUtilities.threadLocalRandom (CASSANDRA-7934)
 * Prevent operator mistakes due to simultaneous bootstrap (CASSANDRA-7069)
 * cassandra-stress supports whitelist mode for node config (CASSANDRA-7658)
 * GCInspector more closely tracks GC; cassandra-stress and nodetool report it (CASSANDRA-7916)
 * nodetool won't output bogus ownership info without a keyspace (CASSANDRA-7173)
 * Add human readable option to nodetool commands (CASSANDRA-5433)
 * Don't try to set repairedAt on old sstables (CASSANDRA-7913)
 * Add metrics for tracking PreparedStatement use (CASSANDRA-7719)
 * (cqlsh) tab-completion for triggers (CASSANDRA-7824)
 * (cqlsh) Support for query paging (CASSANDRA-7514)
 * (cqlsh) Show progress of COPY operations (CASSANDRA-7789)
 * Add syntax to remove multiple elements from a map (CASSANDRA-6599)
 * Support non-equals conditions in lightweight transactions (CASSANDRA-6839)
 * Add IF [NOT] EXISTS to create/drop triggers (CASSANDRA-7606)
 * (cqlsh) Display the current logged-in user (CASSANDRA-7785)
 * (cqlsh) Don't ignore CTRL-C during COPY FROM execution (CASSANDRA-7815)
 * (cqlsh) Order UDTs according to cross-type dependencies in DESCRIBE
   output (CASSANDRA-7659)
 * (cqlsh) Fix handling of CAS statement results (CASSANDRA-7671)
 * (cqlsh) COPY TO/FROM improvements (CASSANDRA-7405)
 * Support list index operations with conditions (CASSANDRA-7499)
 * Add max live/tombstoned cells to nodetool cfstats output (CASSANDRA-7731)
 * Validate IPv6 wildcard addresses properly (CASSANDRA-7680)
 * (cqlsh) Error when tracing query (CASSANDRA-7613)
 * Avoid IOOBE when building SyntaxError message snippet (CASSANDRA-7569)
 * SSTableExport uses correct validator to create string representation of partition
   keys (CASSANDRA-7498)
 * Avoid NPEs when receiving type changes for an unknown keyspace (CASSANDRA-7689)
 * Add support for custom 2i validation (CASSANDRA-7575)
 * Pig support for hadoop CqlInputFormat (CASSANDRA-6454)
 * Add listen_interface and rpc_interface options (CASSANDRA-7417)
 * Improve schema merge performance (CASSANDRA-7444)
 * Adjust MT depth based on # of partition validating (CASSANDRA-5263)
 * Optimise NativeCell comparisons (CASSANDRA-6755)
 * Configurable client timeout for cqlsh (CASSANDRA-7516)
 * Include snippet of CQL query near syntax error in messages (CASSANDRA-7111)
 * Make repair -pr work with -local (CASSANDRA-7450)
 * Fix error in sstableloader with -cph > 1 (CASSANDRA-8007)
 * Fix snapshot repair error on indexed tables (CASSANDRA-8020)
 * Do not exit nodetool repair when receiving JMX NOTIF_LOST (CASSANDRA-7909)
 * Stream to private IP when available (CASSANDRA-8084)
Merged from 2.0:
 * Reject conditions on DELETE unless full PK is given (CASSANDRA-6430)
 * Properly reject the token function DELETE (CASSANDRA-7747)
 * Force batchlog replay before decommissioning a node (CASSANDRA-7446)
 * Fix hint replay with many accumulated expired hints (CASSANDRA-6998)
 * Fix duplicate results in DISTINCT queries on static columns with query
   paging (CASSANDRA-8108)
 * Add DateTieredCompactionStrategy (CASSANDRA-6602)
 * Properly validate ascii and utf8 string literals in CQL queries (CASSANDRA-8101)
 * (cqlsh) Fix autocompletion for alter keyspace (CASSANDRA-8021)
 * Create backup directories for commitlog archiving during startup (CASSANDRA-8111)
 * Reduce totalBlockFor() for LOCAL_* consistency levels (CASSANDRA-8058)
 * Fix merging schemas with re-dropped keyspaces (CASSANDRA-7256)
 * Fix counters in supercolumns during live upgrades from 1.2 (CASSANDRA-7188)
 * Notify DT subscribers when a column family is truncated (CASSANDRA-8088)
 * Add sanity check of $JAVA on startup (CASSANDRA-7676)
 * Schedule fat client schema pull on join (CASSANDRA-7993)
 * Don't reset nodes' versions when closing IncomingTcpConnections
   (CASSANDRA-7734)
 * Record the real messaging version in all cases in OutboundTcpConnection
   (CASSANDRA-8057)
 * SSL does not work in cassandra-cli (CASSANDRA-7899)
 * Fix potential exception when using ReversedType in DynamicCompositeType
   (CASSANDRA-7898)
 * Better validation of collection values (CASSANDRA-7833)
 * Track min/max timestamps correctly (CASSANDRA-7969)
 * Fix possible overflow while sorting CL segments for replay (CASSANDRA-7992)
 * Increase nodetool Xmx (CASSANDRA-7956)
 * Archive any commitlog segments present at startup (CASSANDRA-6904)
 * CrcCheckChance should adjust based on live CFMetadata not 
   sstable metadata (CASSANDRA-7978)
 * token() should only accept columns in the partitioning
   key order (CASSANDRA-6075)
 * Add method to invalidate permission cache via JMX (CASSANDRA-7977)
 * Allow propagating multiple gossip states atomically (CASSANDRA-6125)
 * Log exceptions related to unclean native protocol client disconnects
   at DEBUG or INFO (CASSANDRA-7849)
 * Allow permissions cache to be set via JMX (CASSANDRA-7698)
 * Include schema_triggers CF in readable system resources (CASSANDRA-7967)
 * Fix RowIndexEntry to report correct serializedSize (CASSANDRA-7948)
 * Make CQLSSTableWriter sync within partitions (CASSANDRA-7360)
 * Potentially use non-local replicas in CqlConfigHelper (CASSANDRA-7906)
 * Explicitly disallow mixing multi-column and single-column
   relations on clustering columns (CASSANDRA-7711)
 * Better error message when condition is set on PK column (CASSANDRA-7804)
 * Don't send schema change responses and events for no-op DDL
   statements (CASSANDRA-7600)
 * (Hadoop) fix cluster initialisation for a split fetching (CASSANDRA-7774)
 * Throw InvalidRequestException when queries contain relations on entire
   collection columns (CASSANDRA-7506)
 * (cqlsh) enable CTRL-R history search with libedit (CASSANDRA-7577)
 * (Hadoop) allow ACFRW to limit nodes to local DC (CASSANDRA-7252)
 * (cqlsh) cqlsh should automatically disable tracing when selecting
   from system_traces (CASSANDRA-7641)
 * (Hadoop) Add CqlOutputFormat (CASSANDRA-6927)
 * Don't depend on cassandra config for nodetool ring (CASSANDRA-7508)
 * (cqlsh) Fix failing cqlsh formatting tests (CASSANDRA-7703)
 * Fix IncompatibleClassChangeError from hadoop2 (CASSANDRA-7229)
 * Add 'nodetool sethintedhandoffthrottlekb' (CASSANDRA-7635)
 * (cqlsh) Add tab-completion for CREATE/DROP USER IF [NOT] EXISTS (CASSANDRA-7611)
 * Catch errors when the JVM pulls the rug out from GCInspector (CASSANDRA-5345)
 * cqlsh fails when version number parts are not int (CASSANDRA-7524)
 * Fix NPE when table dropped during streaming (CASSANDRA-7946)
 * Fix wrong progress when streaming uncompressed (CASSANDRA-7878)
 * Fix possible infinite loop in creating repair range (CASSANDRA-7983)
 * Fix unit in nodetool for streaming throughput (CASSANDRA-7375)
Merged from 1.2:
 * Don't index tombstones (CASSANDRA-7828)
 * Improve PasswordAuthenticator default super user setup (CASSANDRA-7788)


2.1.0
 * (cqlsh) Removed "ALTER TYPE <name> RENAME TO <name>" from tab-completion
   (CASSANDRA-7895)
 * Fixed IllegalStateException in anticompaction (CASSANDRA-7892)
 * cqlsh: DESCRIBE support for frozen UDTs, tuples (CASSANDRA-7863)
 * Avoid exposing internal classes over JMX (CASSANDRA-7879)
 * Add null check for keys when freezing collection (CASSANDRA-7869)
 * Improve stress workload realism (CASSANDRA-7519)


2.1.0-rc7
 * Add frozen keyword and require UDT to be frozen (CASSANDRA-7857)
 * Track added sstable size correctly (CASSANDRA-7239)
 * (cqlsh) Fix case insensitivity (CASSANDRA-7834)
 * Fix failure to stream ranges when moving (CASSANDRA-7836)
 * Correctly remove tmplink files (CASSANDRA-7803)
 * (cqlsh) Fix column name formatting for functions, CAS operations,
   and UDT field selections (CASSANDRA-7806)
 * (cqlsh) Fix COPY FROM handling of null/empty primary key
   values (CASSANDRA-7792)
 * Fix ordering of static cells (CASSANDRA-7763)
Merged from 2.0:
 * Forbid re-adding dropped counter columns (CASSANDRA-7831)
 * Fix CFMetaData#isThriftCompatible() for PK-only tables (CASSANDRA-7832)
 * Always reject inequality on the partition key without token()
   (CASSANDRA-7722)
 * Always send Paxos commit to all replicas (CASSANDRA-7479)
 * Make disruptor_thrift_server invocation pool configurable (CASSANDRA-7594)
 * Make repair no-op when RF=1 (CASSANDRA-7864)


2.0.10
 * Don't send schema change responses and events for no-op DDL
   statements (CASSANDRA-7600)
 * (Hadoop) fix cluster initialisation for a split fetching (CASSANDRA-7774)
 * Configure system.paxos with LeveledCompactionStrategy (CASSANDRA-7753)
 * Fix ALTER clustering column type from DateType to TimestampType when
   using DESC clustering order (CASSANRDA-7797)
 * Throw EOFException if we run out of chunks in compressed datafile
   (CASSANDRA-7664)
 * Fix PRSI handling of CQL3 row markers for row cleanup (CASSANDRA-7787)
 * Fix dropping collection when it's the last regular column (CASSANDRA-7744)
 * Properly reject operations on list index with conditions (CASSANDRA-7499)
 * Make StreamReceiveTask thread safe and gc friendly (CASSANDRA-7795)
 * Validate empty cell names from counter updates (CASSANDRA-7798)
Merged from 1.2:
 * Don't allow compacted sstables to be marked as compacting (CASSANDRA-7145)
 * Track expired tombstones (CASSANDRA-7810)


2.1.0-rc6
 * Fix OOM issue from netty caching over time (CASSANDRA-7743)
 * json2sstable couldn't import JSON for CQL table (CASSANDRA-7477)
 * Invalidate all caches on table drop (CASSANDRA-7561)
 * Skip strict endpoint selection for ranges if RF == nodes (CASSANRA-7765)
 * Fix Thrift range filtering without 2ary index lookups (CASSANDRA-7741)
 * Add tracing entries about concurrent range requests (CASSANDRA-7599)
 * (cqlsh) Fix DESCRIBE for NTS keyspaces (CASSANDRA-7729)
 * Remove netty buffer ref-counting (CASSANDRA-7735)
 * Pass mutated cf to index updater for use by PRSI (CASSANDRA-7742)
 * Include stress yaml example in release and deb (CASSANDRA-7717)
 * workaround for netty issue causing corrupted data off the wire (CASSANDRA-7695)
 * cqlsh DESC CLUSTER fails retrieving ring information (CASSANDRA-7687)
 * Fix binding null values inside UDT (CASSANDRA-7685)
 * Fix UDT field selection with empty fields (CASSANDRA-7670)
 * Bogus deserialization of static cells from sstable (CASSANDRA-7684)
 * Fix NPE on compaction leftover cleanup for dropped table (CASSANDRA-7770)
Merged from 2.0:
 * (cqlsh) Wait up to 10 sec for a tracing session (CASSANDRA-7222)
 * Fix NPE in FileCacheService.sizeInBytes (CASSANDRA-7756)
 * Remove duplicates from StorageService.getJoiningNodes (CASSANDRA-7478)
 * Clone token map outside of hot gossip loops (CASSANDRA-7758)
 * Fix MS expiring map timeout for Paxos messages (CASSANDRA-7752)
 * Do not flush on truncate if durable_writes is false (CASSANDRA-7750)
 * Give CRR a default input_cql Statement (CASSANDRA-7226)
 * Better error message when adding a collection with the same name
   than a previously dropped one (CASSANDRA-6276)
 * Fix validation when adding static columns (CASSANDRA-7730)
 * (Thrift) fix range deletion of supercolumns (CASSANDRA-7733)
 * Fix potential AssertionError in RangeTombstoneList (CASSANDRA-7700)
 * Validate arguments of blobAs* functions (CASSANDRA-7707)
 * Fix potential AssertionError with 2ndary indexes (CASSANDRA-6612)
 * Avoid logging CompactionInterrupted at ERROR (CASSANDRA-7694)
 * Minor leak in sstable2jon (CASSANDRA-7709)
 * Add cassandra.auto_bootstrap system property (CASSANDRA-7650)
 * Update java driver (for hadoop) (CASSANDRA-7618)
 * Remove CqlPagingRecordReader/CqlPagingInputFormat (CASSANDRA-7570)
 * Support connecting to ipv6 jmx with nodetool (CASSANDRA-7669)


2.1.0-rc5
 * Reject counters inside user types (CASSANDRA-7672)
 * Switch to notification-based GCInspector (CASSANDRA-7638)
 * (cqlsh) Handle nulls in UDTs and tuples correctly (CASSANDRA-7656)
 * Don't use strict consistency when replacing (CASSANDRA-7568)
 * Fix min/max cell name collection on 2.0 SSTables with range
   tombstones (CASSANDRA-7593)
 * Tolerate min/max cell names of different lengths (CASSANDRA-7651)
 * Filter cached results correctly (CASSANDRA-7636)
 * Fix tracing on the new SEPExecutor (CASSANDRA-7644)
 * Remove shuffle and taketoken (CASSANDRA-7601)
 * Clean up Windows batch scripts (CASSANDRA-7619)
 * Fix native protocol drop user type notification (CASSANDRA-7571)
 * Give read access to system.schema_usertypes to all authenticated users
   (CASSANDRA-7578)
 * (cqlsh) Fix cqlsh display when zero rows are returned (CASSANDRA-7580)
 * Get java version correctly when JAVA_TOOL_OPTIONS is set (CASSANDRA-7572)
 * Fix NPE when dropping index from non-existent keyspace, AssertionError when
   dropping non-existent index with IF EXISTS (CASSANDRA-7590)
 * Fix sstablelevelresetter hang (CASSANDRA-7614)
 * (cqlsh) Fix deserialization of blobs (CASSANDRA-7603)
 * Use "keyspace updated" schema change message for UDT changes in v1 and
   v2 protocols (CASSANDRA-7617)
 * Fix tracing of range slices and secondary index lookups that are local
   to the coordinator (CASSANDRA-7599)
 * Set -Dcassandra.storagedir for all tool shell scripts (CASSANDRA-7587)
 * Don't swap max/min col names when mutating sstable metadata (CASSANDRA-7596)
 * (cqlsh) Correctly handle paged result sets (CASSANDRA-7625)
 * (cqlsh) Improve waiting for a trace to complete (CASSANDRA-7626)
 * Fix tracing of concurrent range slices and 2ary index queries (CASSANDRA-7626)
 * Fix scrub against collection type (CASSANDRA-7665)
Merged from 2.0:
 * Set gc_grace_seconds to seven days for system schema tables (CASSANDRA-7668)
 * SimpleSeedProvider no longer caches seeds forever (CASSANDRA-7663)
 * Always flush on truncate (CASSANDRA-7511)
 * Fix ReversedType(DateType) mapping to native protocol (CASSANDRA-7576)
 * Always merge ranges owned by a single node (CASSANDRA-6930)
 * Track max/min timestamps for range tombstones (CASSANDRA-7647)
 * Fix NPE when listing saved caches dir (CASSANDRA-7632)


2.1.0-rc4
 * Fix word count hadoop example (CASSANDRA-7200)
 * Updated memtable_cleanup_threshold and memtable_flush_writers defaults 
   (CASSANDRA-7551)
 * (Windows) fix startup when WMI memory query fails (CASSANDRA-7505)
 * Anti-compaction proceeds if any part of the repair failed (CASANDRA-7521)
 * Add missing table name to DROP INDEX responses and notifications (CASSANDRA-7539)
 * Bump CQL version to 3.2.0 and update CQL documentation (CASSANDRA-7527)
 * Fix configuration error message when running nodetool ring (CASSANDRA-7508)
 * Support conditional updates, tuple type, and the v3 protocol in cqlsh (CASSANDRA-7509)
 * Handle queries on multiple secondary index types (CASSANDRA-7525)
 * Fix cqlsh authentication with v3 native protocol (CASSANDRA-7564)
 * Fix NPE when unknown prepared statement ID is used (CASSANDRA-7454)
Merged from 2.0:
 * (Windows) force range-based repair to non-sequential mode (CASSANDRA-7541)
 * Fix range merging when DES scores are zero (CASSANDRA-7535)
 * Warn when SSL certificates have expired (CASSANDRA-7528)
 * Fix error when doing reversed queries with static columns (CASSANDRA-7490)
Merged from 1.2:
 * Set correct stream ID on responses when non-Exception Throwables
   are thrown while handling native protocol messages (CASSANDRA-7470)


2.1.0-rc3
 * Consider expiry when reconciling otherwise equal cells (CASSANDRA-7403)
 * Introduce CQL support for stress tool (CASSANDRA-6146)
 * Fix ClassCastException processing expired messages (CASSANDRA-7496)
 * Fix prepared marker for collections inside UDT (CASSANDRA-7472)
 * Remove left-over populate_io_cache_on_flush and replicate_on_write
   uses (CASSANDRA-7493)
 * (Windows) handle spaces in path names (CASSANDRA-7451)
 * Ensure writes have completed after dropping a table, before recycling
   commit log segments (CASSANDRA-7437)
 * Remove left-over rows_per_partition_to_cache (CASSANDRA-7493)
 * Fix error when CONTAINS is used with a bind marker (CASSANDRA-7502)
 * Properly reject unknown UDT field (CASSANDRA-7484)
Merged from 2.0:
 * Fix CC#collectTimeOrderedData() tombstone optimisations (CASSANDRA-7394)
 * Support DISTINCT for static columns and fix behaviour when DISTINC is
   not use (CASSANDRA-7305).
 * Workaround JVM NPE on JMX bind failure (CASSANDRA-7254)
 * Fix race in FileCacheService RemovalListener (CASSANDRA-7278)
 * Fix inconsistent use of consistencyForCommit that allowed LOCAL_QUORUM
   operations to incorrect become full QUORUM (CASSANDRA-7345)
 * Properly handle unrecognized opcodes and flags (CASSANDRA-7440)
 * (Hadoop) close CqlRecordWriter clients when finished (CASSANDRA-7459)
 * Commit disk failure policy (CASSANDRA-7429)
 * Make sure high level sstables get compacted (CASSANDRA-7414)
 * Fix AssertionError when using empty clustering columns and static columns
   (CASSANDRA-7455)
 * Add option to disable STCS in L0 (CASSANDRA-6621)
 * Upgrade to snappy-java 1.0.5.2 (CASSANDRA-7476)


2.1.0-rc2
 * Fix heap size calculation for CompoundSparseCellName and 
   CompoundSparseCellName.WithCollection (CASSANDRA-7421)
 * Allow counter mutations in UNLOGGED batches (CASSANDRA-7351)
 * Modify reconcile logic to always pick a tombstone over a counter cell
   (CASSANDRA-7346)
 * Avoid incremental compaction on Windows (CASSANDRA-7365)
 * Fix exception when querying a composite-keyed table with a collection index
   (CASSANDRA-7372)
 * Use node's host id in place of counter ids (CASSANDRA-7366)
 * Fix error when doing reversed queries with static columns (CASSANDRA-7490)
 * Backport CASSANDRA-6747 (CASSANDRA-7560)
 * Track max/min timestamps for range tombstones (CASSANDRA-7647)
 * Fix NPE when listing saved caches dir (CASSANDRA-7632)
 * Fix sstableloader unable to connect encrypted node (CASSANDRA-7585)
Merged from 1.2:
 * Clone token map outside of hot gossip loops (CASSANDRA-7758)
 * Add stop method to EmbeddedCassandraService (CASSANDRA-7595)
 * Support connecting to ipv6 jmx with nodetool (CASSANDRA-7669)
 * Set gc_grace_seconds to seven days for system schema tables (CASSANDRA-7668)
 * SimpleSeedProvider no longer caches seeds forever (CASSANDRA-7663)
 * Set correct stream ID on responses when non-Exception Throwables
   are thrown while handling native protocol messages (CASSANDRA-7470)
 * Fix row size miscalculation in LazilyCompactedRow (CASSANDRA-7543)
 * Fix race in background compaction check (CASSANDRA-7745)
 * Don't clear out range tombstones during compaction (CASSANDRA-7808)


2.1.0-rc1
 * Revert flush directory (CASSANDRA-6357)
 * More efficient executor service for fast operations (CASSANDRA-4718)
 * Move less common tools into a new cassandra-tools package (CASSANDRA-7160)
 * Support more concurrent requests in native protocol (CASSANDRA-7231)
 * Add tab-completion to debian nodetool packaging (CASSANDRA-6421)
 * Change concurrent_compactors defaults (CASSANDRA-7139)
 * Add PowerShell Windows launch scripts (CASSANDRA-7001)
 * Make commitlog archive+restore more robust (CASSANDRA-6974)
 * Fix marking commitlogsegments clean (CASSANDRA-6959)
 * Add snapshot "manifest" describing files included (CASSANDRA-6326)
 * Parallel streaming for sstableloader (CASSANDRA-3668)
 * Fix bugs in supercolumns handling (CASSANDRA-7138)
 * Fix ClassClassException on composite dense tables (CASSANDRA-7112)
 * Cleanup and optimize collation and slice iterators (CASSANDRA-7107)
 * Upgrade NBHM lib (CASSANDRA-7128)
 * Optimize netty server (CASSANDRA-6861)
 * Fix repair hang when given CF does not exist (CASSANDRA-7189)
 * Allow c* to be shutdown in an embedded mode (CASSANDRA-5635)
 * Add server side batching to native transport (CASSANDRA-5663)
 * Make batchlog replay asynchronous (CASSANDRA-6134)
 * remove unused classes (CASSANDRA-7197)
 * Limit user types to the keyspace they are defined in (CASSANDRA-6643)
 * Add validate method to CollectionType (CASSANDRA-7208)
 * New serialization format for UDT values (CASSANDRA-7209, CASSANDRA-7261)
 * Fix nodetool netstats (CASSANDRA-7270)
 * Fix potential ClassCastException in HintedHandoffManager (CASSANDRA-7284)
 * Use prepared statements internally (CASSANDRA-6975)
 * Fix broken paging state with prepared statement (CASSANDRA-7120)
 * Fix IllegalArgumentException in CqlStorage (CASSANDRA-7287)
 * Allow nulls/non-existant fields in UDT (CASSANDRA-7206)
 * Backport Thrift MultiSliceRequest (CASSANDRA-7027)
 * Handle overlapping MultiSlices (CASSANDRA-7279)
 * Fix DataOutputTest on Windows (CASSANDRA-7265)
 * Embedded sets in user defined data-types are not updating (CASSANDRA-7267)
 * Add tuple type to CQL/native protocol (CASSANDRA-7248)
 * Fix CqlPagingRecordReader on tables with few rows (CASSANDRA-7322)
Merged from 2.0:
 * Copy compaction options to make sure they are reloaded (CASSANDRA-7290)
 * Add option to do more aggressive tombstone compactions (CASSANDRA-6563)
 * Don't try to compact already-compacting files in HHOM (CASSANDRA-7288)
 * Always reallocate buffers in HSHA (CASSANDRA-6285)
 * (Hadoop) support authentication in CqlRecordReader (CASSANDRA-7221)
 * (Hadoop) Close java driver Cluster in CQLRR.close (CASSANDRA-7228)
 * Warn when 'USING TIMESTAMP' is used on a CAS BATCH (CASSANDRA-7067)
 * return all cpu values from BackgroundActivityMonitor.readAndCompute (CASSANDRA-7183)
 * Correctly delete scheduled range xfers (CASSANDRA-7143)
 * return all cpu values from BackgroundActivityMonitor.readAndCompute (CASSANDRA-7183)  
 * reduce garbage creation in calculatePendingRanges (CASSANDRA-7191)
 * fix c* launch issues on Russian os's due to output of linux 'free' cmd (CASSANDRA-6162)
 * Fix disabling autocompaction (CASSANDRA-7187)
 * Fix potential NumberFormatException when deserializing IntegerType (CASSANDRA-7088)
 * cqlsh can't tab-complete disabling compaction (CASSANDRA-7185)
 * cqlsh: Accept and execute CQL statement(s) from command-line parameter (CASSANDRA-7172)
 * Fix IllegalStateException in CqlPagingRecordReader (CASSANDRA-7198)
 * Fix the InvertedIndex trigger example (CASSANDRA-7211)
 * Add --resolve-ip option to 'nodetool ring' (CASSANDRA-7210)
 * reduce garbage on codec flag deserialization (CASSANDRA-7244) 
 * Fix duplicated error messages on directory creation error at startup (CASSANDRA-5818)
 * Proper null handle for IF with map element access (CASSANDRA-7155)
 * Improve compaction visibility (CASSANDRA-7242)
 * Correctly delete scheduled range xfers (CASSANDRA-7143)
 * Make batchlog replica selection rack-aware (CASSANDRA-6551)
 * Fix CFMetaData#getColumnDefinitionFromColumnName() (CASSANDRA-7074)
 * Fix writetime/ttl functions for static columns (CASSANDRA-7081)
 * Suggest CTRL-C or semicolon after three blank lines in cqlsh (CASSANDRA-7142)
 * Fix 2ndary index queries with DESC clustering order (CASSANDRA-6950)
 * Invalid key cache entries on DROP (CASSANDRA-6525)
 * Fix flapping RecoveryManagerTest (CASSANDRA-7084)
 * Add missing iso8601 patterns for date strings (CASSANDRA-6973)
 * Support selecting multiple rows in a partition using IN (CASSANDRA-6875)
 * Add authentication support to shuffle (CASSANDRA-6484)
 * Swap local and global default read repair chances (CASSANDRA-7320)
 * Add conditional CREATE/DROP USER support (CASSANDRA-7264)
 * Cqlsh counts non-empty lines for "Blank lines" warning (CASSANDRA-7325)
Merged from 1.2:
 * Add Cloudstack snitch (CASSANDRA-7147)
 * Update system.peers correctly when relocating tokens (CASSANDRA-7126)
 * Add Google Compute Engine snitch (CASSANDRA-7132)
 * remove duplicate query for local tokens (CASSANDRA-7182)
 * exit CQLSH with error status code if script fails (CASSANDRA-6344)
 * Fix bug with some IN queries missig results (CASSANDRA-7105)
 * Fix availability validation for LOCAL_ONE CL (CASSANDRA-7319)
 * Hint streaming can cause decommission to fail (CASSANDRA-7219)


2.1.0-beta2
 * Increase default CL space to 8GB (CASSANDRA-7031)
 * Add range tombstones to read repair digests (CASSANDRA-6863)
 * Fix BTree.clear for large updates (CASSANDRA-6943)
 * Fail write instead of logging a warning when unable to append to CL
   (CASSANDRA-6764)
 * Eliminate possibility of CL segment appearing twice in active list 
   (CASSANDRA-6557)
 * Apply DONTNEED fadvise to commitlog segments (CASSANDRA-6759)
 * Switch CRC component to Adler and include it for compressed sstables 
   (CASSANDRA-4165)
 * Allow cassandra-stress to set compaction strategy options (CASSANDRA-6451)
 * Add broadcast_rpc_address option to cassandra.yaml (CASSANDRA-5899)
 * Auto reload GossipingPropertyFileSnitch config (CASSANDRA-5897)
 * Fix overflow of memtable_total_space_in_mb (CASSANDRA-6573)
 * Fix ABTC NPE and apply update function correctly (CASSANDRA-6692)
 * Allow nodetool to use a file or prompt for password (CASSANDRA-6660)
 * Fix AIOOBE when concurrently accessing ABSC (CASSANDRA-6742)
 * Fix assertion error in ALTER TYPE RENAME (CASSANDRA-6705)
 * Scrub should not always clear out repaired status (CASSANDRA-5351)
 * Improve handling of range tombstone for wide partitions (CASSANDRA-6446)
 * Fix ClassCastException for compact table with composites (CASSANDRA-6738)
 * Fix potentially repairing with wrong nodes (CASSANDRA-6808)
 * Change caching option syntax (CASSANDRA-6745)
 * Fix stress to do proper counter reads (CASSANDRA-6835)
 * Fix help message for stress counter_write (CASSANDRA-6824)
 * Fix stress smart Thrift client to pick servers correctly (CASSANDRA-6848)
 * Add logging levels (minimal, normal or verbose) to stress tool (CASSANDRA-6849)
 * Fix race condition in Batch CLE (CASSANDRA-6860)
 * Improve cleanup/scrub/upgradesstables failure handling (CASSANDRA-6774)
 * ByteBuffer write() methods for serializing sstables (CASSANDRA-6781)
 * Proper compare function for CollectionType (CASSANDRA-6783)
 * Update native server to Netty 4 (CASSANDRA-6236)
 * Fix off-by-one error in stress (CASSANDRA-6883)
 * Make OpOrder AutoCloseable (CASSANDRA-6901)
 * Remove sync repair JMX interface (CASSANDRA-6900)
 * Add multiple memory allocation options for memtables (CASSANDRA-6689, 6694)
 * Remove adjusted op rate from stress output (CASSANDRA-6921)
 * Add optimized CF.hasColumns() implementations (CASSANDRA-6941)
 * Serialize batchlog mutations with the version of the target node
   (CASSANDRA-6931)
 * Optimize CounterColumn#reconcile() (CASSANDRA-6953)
 * Properly remove 1.2 sstable support in 2.1 (CASSANDRA-6869)
 * Lock counter cells, not partitions (CASSANDRA-6880)
 * Track presence of legacy counter shards in sstables (CASSANDRA-6888)
 * Ensure safe resource cleanup when replacing sstables (CASSANDRA-6912)
 * Add failure handler to async callback (CASSANDRA-6747)
 * Fix AE when closing SSTable without releasing reference (CASSANDRA-7000)
 * Clean up IndexInfo on keyspace/table drops (CASSANDRA-6924)
 * Only snapshot relative SSTables when sequential repair (CASSANDRA-7024)
 * Require nodetool rebuild_index to specify index names (CASSANDRA-7038)
 * fix cassandra stress errors on reads with native protocol (CASSANDRA-7033)
 * Use OpOrder to guard sstable references for reads (CASSANDRA-6919)
 * Preemptive opening of compaction result (CASSANDRA-6916)
 * Multi-threaded scrub/cleanup/upgradesstables (CASSANDRA-5547)
 * Optimize cellname comparison (CASSANDRA-6934)
 * Native protocol v3 (CASSANDRA-6855)
 * Optimize Cell liveness checks and clean up Cell (CASSANDRA-7119)
 * Support consistent range movements (CASSANDRA-2434)
Merged from 2.0:
 * Avoid race-prone second "scrub" of system keyspace (CASSANDRA-6797)
 * Pool CqlRecordWriter clients by inetaddress rather than Range
   (CASSANDRA-6665)
 * Fix compaction_history timestamps (CASSANDRA-6784)
 * Compare scores of full replica ordering in DES (CASSANDRA-6683)
 * fix CME in SessionInfo updateProgress affecting netstats (CASSANDRA-6577)
 * Allow repairing between specific replicas (CASSANDRA-6440)
 * Allow per-dc enabling of hints (CASSANDRA-6157)
 * Add compatibility for Hadoop 0.2.x (CASSANDRA-5201)
 * Fix EstimatedHistogram races (CASSANDRA-6682)
 * Failure detector correctly converts initial value to nanos (CASSANDRA-6658)
 * Add nodetool taketoken to relocate vnodes (CASSANDRA-4445)
 * Expose bulk loading progress over JMX (CASSANDRA-4757)
 * Correctly handle null with IF conditions and TTL (CASSANDRA-6623)
 * Account for range/row tombstones in tombstone drop
   time histogram (CASSANDRA-6522)
 * Stop CommitLogSegment.close() from calling sync() (CASSANDRA-6652)
 * Make commitlog failure handling configurable (CASSANDRA-6364)
 * Avoid overlaps in LCS (CASSANDRA-6688)
 * Improve support for paginating over composites (CASSANDRA-4851)
 * Fix count(*) queries in a mixed cluster (CASSANDRA-6707)
 * Improve repair tasks(snapshot, differencing) concurrency (CASSANDRA-6566)
 * Fix replaying pre-2.0 commit logs (CASSANDRA-6714)
 * Add static columns to CQL3 (CASSANDRA-6561)
 * Optimize single partition batch statements (CASSANDRA-6737)
 * Disallow post-query re-ordering when paging (CASSANDRA-6722)
 * Fix potential paging bug with deleted columns (CASSANDRA-6748)
 * Fix NPE on BulkLoader caused by losing StreamEvent (CASSANDRA-6636)
 * Fix truncating compression metadata (CASSANDRA-6791)
 * Add CMSClassUnloadingEnabled JVM option (CASSANDRA-6541)
 * Catch memtable flush exceptions during shutdown (CASSANDRA-6735)
 * Fix upgradesstables NPE for non-CF-based indexes (CASSANDRA-6645)
 * Fix UPDATE updating PRIMARY KEY columns implicitly (CASSANDRA-6782)
 * Fix IllegalArgumentException when updating from 1.2 with SuperColumns
   (CASSANDRA-6733)
 * FBUtilities.singleton() should use the CF comparator (CASSANDRA-6778)
 * Fix CQLSStableWriter.addRow(Map<String, Object>) (CASSANDRA-6526)
 * Fix HSHA server introducing corrupt data (CASSANDRA-6285)
 * Fix CAS conditions for COMPACT STORAGE tables (CASSANDRA-6813)
 * Starting threads in OutboundTcpConnectionPool constructor causes race conditions (CASSANDRA-7177)
 * Allow overriding cassandra-rackdc.properties file (CASSANDRA-7072)
 * Set JMX RMI port to 7199 (CASSANDRA-7087)
 * Use LOCAL_QUORUM for data reads at LOCAL_SERIAL (CASSANDRA-6939)
 * Log a warning for large batches (CASSANDRA-6487)
 * Put nodes in hibernate when join_ring is false (CASSANDRA-6961)
 * Avoid early loading of non-system keyspaces before compaction-leftovers 
   cleanup at startup (CASSANDRA-6913)
 * Restrict Windows to parallel repairs (CASSANDRA-6907)
 * (Hadoop) Allow manually specifying start/end tokens in CFIF (CASSANDRA-6436)
 * Fix NPE in MeteredFlusher (CASSANDRA-6820)
 * Fix race processing range scan responses (CASSANDRA-6820)
 * Allow deleting snapshots from dropped keyspaces (CASSANDRA-6821)
 * Add uuid() function (CASSANDRA-6473)
 * Omit tombstones from schema digests (CASSANDRA-6862)
 * Include correct consistencyLevel in LWT timeout (CASSANDRA-6884)
 * Lower chances for losing new SSTables during nodetool refresh and
   ColumnFamilyStore.loadNewSSTables (CASSANDRA-6514)
 * Add support for DELETE ... IF EXISTS to CQL3 (CASSANDRA-5708)
 * Update hadoop_cql3_word_count example (CASSANDRA-6793)
 * Fix handling of RejectedExecution in sync Thrift server (CASSANDRA-6788)
 * Log more information when exceeding tombstone_warn_threshold (CASSANDRA-6865)
 * Fix truncate to not abort due to unreachable fat clients (CASSANDRA-6864)
 * Fix schema concurrency exceptions (CASSANDRA-6841)
 * Fix leaking validator FH in StreamWriter (CASSANDRA-6832)
 * Fix saving triggers to schema (CASSANDRA-6789)
 * Fix trigger mutations when base mutation list is immutable (CASSANDRA-6790)
 * Fix accounting in FileCacheService to allow re-using RAR (CASSANDRA-6838)
 * Fix static counter columns (CASSANDRA-6827)
 * Restore expiring->deleted (cell) compaction optimization (CASSANDRA-6844)
 * Fix CompactionManager.needsCleanup (CASSANDRA-6845)
 * Correctly compare BooleanType values other than 0 and 1 (CASSANDRA-6779)
 * Read message id as string from earlier versions (CASSANDRA-6840)
 * Properly use the Paxos consistency for (non-protocol) batch (CASSANDRA-6837)
 * Add paranoid disk failure option (CASSANDRA-6646)
 * Improve PerRowSecondaryIndex performance (CASSANDRA-6876)
 * Extend triggers to support CAS updates (CASSANDRA-6882)
 * Static columns with IF NOT EXISTS don't always work as expected (CASSANDRA-6873)
 * Fix paging with SELECT DISTINCT (CASSANDRA-6857)
 * Fix UnsupportedOperationException on CAS timeout (CASSANDRA-6923)
 * Improve MeteredFlusher handling of MF-unaffected column families
   (CASSANDRA-6867)
 * Add CqlRecordReader using native pagination (CASSANDRA-6311)
 * Add QueryHandler interface (CASSANDRA-6659)
 * Track liveRatio per-memtable, not per-CF (CASSANDRA-6945)
 * Make sure upgradesstables keeps sstable level (CASSANDRA-6958)
 * Fix LIMIT with static columns (CASSANDRA-6956)
 * Fix clash with CQL column name in thrift validation (CASSANDRA-6892)
 * Fix error with super columns in mixed 1.2-2.0 clusters (CASSANDRA-6966)
 * Fix bad skip of sstables on slice query with composite start/finish (CASSANDRA-6825)
 * Fix unintended update with conditional statement (CASSANDRA-6893)
 * Fix map element access in IF (CASSANDRA-6914)
 * Avoid costly range calculations for range queries on system keyspaces
   (CASSANDRA-6906)
 * Fix SSTable not released if stream session fails (CASSANDRA-6818)
 * Avoid build failure due to ANTLR timeout (CASSANDRA-6991)
 * Queries on compact tables can return more rows that requested (CASSANDRA-7052)
 * USING TIMESTAMP for batches does not work (CASSANDRA-7053)
 * Fix performance regression from CASSANDRA-5614 (CASSANDRA-6949)
 * Ensure that batchlog and hint timeouts do not produce hints (CASSANDRA-7058)
 * Merge groupable mutations in TriggerExecutor#execute() (CASSANDRA-7047)
 * Plug holes in resource release when wiring up StreamSession (CASSANDRA-7073)
 * Re-add parameter columns to tracing session (CASSANDRA-6942)
 * Preserves CQL metadata when updating table from thrift (CASSANDRA-6831)
Merged from 1.2:
 * Fix nodetool display with vnodes (CASSANDRA-7082)
 * Add UNLOGGED, COUNTER options to BATCH documentation (CASSANDRA-6816)
 * add extra SSL cipher suites (CASSANDRA-6613)
 * fix nodetool getsstables for blob PK (CASSANDRA-6803)
 * Fix BatchlogManager#deleteBatch() use of millisecond timestamps
   (CASSANDRA-6822)
 * Continue assassinating even if the endpoint vanishes (CASSANDRA-6787)
 * Schedule schema pulls on change (CASSANDRA-6971)
 * Non-droppable verbs shouldn't be dropped from OTC (CASSANDRA-6980)
 * Shutdown batchlog executor in SS#drain() (CASSANDRA-7025)
 * Fix batchlog to account for CF truncation records (CASSANDRA-6999)
 * Fix CQLSH parsing of functions and BLOB literals (CASSANDRA-7018)
 * Properly load trustore in the native protocol (CASSANDRA-6847)
 * Always clean up references in SerializingCache (CASSANDRA-6994)
 * Don't shut MessagingService down when replacing a node (CASSANDRA-6476)
 * fix npe when doing -Dcassandra.fd_initial_value_ms (CASSANDRA-6751)


2.1.0-beta1
 * Add flush directory distinct from compaction directories (CASSANDRA-6357)
 * Require JNA by default (CASSANDRA-6575)
 * add listsnapshots command to nodetool (CASSANDRA-5742)
 * Introduce AtomicBTreeColumns (CASSANDRA-6271, 6692)
 * Multithreaded commitlog (CASSANDRA-3578)
 * allocate fixed index summary memory pool and resample cold index summaries 
   to use less memory (CASSANDRA-5519)
 * Removed multithreaded compaction (CASSANDRA-6142)
 * Parallelize fetching rows for low-cardinality indexes (CASSANDRA-1337)
 * change logging from log4j to logback (CASSANDRA-5883)
 * switch to LZ4 compression for internode communication (CASSANDRA-5887)
 * Stop using Thrift-generated Index* classes internally (CASSANDRA-5971)
 * Remove 1.2 network compatibility code (CASSANDRA-5960)
 * Remove leveled json manifest migration code (CASSANDRA-5996)
 * Remove CFDefinition (CASSANDRA-6253)
 * Use AtomicIntegerFieldUpdater in RefCountedMemory (CASSANDRA-6278)
 * User-defined types for CQL3 (CASSANDRA-5590)
 * Use of o.a.c.metrics in nodetool (CASSANDRA-5871, 6406)
 * Batch read from OTC's queue and cleanup (CASSANDRA-1632)
 * Secondary index support for collections (CASSANDRA-4511, 6383)
 * SSTable metadata(Stats.db) format change (CASSANDRA-6356)
 * Push composites support in the storage engine
   (CASSANDRA-5417, CASSANDRA-6520)
 * Add snapshot space used to cfstats (CASSANDRA-6231)
 * Add cardinality estimator for key count estimation (CASSANDRA-5906)
 * CF id is changed to be non-deterministic. Data dir/key cache are created
   uniquely for CF id (CASSANDRA-5202)
 * New counters implementation (CASSANDRA-6504)
 * Replace UnsortedColumns, EmptyColumns, TreeMapBackedSortedColumns with new
   ArrayBackedSortedColumns (CASSANDRA-6630, CASSANDRA-6662, CASSANDRA-6690)
 * Add option to use row cache with a given amount of rows (CASSANDRA-5357)
 * Avoid repairing already repaired data (CASSANDRA-5351)
 * Reject counter updates with USING TTL/TIMESTAMP (CASSANDRA-6649)
 * Replace index_interval with min/max_index_interval (CASSANDRA-6379)
 * Lift limitation that order by columns must be selected for IN queries (CASSANDRA-4911)


2.0.5
 * Reduce garbage generated by bloom filter lookups (CASSANDRA-6609)
 * Add ks.cf names to tombstone logging (CASSANDRA-6597)
 * Use LOCAL_QUORUM for LWT operations at LOCAL_SERIAL (CASSANDRA-6495)
 * Wait for gossip to settle before accepting client connections (CASSANDRA-4288)
 * Delete unfinished compaction incrementally (CASSANDRA-6086)
 * Allow specifying custom secondary index options in CQL3 (CASSANDRA-6480)
 * Improve replica pinning for cache efficiency in DES (CASSANDRA-6485)
 * Fix LOCAL_SERIAL from thrift (CASSANDRA-6584)
 * Don't special case received counts in CAS timeout exceptions (CASSANDRA-6595)
 * Add support for 2.1 global counter shards (CASSANDRA-6505)
 * Fix NPE when streaming connection is not yet established (CASSANDRA-6210)
 * Avoid rare duplicate read repair triggering (CASSANDRA-6606)
 * Fix paging discardFirst (CASSANDRA-6555)
 * Fix ArrayIndexOutOfBoundsException in 2ndary index query (CASSANDRA-6470)
 * Release sstables upon rebuilding 2i (CASSANDRA-6635)
 * Add AbstractCompactionStrategy.startup() method (CASSANDRA-6637)
 * SSTableScanner may skip rows during cleanup (CASSANDRA-6638)
 * sstables from stalled repair sessions can resurrect deleted data (CASSANDRA-6503)
 * Switch stress to use ITransportFactory (CASSANDRA-6641)
 * Fix IllegalArgumentException during prepare (CASSANDRA-6592)
 * Fix possible loss of 2ndary index entries during compaction (CASSANDRA-6517)
 * Fix direct Memory on architectures that do not support unaligned long access
   (CASSANDRA-6628)
 * Let scrub optionally skip broken counter partitions (CASSANDRA-5930)
Merged from 1.2:
 * fsync compression metadata (CASSANDRA-6531)
 * Validate CF existence on execution for prepared statement (CASSANDRA-6535)
 * Add ability to throttle batchlog replay (CASSANDRA-6550)
 * Fix executing LOCAL_QUORUM with SimpleStrategy (CASSANDRA-6545)
 * Avoid StackOverflow when using large IN queries (CASSANDRA-6567)
 * Nodetool upgradesstables includes secondary indexes (CASSANDRA-6598)
 * Paginate batchlog replay (CASSANDRA-6569)
 * skip blocking on streaming during drain (CASSANDRA-6603)
 * Improve error message when schema doesn't match loaded sstable (CASSANDRA-6262)
 * Add properties to adjust FD initial value and max interval (CASSANDRA-4375)
 * Fix preparing with batch and delete from collection (CASSANDRA-6607)
 * Fix ABSC reverse iterator's remove() method (CASSANDRA-6629)
 * Handle host ID conflicts properly (CASSANDRA-6615)
 * Move handling of migration event source to solve bootstrap race. (CASSANDRA-6648)
 * Make sure compaction throughput value doesn't overflow with int math (CASSANDRA-6647)


2.0.4
 * Allow removing snapshots of no-longer-existing CFs (CASSANDRA-6418)
 * add StorageService.stopDaemon() (CASSANDRA-4268)
 * add IRE for invalid CF supplied to get_count (CASSANDRA-5701)
 * add client encryption support to sstableloader (CASSANDRA-6378)
 * Fix accept() loop for SSL sockets post-shutdown (CASSANDRA-6468)
 * Fix size-tiered compaction in LCS L0 (CASSANDRA-6496)
 * Fix assertion failure in filterColdSSTables (CASSANDRA-6483)
 * Fix row tombstones in larger-than-memory compactions (CASSANDRA-6008)
 * Fix cleanup ClassCastException (CASSANDRA-6462)
 * Reduce gossip memory use by interning VersionedValue strings (CASSANDRA-6410)
 * Allow specifying datacenters to participate in a repair (CASSANDRA-6218)
 * Fix divide-by-zero in PCI (CASSANDRA-6403)
 * Fix setting last compacted key in the wrong level for LCS (CASSANDRA-6284)
 * Add millisecond precision formats to the timestamp parser (CASSANDRA-6395)
 * Expose a total memtable size metric for a CF (CASSANDRA-6391)
 * cqlsh: handle symlinks properly (CASSANDRA-6425)
 * Fix potential infinite loop when paging query with IN (CASSANDRA-6464)
 * Fix assertion error in AbstractQueryPager.discardFirst (CASSANDRA-6447)
 * Fix streaming older SSTable yields unnecessary tombstones (CASSANDRA-6527)
Merged from 1.2:
 * Improved error message on bad properties in DDL queries (CASSANDRA-6453)
 * Randomize batchlog candidates selection (CASSANDRA-6481)
 * Fix thundering herd on endpoint cache invalidation (CASSANDRA-6345, 6485)
 * Improve batchlog write performance with vnodes (CASSANDRA-6488)
 * cqlsh: quote single quotes in strings inside collections (CASSANDRA-6172)
 * Improve gossip performance for typical messages (CASSANDRA-6409)
 * Throw IRE if a prepared statement has more markers than supported 
   (CASSANDRA-5598)
 * Expose Thread metrics for the native protocol server (CASSANDRA-6234)
 * Change snapshot response message verb to INTERNAL to avoid dropping it 
   (CASSANDRA-6415)
 * Warn when collection read has > 65K elements (CASSANDRA-5428)
 * Fix cache persistence when both row and key cache are enabled 
   (CASSANDRA-6413)
 * (Hadoop) add describe_local_ring (CASSANDRA-6268)
 * Fix handling of concurrent directory creation failure (CASSANDRA-6459)
 * Allow executing CREATE statements multiple times (CASSANDRA-6471)
 * Don't send confusing info with timeouts (CASSANDRA-6491)
 * Don't resubmit counter mutation runnables internally (CASSANDRA-6427)
 * Don't drop local mutations without a hint (CASSANDRA-6510)
 * Don't allow null max_hint_window_in_ms (CASSANDRA-6419)
 * Validate SliceRange start and finish lengths (CASSANDRA-6521)


2.0.3
 * Fix FD leak on slice read path (CASSANDRA-6275)
 * Cancel read meter task when closing SSTR (CASSANDRA-6358)
 * free off-heap IndexSummary during bulk (CASSANDRA-6359)
 * Recover from IOException in accept() thread (CASSANDRA-6349)
 * Improve Gossip tolerance of abnormally slow tasks (CASSANDRA-6338)
 * Fix trying to hint timed out counter writes (CASSANDRA-6322)
 * Allow restoring specific columnfamilies from archived CL (CASSANDRA-4809)
 * Avoid flushing compaction_history after each operation (CASSANDRA-6287)
 * Fix repair assertion error when tombstones expire (CASSANDRA-6277)
 * Skip loading corrupt key cache (CASSANDRA-6260)
 * Fixes for compacting larger-than-memory rows (CASSANDRA-6274)
 * Compact hottest sstables first and optionally omit coldest from
   compaction entirely (CASSANDRA-6109)
 * Fix modifying column_metadata from thrift (CASSANDRA-6182)
 * cqlsh: fix LIST USERS output (CASSANDRA-6242)
 * Add IRequestSink interface (CASSANDRA-6248)
 * Update memtable size while flushing (CASSANDRA-6249)
 * Provide hooks around CQL2/CQL3 statement execution (CASSANDRA-6252)
 * Require Permission.SELECT for CAS updates (CASSANDRA-6247)
 * New CQL-aware SSTableWriter (CASSANDRA-5894)
 * Reject CAS operation when the protocol v1 is used (CASSANDRA-6270)
 * Correctly throw error when frame too large (CASSANDRA-5981)
 * Fix serialization bug in PagedRange with 2ndary indexes (CASSANDRA-6299)
 * Fix CQL3 table validation in Thrift (CASSANDRA-6140)
 * Fix bug missing results with IN clauses (CASSANDRA-6327)
 * Fix paging with reversed slices (CASSANDRA-6343)
 * Set minTimestamp correctly to be able to drop expired sstables (CASSANDRA-6337)
 * Support NaN and Infinity as float literals (CASSANDRA-6003)
 * Remove RF from nodetool ring output (CASSANDRA-6289)
 * Fix attempting to flush empty rows (CASSANDRA-6374)
 * Fix potential out of bounds exception when paging (CASSANDRA-6333)
Merged from 1.2:
 * Optimize FD phi calculation (CASSANDRA-6386)
 * Improve initial FD phi estimate when starting up (CASSANDRA-6385)
 * Don't list CQL3 table in CLI describe even if named explicitely 
   (CASSANDRA-5750)
 * Invalidate row cache when dropping CF (CASSANDRA-6351)
 * add non-jamm path for cached statements (CASSANDRA-6293)
 * add windows bat files for shell commands (CASSANDRA-6145)
 * Require logging in for Thrift CQL2/3 statement preparation (CASSANDRA-6254)
 * restrict max_num_tokens to 1536 (CASSANDRA-6267)
 * Nodetool gets default JMX port from cassandra-env.sh (CASSANDRA-6273)
 * make calculatePendingRanges asynchronous (CASSANDRA-6244)
 * Remove blocking flushes in gossip thread (CASSANDRA-6297)
 * Fix potential socket leak in connectionpool creation (CASSANDRA-6308)
 * Allow LOCAL_ONE/LOCAL_QUORUM to work with SimpleStrategy (CASSANDRA-6238)
 * cqlsh: handle 'null' as session duration (CASSANDRA-6317)
 * Fix json2sstable handling of range tombstones (CASSANDRA-6316)
 * Fix missing one row in reverse query (CASSANDRA-6330)
 * Fix reading expired row value from row cache (CASSANDRA-6325)
 * Fix AssertionError when doing set element deletion (CASSANDRA-6341)
 * Make CL code for the native protocol match the one in C* 2.0
   (CASSANDRA-6347)
 * Disallow altering CQL3 table from thrift (CASSANDRA-6370)
 * Fix size computation of prepared statement (CASSANDRA-6369)


2.0.2
 * Update FailureDetector to use nanontime (CASSANDRA-4925)
 * Fix FileCacheService regressions (CASSANDRA-6149)
 * Never return WriteTimeout for CL.ANY (CASSANDRA-6132)
 * Fix race conditions in bulk loader (CASSANDRA-6129)
 * Add configurable metrics reporting (CASSANDRA-4430)
 * drop queries exceeding a configurable number of tombstones (CASSANDRA-6117)
 * Track and persist sstable read activity (CASSANDRA-5515)
 * Fixes for speculative retry (CASSANDRA-5932, CASSANDRA-6194)
 * Improve memory usage of metadata min/max column names (CASSANDRA-6077)
 * Fix thrift validation refusing row markers on CQL3 tables (CASSANDRA-6081)
 * Fix insertion of collections with CAS (CASSANDRA-6069)
 * Correctly send metadata on SELECT COUNT (CASSANDRA-6080)
 * Track clients' remote addresses in ClientState (CASSANDRA-6070)
 * Create snapshot dir if it does not exist when migrating
   leveled manifest (CASSANDRA-6093)
 * make sequential nodetool repair the default (CASSANDRA-5950)
 * Add more hooks for compaction strategy implementations (CASSANDRA-6111)
 * Fix potential NPE on composite 2ndary indexes (CASSANDRA-6098)
 * Delete can potentially be skipped in batch (CASSANDRA-6115)
 * Allow alter keyspace on system_traces (CASSANDRA-6016)
 * Disallow empty column names in cql (CASSANDRA-6136)
 * Use Java7 file-handling APIs and fix file moving on Windows (CASSANDRA-5383)
 * Save compaction history to system keyspace (CASSANDRA-5078)
 * Fix NPE if StorageService.getOperationMode() is executed before full startup (CASSANDRA-6166)
 * CQL3: support pre-epoch longs for TimestampType (CASSANDRA-6212)
 * Add reloadtriggers command to nodetool (CASSANDRA-4949)
 * cqlsh: ignore empty 'value alias' in DESCRIBE (CASSANDRA-6139)
 * Fix sstable loader (CASSANDRA-6205)
 * Reject bootstrapping if the node already exists in gossip (CASSANDRA-5571)
 * Fix NPE while loading paxos state (CASSANDRA-6211)
 * cqlsh: add SHOW SESSION <tracing-session> command (CASSANDRA-6228)
Merged from 1.2:
 * (Hadoop) Require CFRR batchSize to be at least 2 (CASSANDRA-6114)
 * Add a warning for small LCS sstable size (CASSANDRA-6191)
 * Add ability to list specific KS/CF combinations in nodetool cfstats (CASSANDRA-4191)
 * Mark CF clean if a mutation raced the drop and got it marked dirty (CASSANDRA-5946)
 * Add a LOCAL_ONE consistency level (CASSANDRA-6202)
 * Limit CQL prepared statement cache by size instead of count (CASSANDRA-6107)
 * Tracing should log write failure rather than raw exceptions (CASSANDRA-6133)
 * lock access to TM.endpointToHostIdMap (CASSANDRA-6103)
 * Allow estimated memtable size to exceed slab allocator size (CASSANDRA-6078)
 * Start MeteredFlusher earlier to prevent OOM during CL replay (CASSANDRA-6087)
 * Avoid sending Truncate command to fat clients (CASSANDRA-6088)
 * Allow where clause conditions to be in parenthesis (CASSANDRA-6037)
 * Do not open non-ssl storage port if encryption option is all (CASSANDRA-3916)
 * Move batchlog replay to its own executor (CASSANDRA-6079)
 * Add tombstone debug threshold and histogram (CASSANDRA-6042, 6057)
 * Enable tcp keepalive on incoming connections (CASSANDRA-4053)
 * Fix fat client schema pull NPE (CASSANDRA-6089)
 * Fix memtable flushing for indexed tables (CASSANDRA-6112)
 * Fix skipping columns with multiple slices (CASSANDRA-6119)
 * Expose connected thrift + native client counts (CASSANDRA-5084)
 * Optimize auth setup (CASSANDRA-6122)
 * Trace index selection (CASSANDRA-6001)
 * Update sstablesPerReadHistogram to use biased sampling (CASSANDRA-6164)
 * Log UnknownColumnfamilyException when closing socket (CASSANDRA-5725)
 * Properly error out on CREATE INDEX for counters table (CASSANDRA-6160)
 * Handle JMX notification failure for repair (CASSANDRA-6097)
 * (Hadoop) Fetch no more than 128 splits in parallel (CASSANDRA-6169)
 * stress: add username/password authentication support (CASSANDRA-6068)
 * Fix indexed queries with row cache enabled on parent table (CASSANDRA-5732)
 * Fix compaction race during columnfamily drop (CASSANDRA-5957)
 * Fix validation of empty column names for compact tables (CASSANDRA-6152)
 * Skip replaying mutations that pass CRC but fail to deserialize (CASSANDRA-6183)
 * Rework token replacement to use replace_address (CASSANDRA-5916)
 * Fix altering column types (CASSANDRA-6185)
 * cqlsh: fix CREATE/ALTER WITH completion (CASSANDRA-6196)
 * add windows bat files for shell commands (CASSANDRA-6145)
 * Fix potential stack overflow during range tombstones insertion (CASSANDRA-6181)
 * (Hadoop) Make LOCAL_ONE the default consistency level (CASSANDRA-6214)


2.0.1
 * Fix bug that could allow reading deleted data temporarily (CASSANDRA-6025)
 * Improve memory use defaults (CASSANDRA-6059)
 * Make ThriftServer more easlly extensible (CASSANDRA-6058)
 * Remove Hadoop dependency from ITransportFactory (CASSANDRA-6062)
 * add file_cache_size_in_mb setting (CASSANDRA-5661)
 * Improve error message when yaml contains invalid properties (CASSANDRA-5958)
 * Improve leveled compaction's ability to find non-overlapping L0 compactions
   to work on concurrently (CASSANDRA-5921)
 * Notify indexer of columns shadowed by range tombstones (CASSANDRA-5614)
 * Log Merkle tree stats (CASSANDRA-2698)
 * Switch from crc32 to adler32 for compressed sstable checksums (CASSANDRA-5862)
 * Improve offheap memcpy performance (CASSANDRA-5884)
 * Use a range aware scanner for cleanup (CASSANDRA-2524)
 * Cleanup doesn't need to inspect sstables that contain only local data
   (CASSANDRA-5722)
 * Add ability for CQL3 to list partition keys (CASSANDRA-4536)
 * Improve native protocol serialization (CASSANDRA-5664)
 * Upgrade Thrift to 0.9.1 (CASSANDRA-5923)
 * Require superuser status for adding triggers (CASSANDRA-5963)
 * Make standalone scrubber handle old and new style leveled manifest
   (CASSANDRA-6005)
 * Fix paxos bugs (CASSANDRA-6012, 6013, 6023)
 * Fix paged ranges with multiple replicas (CASSANDRA-6004)
 * Fix potential AssertionError during tracing (CASSANDRA-6041)
 * Fix NPE in sstablesplit (CASSANDRA-6027)
 * Migrate pre-2.0 key/value/column aliases to system.schema_columns
   (CASSANDRA-6009)
 * Paging filter empty rows too agressively (CASSANDRA-6040)
 * Support variadic parameters for IN clauses (CASSANDRA-4210)
 * cqlsh: return the result of CAS writes (CASSANDRA-5796)
 * Fix validation of IN clauses with 2ndary indexes (CASSANDRA-6050)
 * Support named bind variables in CQL (CASSANDRA-6033)
Merged from 1.2:
 * Allow cache-keys-to-save to be set at runtime (CASSANDRA-5980)
 * Avoid second-guessing out-of-space state (CASSANDRA-5605)
 * Tuning knobs for dealing with large blobs and many CFs (CASSANDRA-5982)
 * (Hadoop) Fix CQLRW for thrift tables (CASSANDRA-6002)
 * Fix possible divide-by-zero in HHOM (CASSANDRA-5990)
 * Allow local batchlog writes for CL.ANY (CASSANDRA-5967)
 * Upgrade metrics-core to version 2.2.0 (CASSANDRA-5947)
 * Fix CqlRecordWriter with composite keys (CASSANDRA-5949)
 * Add snitch, schema version, cluster, partitioner to JMX (CASSANDRA-5881)
 * Allow disabling SlabAllocator (CASSANDRA-5935)
 * Make user-defined compaction JMX blocking (CASSANDRA-4952)
 * Fix streaming does not transfer wrapped range (CASSANDRA-5948)
 * Fix loading index summary containing empty key (CASSANDRA-5965)
 * Correctly handle limits in CompositesSearcher (CASSANDRA-5975)
 * Pig: handle CQL collections (CASSANDRA-5867)
 * Pass the updated cf to the PRSI index() method (CASSANDRA-5999)
 * Allow empty CQL3 batches (as no-op) (CASSANDRA-5994)
 * Support null in CQL3 functions (CASSANDRA-5910)
 * Replace the deprecated MapMaker with CacheLoader (CASSANDRA-6007)
 * Add SSTableDeletingNotification to DataTracker (CASSANDRA-6010)
 * Fix snapshots in use get deleted during snapshot repair (CASSANDRA-6011)
 * Move hints and exception count to o.a.c.metrics (CASSANDRA-6017)
 * Fix memory leak in snapshot repair (CASSANDRA-6047)
 * Fix sstable2sjon for CQL3 tables (CASSANDRA-5852)


2.0.0
 * Fix thrift validation when inserting into CQL3 tables (CASSANDRA-5138)
 * Fix periodic memtable flushing behavior with clean memtables (CASSANDRA-5931)
 * Fix dateOf() function for pre-2.0 timestamp columns (CASSANDRA-5928)
 * Fix SSTable unintentionally loads BF when opened for batch (CASSANDRA-5938)
 * Add stream session progress to JMX (CASSANDRA-4757)
 * Fix NPE during CAS operation (CASSANDRA-5925)
Merged from 1.2:
 * Fix getBloomFilterDiskSpaceUsed for AlwaysPresentFilter (CASSANDRA-5900)
 * Don't announce schema version until we've loaded the changes locally
   (CASSANDRA-5904)
 * Fix to support off heap bloom filters size greater than 2 GB (CASSANDRA-5903)
 * Properly handle parsing huge map and set literals (CASSANDRA-5893)


2.0.0-rc2
 * enable vnodes by default (CASSANDRA-5869)
 * fix CAS contention timeout (CASSANDRA-5830)
 * fix HsHa to respect max frame size (CASSANDRA-4573)
 * Fix (some) 2i on composite components omissions (CASSANDRA-5851)
 * cqlsh: add DESCRIBE FULL SCHEMA variant (CASSANDRA-5880)
Merged from 1.2:
 * Correctly validate sparse composite cells in scrub (CASSANDRA-5855)
 * Add KeyCacheHitRate metric to CF metrics (CASSANDRA-5868)
 * cqlsh: add support for multiline comments (CASSANDRA-5798)
 * Handle CQL3 SELECT duplicate IN restrictions on clustering columns
   (CASSANDRA-5856)


2.0.0-rc1
 * improve DecimalSerializer performance (CASSANDRA-5837)
 * fix potential spurious wakeup in AsyncOneResponse (CASSANDRA-5690)
 * fix schema-related trigger issues (CASSANDRA-5774)
 * Better validation when accessing CQL3 table from thrift (CASSANDRA-5138)
 * Fix assertion error during repair (CASSANDRA-5801)
 * Fix range tombstone bug (CASSANDRA-5805)
 * DC-local CAS (CASSANDRA-5797)
 * Add a native_protocol_version column to the system.local table (CASSANRDA-5819)
 * Use index_interval from cassandra.yaml when upgraded (CASSANDRA-5822)
 * Fix buffer underflow on socket close (CASSANDRA-5792)
Merged from 1.2:
 * Fix reading DeletionTime from 1.1-format sstables (CASSANDRA-5814)
 * cqlsh: add collections support to COPY (CASSANDRA-5698)
 * retry important messages for any IOException (CASSANDRA-5804)
 * Allow empty IN relations in SELECT/UPDATE/DELETE statements (CASSANDRA-5626)
 * cqlsh: fix crashing on Windows due to libedit detection (CASSANDRA-5812)
 * fix bulk-loading compressed sstables (CASSANDRA-5820)
 * (Hadoop) fix quoting in CqlPagingRecordReader and CqlRecordWriter 
   (CASSANDRA-5824)
 * update default LCS sstable size to 160MB (CASSANDRA-5727)
 * Allow compacting 2Is via nodetool (CASSANDRA-5670)
 * Hex-encode non-String keys in OPP (CASSANDRA-5793)
 * nodetool history logging (CASSANDRA-5823)
 * (Hadoop) fix support for Thrift tables in CqlPagingRecordReader 
   (CASSANDRA-5752)
 * add "all time blocked" to StatusLogger output (CASSANDRA-5825)
 * Future-proof inter-major-version schema migrations (CASSANDRA-5845)
 * (Hadoop) add CqlPagingRecordReader support for ReversedType in Thrift table
   (CASSANDRA-5718)
 * Add -no-snapshot option to scrub (CASSANDRA-5891)
 * Fix to support off heap bloom filters size greater than 2 GB (CASSANDRA-5903)
 * Properly handle parsing huge map and set literals (CASSANDRA-5893)
 * Fix LCS L0 compaction may overlap in L1 (CASSANDRA-5907)
 * New sstablesplit tool to split large sstables offline (CASSANDRA-4766)
 * Fix potential deadlock in native protocol server (CASSANDRA-5926)
 * Disallow incompatible type change in CQL3 (CASSANDRA-5882)
Merged from 1.1:
 * Correctly validate sparse composite cells in scrub (CASSANDRA-5855)


2.0.0-beta2
 * Replace countPendingHints with Hints Created metric (CASSANDRA-5746)
 * Allow nodetool with no args, and with help to run without a server (CASSANDRA-5734)
 * Cleanup AbstractType/TypeSerializer classes (CASSANDRA-5744)
 * Remove unimplemented cli option schema-mwt (CASSANDRA-5754)
 * Support range tombstones in thrift (CASSANDRA-5435)
 * Normalize table-manipulating CQL3 statements' class names (CASSANDRA-5759)
 * cqlsh: add missing table options to DESCRIBE output (CASSANDRA-5749)
 * Fix assertion error during repair (CASSANDRA-5757)
 * Fix bulkloader (CASSANDRA-5542)
 * Add LZ4 compression to the native protocol (CASSANDRA-5765)
 * Fix bugs in the native protocol v2 (CASSANDRA-5770)
 * CAS on 'primary key only' table (CASSANDRA-5715)
 * Support streaming SSTables of old versions (CASSANDRA-5772)
 * Always respect protocol version in native protocol (CASSANDRA-5778)
 * Fix ConcurrentModificationException during streaming (CASSANDRA-5782)
 * Update deletion timestamp in Commit#updatesWithPaxosTime (CASSANDRA-5787)
 * Thrift cas() method crashes if input columns are not sorted (CASSANDRA-5786)
 * Order columns names correctly when querying for CAS (CASSANDRA-5788)
 * Fix streaming retry (CASSANDRA-5775)
Merged from 1.2:
 * if no seeds can be a reached a node won't start in a ring by itself (CASSANDRA-5768)
 * add cassandra.unsafesystem property (CASSANDRA-5704)
 * (Hadoop) quote identifiers in CqlPagingRecordReader (CASSANDRA-5763)
 * Add replace_node functionality for vnodes (CASSANDRA-5337)
 * Add timeout events to query traces (CASSANDRA-5520)
 * Fix serialization of the LEFT gossip value (CASSANDRA-5696)
 * Pig: support for cql3 tables (CASSANDRA-5234)
 * Fix skipping range tombstones with reverse queries (CASSANDRA-5712)
 * Expire entries out of ThriftSessionManager (CASSANDRA-5719)
 * Don't keep ancestor information in memory (CASSANDRA-5342)
 * Expose native protocol server status in nodetool info (CASSANDRA-5735)
 * Fix pathetic performance of range tombstones (CASSANDRA-5677)
 * Fix querying with an empty (impossible) range (CASSANDRA-5573)
 * cqlsh: handle CUSTOM 2i in DESCRIBE output (CASSANDRA-5760)
 * Fix minor bug in Range.intersects(Bound) (CASSANDRA-5771)
 * cqlsh: handle disabled compression in DESCRIBE output (CASSANDRA-5766)
 * Ensure all UP events are notified on the native protocol (CASSANDRA-5769)
 * Fix formatting of sstable2json with multiple -k arguments (CASSANDRA-5781)
 * Don't rely on row marker for queries in general to hide lost markers
   after TTL expires (CASSANDRA-5762)
 * Sort nodetool help output (CASSANDRA-5776)
 * Fix column expiring during 2 phases compaction (CASSANDRA-5799)
 * now() is being rejected in INSERTs when inside collections (CASSANDRA-5795)


2.0.0-beta1
 * Add support for indexing clustered columns (CASSANDRA-5125)
 * Removed on-heap row cache (CASSANDRA-5348)
 * use nanotime consistently for node-local timeouts (CASSANDRA-5581)
 * Avoid unnecessary second pass on name-based queries (CASSANDRA-5577)
 * Experimental triggers (CASSANDRA-1311)
 * JEMalloc support for off-heap allocation (CASSANDRA-3997)
 * Single-pass compaction (CASSANDRA-4180)
 * Removed token range bisection (CASSANDRA-5518)
 * Removed compatibility with pre-1.2.5 sstables and network messages
   (CASSANDRA-5511)
 * removed PBSPredictor (CASSANDRA-5455)
 * CAS support (CASSANDRA-5062, 5441, 5442, 5443, 5619, 5667)
 * Leveled compaction performs size-tiered compactions in L0 
   (CASSANDRA-5371, 5439)
 * Add yaml network topology snitch for mixed ec2/other envs (CASSANDRA-5339)
 * Log when a node is down longer than the hint window (CASSANDRA-4554)
 * Optimize tombstone creation for ExpiringColumns (CASSANDRA-4917)
 * Improve LeveledScanner work estimation (CASSANDRA-5250, 5407)
 * Replace compaction lock with runWithCompactionsDisabled (CASSANDRA-3430)
 * Change Message IDs to ints (CASSANDRA-5307)
 * Move sstable level information into the Stats component, removing the
   need for a separate Manifest file (CASSANDRA-4872)
 * avoid serializing to byte[] on commitlog append (CASSANDRA-5199)
 * make index_interval configurable per columnfamily (CASSANDRA-3961, CASSANDRA-5650)
 * add default_time_to_live (CASSANDRA-3974)
 * add memtable_flush_period_in_ms (CASSANDRA-4237)
 * replace supercolumns internally by composites (CASSANDRA-3237, 5123)
 * upgrade thrift to 0.9.0 (CASSANDRA-3719)
 * drop unnecessary keyspace parameter from user-defined compaction API 
   (CASSANDRA-5139)
 * more robust solution to incomplete compactions + counters (CASSANDRA-5151)
 * Change order of directory searching for c*.in.sh (CASSANDRA-3983)
 * Add tool to reset SSTable compaction level for LCS (CASSANDRA-5271)
 * Allow custom configuration loader (CASSANDRA-5045)
 * Remove memory emergency pressure valve logic (CASSANDRA-3534)
 * Reduce request latency with eager retry (CASSANDRA-4705)
 * cqlsh: Remove ASSUME command (CASSANDRA-5331)
 * Rebuild BF when loading sstables if bloom_filter_fp_chance
   has changed since compaction (CASSANDRA-5015)
 * remove row-level bloom filters (CASSANDRA-4885)
 * Change Kernel Page Cache skipping into row preheating (disabled by default)
   (CASSANDRA-4937)
 * Improve repair by deciding on a gcBefore before sending
   out TreeRequests (CASSANDRA-4932)
 * Add an official way to disable compactions (CASSANDRA-5074)
 * Reenable ALTER TABLE DROP with new semantics (CASSANDRA-3919)
 * Add binary protocol versioning (CASSANDRA-5436)
 * Swap THshaServer for TThreadedSelectorServer (CASSANDRA-5530)
 * Add alias support to SELECT statement (CASSANDRA-5075)
 * Don't create empty RowMutations in CommitLogReplayer (CASSANDRA-5541)
 * Use range tombstones when dropping cfs/columns from schema (CASSANDRA-5579)
 * cqlsh: drop CQL2/CQL3-beta support (CASSANDRA-5585)
 * Track max/min column names in sstables to be able to optimize slice
   queries (CASSANDRA-5514, CASSANDRA-5595, CASSANDRA-5600)
 * Binary protocol: allow batching already prepared statements (CASSANDRA-4693)
 * Allow preparing timestamp, ttl and limit in CQL3 queries (CASSANDRA-4450)
 * Support native link w/o JNA in Java7 (CASSANDRA-3734)
 * Use SASL authentication in binary protocol v2 (CASSANDRA-5545)
 * Replace Thrift HsHa with LMAX Disruptor based implementation (CASSANDRA-5582)
 * cqlsh: Add row count to SELECT output (CASSANDRA-5636)
 * Include a timestamp with all read commands to determine column expiration
   (CASSANDRA-5149)
 * Streaming 2.0 (CASSANDRA-5286, 5699)
 * Conditional create/drop ks/table/index statements in CQL3 (CASSANDRA-2737)
 * more pre-table creation property validation (CASSANDRA-5693)
 * Redesign repair messages (CASSANDRA-5426)
 * Fix ALTER RENAME post-5125 (CASSANDRA-5702)
 * Disallow renaming a 2ndary indexed column (CASSANDRA-5705)
 * Rename Table to Keyspace (CASSANDRA-5613)
 * Ensure changing column_index_size_in_kb on different nodes don't corrupt the
   sstable (CASSANDRA-5454)
 * Move resultset type information into prepare, not execute (CASSANDRA-5649)
 * Auto paging in binary protocol (CASSANDRA-4415, 5714)
 * Don't tie client side use of AbstractType to JDBC (CASSANDRA-4495)
 * Adds new TimestampType to replace DateType (CASSANDRA-5723, CASSANDRA-5729)
Merged from 1.2:
 * make starting native protocol server idempotent (CASSANDRA-5728)
 * Fix loading key cache when a saved entry is no longer valid (CASSANDRA-5706)
 * Fix serialization of the LEFT gossip value (CASSANDRA-5696)
 * cqlsh: Don't show 'null' in place of empty values (CASSANDRA-5675)
 * Race condition in detecting version on a mixed 1.1/1.2 cluster
   (CASSANDRA-5692)
 * Fix skipping range tombstones with reverse queries (CASSANDRA-5712)
 * Expire entries out of ThriftSessionManager (CASSANRDA-5719)
 * Don't keep ancestor information in memory (CASSANDRA-5342)
 * cqlsh: fix handling of semicolons inside BATCH queries (CASSANDRA-5697)


1.2.6
 * Fix tracing when operation completes before all responses arrive 
   (CASSANDRA-5668)
 * Fix cross-DC mutation forwarding (CASSANDRA-5632)
 * Reduce SSTableLoader memory usage (CASSANDRA-5555)
 * Scale hinted_handoff_throttle_in_kb to cluster size (CASSANDRA-5272)
 * (Hadoop) Add CQL3 input/output formats (CASSANDRA-4421, 5622)
 * (Hadoop) Fix InputKeyRange in CFIF (CASSANDRA-5536)
 * Fix dealing with ridiculously large max sstable sizes in LCS (CASSANDRA-5589)
 * Ignore pre-truncate hints (CASSANDRA-4655)
 * Move System.exit on OOM into a separate thread (CASSANDRA-5273)
 * Write row markers when serializing schema (CASSANDRA-5572)
 * Check only SSTables for the requested range when streaming (CASSANDRA-5569)
 * Improve batchlog replay behavior and hint ttl handling (CASSANDRA-5314)
 * Exclude localTimestamp from validation for tombstones (CASSANDRA-5398)
 * cqlsh: add custom prompt support (CASSANDRA-5539)
 * Reuse prepared statements in hot auth queries (CASSANDRA-5594)
 * cqlsh: add vertical output option (see EXPAND) (CASSANDRA-5597)
 * Add a rate limit option to stress (CASSANDRA-5004)
 * have BulkLoader ignore snapshots directories (CASSANDRA-5587) 
 * fix SnitchProperties logging context (CASSANDRA-5602)
 * Expose whether jna is enabled and memory is locked via JMX (CASSANDRA-5508)
 * cqlsh: fix COPY FROM with ReversedType (CASSANDRA-5610)
 * Allow creating CUSTOM indexes on collections (CASSANDRA-5615)
 * Evaluate now() function at execution time (CASSANDRA-5616)
 * Expose detailed read repair metrics (CASSANDRA-5618)
 * Correct blob literal + ReversedType parsing (CASSANDRA-5629)
 * Allow GPFS to prefer the internal IP like EC2MRS (CASSANDRA-5630)
 * fix help text for -tspw cassandra-cli (CASSANDRA-5643)
 * don't throw away initial causes exceptions for internode encryption issues 
   (CASSANDRA-5644)
 * Fix message spelling errors for cql select statements (CASSANDRA-5647)
 * Suppress custom exceptions thru jmx (CASSANDRA-5652)
 * Update CREATE CUSTOM INDEX syntax (CASSANDRA-5639)
 * Fix PermissionDetails.equals() method (CASSANDRA-5655)
 * Never allow partition key ranges in CQL3 without token() (CASSANDRA-5666)
 * Gossiper incorrectly drops AppState for an upgrading node (CASSANDRA-5660)
 * Connection thrashing during multi-region ec2 during upgrade, due to 
   messaging version (CASSANDRA-5669)
 * Avoid over reconnecting in EC2MRS (CASSANDRA-5678)
 * Fix ReadResponseSerializer.serializedSize() for digest reads (CASSANDRA-5476)
 * allow sstable2json on 2i CFs (CASSANDRA-5694)
Merged from 1.1:
 * Remove buggy thrift max message length option (CASSANDRA-5529)
 * Fix NPE in Pig's widerow mode (CASSANDRA-5488)
 * Add split size parameter to Pig and disable split combination (CASSANDRA-5544)


1.2.5
 * make BytesToken.toString only return hex bytes (CASSANDRA-5566)
 * Ensure that submitBackground enqueues at least one task (CASSANDRA-5554)
 * fix 2i updates with identical values and timestamps (CASSANDRA-5540)
 * fix compaction throttling bursty-ness (CASSANDRA-4316)
 * reduce memory consumption of IndexSummary (CASSANDRA-5506)
 * remove per-row column name bloom filters (CASSANDRA-5492)
 * Include fatal errors in trace events (CASSANDRA-5447)
 * Ensure that PerRowSecondaryIndex is notified of row-level deletes
   (CASSANDRA-5445)
 * Allow empty blob literals in CQL3 (CASSANDRA-5452)
 * Fix streaming RangeTombstones at column index boundary (CASSANDRA-5418)
 * Fix preparing statements when current keyspace is not set (CASSANDRA-5468)
 * Fix SemanticVersion.isSupportedBy minor/patch handling (CASSANDRA-5496)
 * Don't provide oldCfId for post-1.1 system cfs (CASSANDRA-5490)
 * Fix primary range ignores replication strategy (CASSANDRA-5424)
 * Fix shutdown of binary protocol server (CASSANDRA-5507)
 * Fix repair -snapshot not working (CASSANDRA-5512)
 * Set isRunning flag later in binary protocol server (CASSANDRA-5467)
 * Fix use of CQL3 functions with descending clustering order (CASSANDRA-5472)
 * Disallow renaming columns one at a time for thrift table in CQL3
   (CASSANDRA-5531)
 * cqlsh: add CLUSTERING ORDER BY support to DESCRIBE (CASSANDRA-5528)
 * Add custom secondary index support to CQL3 (CASSANDRA-5484)
 * Fix repair hanging silently on unexpected error (CASSANDRA-5229)
 * Fix Ec2Snitch regression introduced by CASSANDRA-5171 (CASSANDRA-5432)
 * Add nodetool enablebackup/disablebackup (CASSANDRA-5556)
 * cqlsh: fix DESCRIBE after case insensitive USE (CASSANDRA-5567)
Merged from 1.1
 * Add retry mechanism to OTC for non-droppable_verbs (CASSANDRA-5393)
 * Use allocator information to improve memtable memory usage estimate
   (CASSANDRA-5497)
 * Fix trying to load deleted row into row cache on startup (CASSANDRA-4463)
 * fsync leveled manifest to avoid corruption (CASSANDRA-5535)
 * Fix Bound intersection computation (CASSANDRA-5551)
 * sstablescrub now respects max memory size in cassandra.in.sh (CASSANDRA-5562)


1.2.4
 * Ensure that PerRowSecondaryIndex updates see the most recent values
   (CASSANDRA-5397)
 * avoid duplicate index entries ind PrecompactedRow and 
   ParallelCompactionIterable (CASSANDRA-5395)
 * remove the index entry on oldColumn when new column is a tombstone 
   (CASSANDRA-5395)
 * Change default stream throughput from 400 to 200 mbps (CASSANDRA-5036)
 * Gossiper logs DOWN for symmetry with UP (CASSANDRA-5187)
 * Fix mixing prepared statements between keyspaces (CASSANDRA-5352)
 * Fix consistency level during bootstrap - strike 3 (CASSANDRA-5354)
 * Fix transposed arguments in AlreadyExistsException (CASSANDRA-5362)
 * Improve asynchronous hint delivery (CASSANDRA-5179)
 * Fix Guava dependency version (12.0 -> 13.0.1) for Maven (CASSANDRA-5364)
 * Validate that provided CQL3 collection value are < 64K (CASSANDRA-5355)
 * Make upgradeSSTable skip current version sstables by default (CASSANDRA-5366)
 * Optimize min/max timestamp collection (CASSANDRA-5373)
 * Invalid streamId in cql binary protocol when using invalid CL 
   (CASSANDRA-5164)
 * Fix validation for IN where clauses with collections (CASSANDRA-5376)
 * Copy resultSet on count query to avoid ConcurrentModificationException 
   (CASSANDRA-5382)
 * Correctly typecheck in CQL3 even with ReversedType (CASSANDRA-5386)
 * Fix streaming compressed files when using encryption (CASSANDRA-5391)
 * cassandra-all 1.2.0 pom missing netty dependency (CASSANDRA-5392)
 * Fix writetime/ttl functions on null values (CASSANDRA-5341)
 * Fix NPE during cql3 select with token() (CASSANDRA-5404)
 * IndexHelper.skipBloomFilters won't skip non-SHA filters (CASSANDRA-5385)
 * cqlsh: Print maps ordered by key, sort sets (CASSANDRA-5413)
 * Add null syntax support in CQL3 for inserts (CASSANDRA-3783)
 * Allow unauthenticated set_keyspace() calls (CASSANDRA-5423)
 * Fix potential incremental backups race (CASSANDRA-5410)
 * Fix prepared BATCH statements with batch-level timestamps (CASSANDRA-5415)
 * Allow overriding superuser setup delay (CASSANDRA-5430)
 * cassandra-shuffle with JMX usernames and passwords (CASSANDRA-5431)
Merged from 1.1:
 * cli: Quote ks and cf names in schema output when needed (CASSANDRA-5052)
 * Fix bad default for min/max timestamp in SSTableMetadata (CASSANDRA-5372)
 * Fix cf name extraction from manifest in Directories.migrateFile() 
   (CASSANDRA-5242)
 * Support pluggable internode authentication (CASSANDRA-5401)


1.2.3
 * add check for sstable overlap within a level on startup (CASSANDRA-5327)
 * replace ipv6 colons in jmx object names (CASSANDRA-5298, 5328)
 * Avoid allocating SSTableBoundedScanner during repair when the range does 
   not intersect the sstable (CASSANDRA-5249)
 * Don't lowercase property map keys (this breaks NTS) (CASSANDRA-5292)
 * Fix composite comparator with super columns (CASSANDRA-5287)
 * Fix insufficient validation of UPDATE queries against counter cfs
   (CASSANDRA-5300)
 * Fix PropertyFileSnitch default DC/Rack behavior (CASSANDRA-5285)
 * Handle null values when executing prepared statement (CASSANDRA-5081)
 * Add netty to pom dependencies (CASSANDRA-5181)
 * Include type arguments in Thrift CQLPreparedResult (CASSANDRA-5311)
 * Fix compaction not removing columns when bf_fp_ratio is 1 (CASSANDRA-5182)
 * cli: Warn about missing CQL3 tables in schema descriptions (CASSANDRA-5309)
 * Re-enable unknown option in replication/compaction strategies option for
   backward compatibility (CASSANDRA-4795)
 * Add binary protocol support to stress (CASSANDRA-4993)
 * cqlsh: Fix COPY FROM value quoting and null handling (CASSANDRA-5305)
 * Fix repair -pr for vnodes (CASSANDRA-5329)
 * Relax CL for auth queries for non-default users (CASSANDRA-5310)
 * Fix AssertionError during repair (CASSANDRA-5245)
 * Don't announce migrations to pre-1.2 nodes (CASSANDRA-5334)
Merged from 1.1:
 * Update offline scrub for 1.0 -> 1.1 directory structure (CASSANDRA-5195)
 * add tmp flag to Descriptor hashcode (CASSANDRA-4021)
 * fix logging of "Found table data in data directories" when only system tables
   are present (CASSANDRA-5289)
 * cli: Add JMX authentication support (CASSANDRA-5080)
 * nodetool: ability to repair specific range (CASSANDRA-5280)
 * Fix possible assertion triggered in SliceFromReadCommand (CASSANDRA-5284)
 * cqlsh: Add inet type support on Windows (ipv4-only) (CASSANDRA-4801)
 * Fix race when initializing ColumnFamilyStore (CASSANDRA-5350)
 * Add UseTLAB JVM flag (CASSANDRA-5361)


1.2.2
 * fix potential for multiple concurrent compactions of the same sstables
   (CASSANDRA-5256)
 * avoid no-op caching of byte[] on commitlog append (CASSANDRA-5199)
 * fix symlinks under data dir not working (CASSANDRA-5185)
 * fix bug in compact storage metadata handling (CASSANDRA-5189)
 * Validate login for USE queries (CASSANDRA-5207)
 * cli: remove default username and password (CASSANDRA-5208)
 * configure populate_io_cache_on_flush per-CF (CASSANDRA-4694)
 * allow configuration of internode socket buffer (CASSANDRA-3378)
 * Make sstable directory picking blacklist-aware again (CASSANDRA-5193)
 * Correctly expire gossip states for edge cases (CASSANDRA-5216)
 * Improve handling of directory creation failures (CASSANDRA-5196)
 * Expose secondary indicies to the rest of nodetool (CASSANDRA-4464)
 * Binary protocol: avoid sending notification for 0.0.0.0 (CASSANDRA-5227)
 * add UseCondCardMark XX jvm settings on jdk 1.7 (CASSANDRA-4366)
 * CQL3 refactor to allow conversion function (CASSANDRA-5226)
 * Fix drop of sstables in some circumstance (CASSANDRA-5232)
 * Implement caching of authorization results (CASSANDRA-4295)
 * Add support for LZ4 compression (CASSANDRA-5038)
 * Fix missing columns in wide rows queries (CASSANDRA-5225)
 * Simplify auth setup and make system_auth ks alterable (CASSANDRA-5112)
 * Stop compactions from hanging during bootstrap (CASSANDRA-5244)
 * fix compressed streaming sending extra chunk (CASSANDRA-5105)
 * Add CQL3-based implementations of IAuthenticator and IAuthorizer
   (CASSANDRA-4898)
 * Fix timestamp-based tomstone removal logic (CASSANDRA-5248)
 * cli: Add JMX authentication support (CASSANDRA-5080)
 * Fix forceFlush behavior (CASSANDRA-5241)
 * cqlsh: Add username autocompletion (CASSANDRA-5231)
 * Fix CQL3 composite partition key error (CASSANDRA-5240)
 * Allow IN clause on last clustering key (CASSANDRA-5230)
Merged from 1.1:
 * fix start key/end token validation for wide row iteration (CASSANDRA-5168)
 * add ConfigHelper support for Thrift frame and max message sizes (CASSANDRA-5188)
 * fix nodetool repair not fail on node down (CASSANDRA-5203)
 * always collect tombstone hints (CASSANDRA-5068)
 * Fix error when sourcing file in cqlsh (CASSANDRA-5235)


1.2.1
 * stream undelivered hints on decommission (CASSANDRA-5128)
 * GossipingPropertyFileSnitch loads saved dc/rack info if needed (CASSANDRA-5133)
 * drain should flush system CFs too (CASSANDRA-4446)
 * add inter_dc_tcp_nodelay setting (CASSANDRA-5148)
 * re-allow wrapping ranges for start_token/end_token range pairitspwng (CASSANDRA-5106)
 * fix validation compaction of empty rows (CASSANDRA-5136)
 * nodetool methods to enable/disable hint storage/delivery (CASSANDRA-4750)
 * disallow bloom filter false positive chance of 0 (CASSANDRA-5013)
 * add threadpool size adjustment methods to JMXEnabledThreadPoolExecutor and 
   CompactionManagerMBean (CASSANDRA-5044)
 * fix hinting for dropped local writes (CASSANDRA-4753)
 * off-heap cache doesn't need mutable column container (CASSANDRA-5057)
 * apply disk_failure_policy to bad disks on initial directory creation 
   (CASSANDRA-4847)
 * Optimize name-based queries to use ArrayBackedSortedColumns (CASSANDRA-5043)
 * Fall back to old manifest if most recent is unparseable (CASSANDRA-5041)
 * pool [Compressed]RandomAccessReader objects on the partitioned read path
   (CASSANDRA-4942)
 * Add debug logging to list filenames processed by Directories.migrateFile 
   method (CASSANDRA-4939)
 * Expose black-listed directories via JMX (CASSANDRA-4848)
 * Log compaction merge counts (CASSANDRA-4894)
 * Minimize byte array allocation by AbstractData{Input,Output} (CASSANDRA-5090)
 * Add SSL support for the binary protocol (CASSANDRA-5031)
 * Allow non-schema system ks modification for shuffle to work (CASSANDRA-5097)
 * cqlsh: Add default limit to SELECT statements (CASSANDRA-4972)
 * cqlsh: fix DESCRIBE for 1.1 cfs in CQL3 (CASSANDRA-5101)
 * Correctly gossip with nodes >= 1.1.7 (CASSANDRA-5102)
 * Ensure CL guarantees on digest mismatch (CASSANDRA-5113)
 * Validate correctly selects on composite partition key (CASSANDRA-5122)
 * Fix exception when adding collection (CASSANDRA-5117)
 * Handle states for non-vnode clusters correctly (CASSANDRA-5127)
 * Refuse unrecognized replication and compaction strategy options (CASSANDRA-4795)
 * Pick the correct value validator in sstable2json for cql3 tables (CASSANDRA-5134)
 * Validate login for describe_keyspace, describe_keyspaces and set_keyspace
   (CASSANDRA-5144)
 * Fix inserting empty maps (CASSANDRA-5141)
 * Don't remove tokens from System table for node we know (CASSANDRA-5121)
 * fix streaming progress report for compresed files (CASSANDRA-5130)
 * Coverage analysis for low-CL queries (CASSANDRA-4858)
 * Stop interpreting dates as valid timeUUID value (CASSANDRA-4936)
 * Adds E notation for floating point numbers (CASSANDRA-4927)
 * Detect (and warn) unintentional use of the cql2 thrift methods when cql3 was
   intended (CASSANDRA-5172)
 * cli: Quote ks and cf names in schema output when needed (CASSANDRA-5052)
 * Fix cf name extraction from manifest in Directories.migrateFile() (CASSANDRA-5242)
 * Replace mistaken usage of commons-logging with slf4j (CASSANDRA-5464)
 * Ensure Jackson dependency matches lib (CASSANDRA-5126)
 * Expose droppable tombstone ratio stats over JMX (CASSANDRA-5159)
Merged from 1.1:
 * Simplify CompressedRandomAccessReader to work around JDK FD bug (CASSANDRA-5088)
 * Improve handling a changing target throttle rate mid-compaction (CASSANDRA-5087)
 * Pig: correctly decode row keys in widerow mode (CASSANDRA-5098)
 * nodetool repair command now prints progress (CASSANDRA-4767)
 * fix user defined compaction to run against 1.1 data directory (CASSANDRA-5118)
 * Fix CQL3 BATCH authorization caching (CASSANDRA-5145)
 * fix get_count returns incorrect value with TTL (CASSANDRA-5099)
 * better handling for mid-compaction failure (CASSANDRA-5137)
 * convert default marshallers list to map for better readability (CASSANDRA-5109)
 * fix ConcurrentModificationException in getBootstrapSource (CASSANDRA-5170)
 * fix sstable maxtimestamp for row deletes and pre-1.1.1 sstables (CASSANDRA-5153)
 * Fix thread growth on node removal (CASSANDRA-5175)
 * Make Ec2Region's datacenter name configurable (CASSANDRA-5155)


1.2.0
 * Disallow counters in collections (CASSANDRA-5082)
 * cqlsh: add unit tests (CASSANDRA-3920)
 * fix default bloom_filter_fp_chance for LeveledCompactionStrategy (CASSANDRA-5093)
Merged from 1.1:
 * add validation for get_range_slices with start_key and end_token (CASSANDRA-5089)


1.2.0-rc2
 * fix nodetool ownership display with vnodes (CASSANDRA-5065)
 * cqlsh: add DESCRIBE KEYSPACES command (CASSANDRA-5060)
 * Fix potential infinite loop when reloading CFS (CASSANDRA-5064)
 * Fix SimpleAuthorizer example (CASSANDRA-5072)
 * cqlsh: force CL.ONE for tracing and system.schema* queries (CASSANDRA-5070)
 * Includes cassandra-shuffle in the debian package (CASSANDRA-5058)
Merged from 1.1:
 * fix multithreaded compaction deadlock (CASSANDRA-4492)
 * fix temporarily missing schema after upgrade from pre-1.1.5 (CASSANDRA-5061)
 * Fix ALTER TABLE overriding compression options with defaults
   (CASSANDRA-4996, 5066)
 * fix specifying and altering crc_check_chance (CASSANDRA-5053)
 * fix Murmur3Partitioner ownership% calculation (CASSANDRA-5076)
 * Don't expire columns sooner than they should in 2ndary indexes (CASSANDRA-5079)


1.2-rc1
 * rename rpc_timeout settings to request_timeout (CASSANDRA-5027)
 * add BF with 0.1 FP to LCS by default (CASSANDRA-5029)
 * Fix preparing insert queries (CASSANDRA-5016)
 * Fix preparing queries with counter increment (CASSANDRA-5022)
 * Fix preparing updates with collections (CASSANDRA-5017)
 * Don't generate UUID based on other node address (CASSANDRA-5002)
 * Fix message when trying to alter a clustering key type (CASSANDRA-5012)
 * Update IAuthenticator to match the new IAuthorizer (CASSANDRA-5003)
 * Fix inserting only a key in CQL3 (CASSANDRA-5040)
 * Fix CQL3 token() function when used with strings (CASSANDRA-5050)
Merged from 1.1:
 * reduce log spam from invalid counter shards (CASSANDRA-5026)
 * Improve schema propagation performance (CASSANDRA-5025)
 * Fix for IndexHelper.IndexFor throws OOB Exception (CASSANDRA-5030)
 * cqlsh: make it possible to describe thrift CFs (CASSANDRA-4827)
 * cqlsh: fix timestamp formatting on some platforms (CASSANDRA-5046)


1.2-beta3
 * make consistency level configurable in cqlsh (CASSANDRA-4829)
 * fix cqlsh rendering of blob fields (CASSANDRA-4970)
 * fix cqlsh DESCRIBE command (CASSANDRA-4913)
 * save truncation position in system table (CASSANDRA-4906)
 * Move CompressionMetadata off-heap (CASSANDRA-4937)
 * allow CLI to GET cql3 columnfamily data (CASSANDRA-4924)
 * Fix rare race condition in getExpireTimeForEndpoint (CASSANDRA-4402)
 * acquire references to overlapping sstables during compaction so bloom filter
   doesn't get free'd prematurely (CASSANDRA-4934)
 * Don't share slice query filter in CQL3 SelectStatement (CASSANDRA-4928)
 * Separate tracing from Log4J (CASSANDRA-4861)
 * Exclude gcable tombstones from merkle-tree computation (CASSANDRA-4905)
 * Better printing of AbstractBounds for tracing (CASSANDRA-4931)
 * Optimize mostRecentTombstone check in CC.collectAllData (CASSANDRA-4883)
 * Change stream session ID to UUID to avoid collision from same node (CASSANDRA-4813)
 * Use Stats.db when bulk loading if present (CASSANDRA-4957)
 * Skip repair on system_trace and keyspaces with RF=1 (CASSANDRA-4956)
 * (cql3) Remove arbitrary SELECT limit (CASSANDRA-4918)
 * Correctly handle prepared operation on collections (CASSANDRA-4945)
 * Fix CQL3 LIMIT (CASSANDRA-4877)
 * Fix Stress for CQL3 (CASSANDRA-4979)
 * Remove cassandra specific exceptions from JMX interface (CASSANDRA-4893)
 * (CQL3) Force using ALLOW FILTERING on potentially inefficient queries (CASSANDRA-4915)
 * (cql3) Fix adding column when the table has collections (CASSANDRA-4982)
 * (cql3) Fix allowing collections with compact storage (CASSANDRA-4990)
 * (cql3) Refuse ttl/writetime function on collections (CASSANDRA-4992)
 * Replace IAuthority with new IAuthorizer (CASSANDRA-4874)
 * clqsh: fix KEY pseudocolumn escaping when describing Thrift tables
   in CQL3 mode (CASSANDRA-4955)
 * add basic authentication support for Pig CassandraStorage (CASSANDRA-3042)
 * fix CQL2 ALTER TABLE compaction_strategy_class altering (CASSANDRA-4965)
Merged from 1.1:
 * Fall back to old describe_splits if d_s_ex is not available (CASSANDRA-4803)
 * Improve error reporting when streaming ranges fail (CASSANDRA-5009)
 * Fix cqlsh timestamp formatting of timezone info (CASSANDRA-4746)
 * Fix assertion failure with leveled compaction (CASSANDRA-4799)
 * Check for null end_token in get_range_slice (CASSANDRA-4804)
 * Remove all remnants of removed nodes (CASSANDRA-4840)
 * Add aut-reloading of the log4j file in debian package (CASSANDRA-4855)
 * Fix estimated row cache entry size (CASSANDRA-4860)
 * reset getRangeSlice filter after finishing a row for get_paged_slice
   (CASSANDRA-4919)
 * expunge row cache post-truncate (CASSANDRA-4940)
 * Allow static CF definition with compact storage (CASSANDRA-4910)
 * Fix endless loop/compaction of schema_* CFs due to broken timestamps (CASSANDRA-4880)
 * Fix 'wrong class type' assertion in CounterColumn (CASSANDRA-4976)


1.2-beta2
 * fp rate of 1.0 disables BF entirely; LCS defaults to 1.0 (CASSANDRA-4876)
 * off-heap bloom filters for row keys (CASSANDRA_4865)
 * add extension point for sstable components (CASSANDRA-4049)
 * improve tracing output (CASSANDRA-4852, 4862)
 * make TRACE verb droppable (CASSANDRA-4672)
 * fix BulkLoader recognition of CQL3 columnfamilies (CASSANDRA-4755)
 * Sort commitlog segments for replay by id instead of mtime (CASSANDRA-4793)
 * Make hint delivery asynchronous (CASSANDRA-4761)
 * Pluggable Thrift transport factories for CLI and cqlsh (CASSANDRA-4609, 4610)
 * cassandra-cli: allow Double value type to be inserted to a column (CASSANDRA-4661)
 * Add ability to use custom TServerFactory implementations (CASSANDRA-4608)
 * optimize batchlog flushing to skip successful batches (CASSANDRA-4667)
 * include metadata for system keyspace itself in schema tables (CASSANDRA-4416)
 * add check to PropertyFileSnitch to verify presence of location for
   local node (CASSANDRA-4728)
 * add PBSPredictor consistency modeler (CASSANDRA-4261)
 * remove vestiges of Thrift unframed mode (CASSANDRA-4729)
 * optimize single-row PK lookups (CASSANDRA-4710)
 * adjust blockFor calculation to account for pending ranges due to node 
   movement (CASSANDRA-833)
 * Change CQL version to 3.0.0 and stop accepting 3.0.0-beta1 (CASSANDRA-4649)
 * (CQL3) Make prepared statement global instead of per connection 
   (CASSANDRA-4449)
 * Fix scrubbing of CQL3 created tables (CASSANDRA-4685)
 * (CQL3) Fix validation when using counter and regular columns in the same 
   table (CASSANDRA-4706)
 * Fix bug starting Cassandra with simple authentication (CASSANDRA-4648)
 * Add support for batchlog in CQL3 (CASSANDRA-4545, 4738)
 * Add support for multiple column family outputs in CFOF (CASSANDRA-4208)
 * Support repairing only the local DC nodes (CASSANDRA-4747)
 * Use rpc_address for binary protocol and change default port (CASSANDRA-4751)
 * Fix use of collections in prepared statements (CASSANDRA-4739)
 * Store more information into peers table (CASSANDRA-4351, 4814)
 * Configurable bucket size for size tiered compaction (CASSANDRA-4704)
 * Run leveled compaction in parallel (CASSANDRA-4310)
 * Fix potential NPE during CFS reload (CASSANDRA-4786)
 * Composite indexes may miss results (CASSANDRA-4796)
 * Move consistency level to the protocol level (CASSANDRA-4734, 4824)
 * Fix Subcolumn slice ends not respected (CASSANDRA-4826)
 * Fix Assertion error in cql3 select (CASSANDRA-4783)
 * Fix list prepend logic (CQL3) (CASSANDRA-4835)
 * Add booleans as literals in CQL3 (CASSANDRA-4776)
 * Allow renaming PK columns in CQL3 (CASSANDRA-4822)
 * Fix binary protocol NEW_NODE event (CASSANDRA-4679)
 * Fix potential infinite loop in tombstone compaction (CASSANDRA-4781)
 * Remove system tables accounting from schema (CASSANDRA-4850)
 * (cql3) Force provided columns in clustering key order in 
   'CLUSTERING ORDER BY' (CASSANDRA-4881)
 * Fix composite index bug (CASSANDRA-4884)
 * Fix short read protection for CQL3 (CASSANDRA-4882)
 * Add tracing support to the binary protocol (CASSANDRA-4699)
 * (cql3) Don't allow prepared marker inside collections (CASSANDRA-4890)
 * Re-allow order by on non-selected columns (CASSANDRA-4645)
 * Bug when composite index is created in a table having collections (CASSANDRA-4909)
 * log index scan subject in CompositesSearcher (CASSANDRA-4904)
Merged from 1.1:
 * add get[Row|Key]CacheEntries to CacheServiceMBean (CASSANDRA-4859)
 * fix get_paged_slice to wrap to next row correctly (CASSANDRA-4816)
 * fix indexing empty column values (CASSANDRA-4832)
 * allow JdbcDate to compose null Date objects (CASSANDRA-4830)
 * fix possible stackoverflow when compacting 1000s of sstables
   (CASSANDRA-4765)
 * fix wrong leveled compaction progress calculation (CASSANDRA-4807)
 * add a close() method to CRAR to prevent leaking file descriptors (CASSANDRA-4820)
 * fix potential infinite loop in get_count (CASSANDRA-4833)
 * fix compositeType.{get/from}String methods (CASSANDRA-4842)
 * (CQL) fix CREATE COLUMNFAMILY permissions check (CASSANDRA-4864)
 * Fix DynamicCompositeType same type comparison (CASSANDRA-4711)
 * Fix duplicate SSTable reference when stream session failed (CASSANDRA-3306)
 * Allow static CF definition with compact storage (CASSANDRA-4910)
 * Fix endless loop/compaction of schema_* CFs due to broken timestamps (CASSANDRA-4880)
 * Fix 'wrong class type' assertion in CounterColumn (CASSANDRA-4976)


1.2-beta1
 * add atomic_batch_mutate (CASSANDRA-4542, -4635)
 * increase default max_hint_window_in_ms to 3h (CASSANDRA-4632)
 * include message initiation time to replicas so they can more
   accurately drop timed-out requests (CASSANDRA-2858)
 * fix clientutil.jar dependencies (CASSANDRA-4566)
 * optimize WriteResponse (CASSANDRA-4548)
 * new metrics (CASSANDRA-4009)
 * redesign KEYS indexes to avoid read-before-write (CASSANDRA-2897)
 * debug tracing (CASSANDRA-1123)
 * parallelize row cache loading (CASSANDRA-4282)
 * Make compaction, flush JBOD-aware (CASSANDRA-4292)
 * run local range scans on the read stage (CASSANDRA-3687)
 * clean up ioexceptions (CASSANDRA-2116)
 * add disk_failure_policy (CASSANDRA-2118)
 * Introduce new json format with row level deletion (CASSANDRA-4054)
 * remove redundant "name" column from schema_keyspaces (CASSANDRA-4433)
 * improve "nodetool ring" handling of multi-dc clusters (CASSANDRA-3047)
 * update NTS calculateNaturalEndpoints to be O(N log N) (CASSANDRA-3881)
 * split up rpc timeout by operation type (CASSANDRA-2819)
 * rewrite key cache save/load to use only sequential i/o (CASSANDRA-3762)
 * update MS protocol with a version handshake + broadcast address id
   (CASSANDRA-4311)
 * multithreaded hint replay (CASSANDRA-4189)
 * add inter-node message compression (CASSANDRA-3127)
 * remove COPP (CASSANDRA-2479)
 * Track tombstone expiration and compact when tombstone content is
   higher than a configurable threshold, default 20% (CASSANDRA-3442, 4234)
 * update MurmurHash to version 3 (CASSANDRA-2975)
 * (CLI) track elapsed time for `delete' operation (CASSANDRA-4060)
 * (CLI) jline version is bumped to 1.0 to properly  support
   'delete' key function (CASSANDRA-4132)
 * Save IndexSummary into new SSTable 'Summary' component (CASSANDRA-2392, 4289)
 * Add support for range tombstones (CASSANDRA-3708)
 * Improve MessagingService efficiency (CASSANDRA-3617)
 * Avoid ID conflicts from concurrent schema changes (CASSANDRA-3794)
 * Set thrift HSHA server thread limit to unlimited by default (CASSANDRA-4277)
 * Avoids double serialization of CF id in RowMutation messages
   (CASSANDRA-4293)
 * stream compressed sstables directly with java nio (CASSANDRA-4297)
 * Support multiple ranges in SliceQueryFilter (CASSANDRA-3885)
 * Add column metadata to system column families (CASSANDRA-4018)
 * (cql3) Always use composite types by default (CASSANDRA-4329)
 * (cql3) Add support for set, map and list (CASSANDRA-3647)
 * Validate date type correctly (CASSANDRA-4441)
 * (cql3) Allow definitions with only a PK (CASSANDRA-4361)
 * (cql3) Add support for row key composites (CASSANDRA-4179)
 * improve DynamicEndpointSnitch by using reservoir sampling (CASSANDRA-4038)
 * (cql3) Add support for 2ndary indexes (CASSANDRA-3680)
 * (cql3) fix defining more than one PK to be invalid (CASSANDRA-4477)
 * remove schema agreement checking from all external APIs (Thrift, CQL and CQL3) (CASSANDRA-4487)
 * add Murmur3Partitioner and make it default for new installations (CASSANDRA-3772, 4621)
 * (cql3) update pseudo-map syntax to use map syntax (CASSANDRA-4497)
 * Finer grained exceptions hierarchy and provides error code with exceptions (CASSANDRA-3979)
 * Adds events push to binary protocol (CASSANDRA-4480)
 * Rewrite nodetool help (CASSANDRA-2293)
 * Make CQL3 the default for CQL (CASSANDRA-4640)
 * update stress tool to be able to use CQL3 (CASSANDRA-4406)
 * Accept all thrift update on CQL3 cf but don't expose their metadata (CASSANDRA-4377)
 * Replace Throttle with Guava's RateLimiter for HintedHandOff (CASSANDRA-4541)
 * fix counter add/get using CQL2 and CQL3 in stress tool (CASSANDRA-4633)
 * Add sstable count per level to cfstats (CASSANDRA-4537)
 * (cql3) Add ALTER KEYSPACE statement (CASSANDRA-4611)
 * (cql3) Allow defining default consistency levels (CASSANDRA-4448)
 * (cql3) Fix queries using LIMIT missing results (CASSANDRA-4579)
 * fix cross-version gossip messaging (CASSANDRA-4576)
 * added inet data type (CASSANDRA-4627)


1.1.6
 * Wait for writes on synchronous read digest mismatch (CASSANDRA-4792)
 * fix commitlog replay for nanotime-infected sstables (CASSANDRA-4782)
 * preflight check ttl for maximum of 20 years (CASSANDRA-4771)
 * (Pig) fix widerow input with single column rows (CASSANDRA-4789)
 * Fix HH to compact with correct gcBefore, which avoids wiping out
   undelivered hints (CASSANDRA-4772)
 * LCS will merge up to 32 L0 sstables as intended (CASSANDRA-4778)
 * NTS will default unconfigured DC replicas to zero (CASSANDRA-4675)
 * use default consistency level in counter validation if none is
   explicitly provide (CASSANDRA-4700)
 * Improve IAuthority interface by introducing fine-grained
   access permissions and grant/revoke commands (CASSANDRA-4490, 4644)
 * fix assumption error in CLI when updating/describing keyspace 
   (CASSANDRA-4322)
 * Adds offline sstablescrub to debian packaging (CASSANDRA-4642)
 * Automatic fixing of overlapping leveled sstables (CASSANDRA-4644)
 * fix error when using ORDER BY with extended selections (CASSANDRA-4689)
 * (CQL3) Fix validation for IN queries for non-PK cols (CASSANDRA-4709)
 * fix re-created keyspace disappering after 1.1.5 upgrade 
   (CASSANDRA-4698, 4752)
 * (CLI) display elapsed time in 2 fraction digits (CASSANDRA-3460)
 * add authentication support to sstableloader (CASSANDRA-4712)
 * Fix CQL3 'is reversed' logic (CASSANDRA-4716, 4759)
 * (CQL3) Don't return ReversedType in result set metadata (CASSANDRA-4717)
 * Backport adding AlterKeyspace statement (CASSANDRA-4611)
 * (CQL3) Correcty accept upper-case data types (CASSANDRA-4770)
 * Add binary protocol events for schema changes (CASSANDRA-4684)
Merged from 1.0:
 * Switch from NBHM to CHM in MessagingService's callback map, which
   prevents OOM in long-running instances (CASSANDRA-4708)


1.1.5
 * add SecondaryIndex.reload API (CASSANDRA-4581)
 * use millis + atomicint for commitlog segment creation instead of
   nanotime, which has issues under some hypervisors (CASSANDRA-4601)
 * fix FD leak in slice queries (CASSANDRA-4571)
 * avoid recursion in leveled compaction (CASSANDRA-4587)
 * increase stack size under Java7 to 180K
 * Log(info) schema changes (CASSANDRA-4547)
 * Change nodetool setcachecapcity to manipulate global caches (CASSANDRA-4563)
 * (cql3) fix setting compaction strategy (CASSANDRA-4597)
 * fix broken system.schema_* timestamps on system startup (CASSANDRA-4561)
 * fix wrong skip of cache saving (CASSANDRA-4533)
 * Avoid NPE when lost+found is in data dir (CASSANDRA-4572)
 * Respect five-minute flush moratorium after initial CL replay (CASSANDRA-4474)
 * Adds ntp as recommended in debian packaging (CASSANDRA-4606)
 * Configurable transport in CF Record{Reader|Writer} (CASSANDRA-4558)
 * (cql3) fix potential NPE with both equal and unequal restriction (CASSANDRA-4532)
 * (cql3) improves ORDER BY validation (CASSANDRA-4624)
 * Fix potential deadlock during counter writes (CASSANDRA-4578)
 * Fix cql error with ORDER BY when using IN (CASSANDRA-4612)
Merged from 1.0:
 * increase Xss to 160k to accomodate latest 1.6 JVMs (CASSANDRA-4602)
 * fix toString of hint destination tokens (CASSANDRA-4568)
 * Fix multiple values for CurrentLocal NodeID (CASSANDRA-4626)


1.1.4
 * fix offline scrub to catch >= out of order rows (CASSANDRA-4411)
 * fix cassandra-env.sh on RHEL and other non-dash-based systems 
   (CASSANDRA-4494)
Merged from 1.0:
 * (Hadoop) fix setting key length for old-style mapred api (CASSANDRA-4534)
 * (Hadoop) fix iterating through a resultset consisting entirely
   of tombstoned rows (CASSANDRA-4466)


1.1.3
 * (cqlsh) add COPY TO (CASSANDRA-4434)
 * munmap commitlog segments before rename (CASSANDRA-4337)
 * (JMX) rename getRangeKeySample to sampleKeyRange to avoid returning
   multi-MB results as an attribute (CASSANDRA-4452)
 * flush based on data size, not throughput; overwritten columns no 
   longer artificially inflate liveRatio (CASSANDRA-4399)
 * update default commitlog segment size to 32MB and total commitlog
   size to 32/1024 MB for 32/64 bit JVMs, respectively (CASSANDRA-4422)
 * avoid using global partitioner to estimate ranges in index sstables
   (CASSANDRA-4403)
 * restore pre-CASSANDRA-3862 approach to removing expired tombstones
   from row cache during compaction (CASSANDRA-4364)
 * (stress) support for CQL prepared statements (CASSANDRA-3633)
 * Correctly catch exception when Snappy cannot be loaded (CASSANDRA-4400)
 * (cql3) Support ORDER BY when IN condition is given in WHERE clause (CASSANDRA-4327)
 * (cql3) delete "component_index" column on DROP TABLE call (CASSANDRA-4420)
 * change nanoTime() to currentTimeInMillis() in schema related code (CASSANDRA-4432)
 * add a token generation tool (CASSANDRA-3709)
 * Fix LCS bug with sstable containing only 1 row (CASSANDRA-4411)
 * fix "Can't Modify Index Name" problem on CF update (CASSANDRA-4439)
 * Fix assertion error in getOverlappingSSTables during repair (CASSANDRA-4456)
 * fix nodetool's setcompactionthreshold command (CASSANDRA-4455)
 * Ensure compacted files are never used, to avoid counter overcount (CASSANDRA-4436)
Merged from 1.0:
 * Push the validation of secondary index values to the SecondaryIndexManager (CASSANDRA-4240)
 * allow dropping columns shadowed by not-yet-expired supercolumn or row
   tombstones in PrecompactedRow (CASSANDRA-4396)


1.1.2
 * Fix cleanup not deleting index entries (CASSANDRA-4379)
 * Use correct partitioner when saving + loading caches (CASSANDRA-4331)
 * Check schema before trying to export sstable (CASSANDRA-2760)
 * Raise a meaningful exception instead of NPE when PFS encounters
   an unconfigured node + no default (CASSANDRA-4349)
 * fix bug in sstable blacklisting with LCS (CASSANDRA-4343)
 * LCS no longer promotes tiny sstables out of L0 (CASSANDRA-4341)
 * skip tombstones during hint replay (CASSANDRA-4320)
 * fix NPE in compactionstats (CASSANDRA-4318)
 * enforce 1m min keycache for auto (CASSANDRA-4306)
 * Have DeletedColumn.isMFD always return true (CASSANDRA-4307)
 * (cql3) exeption message for ORDER BY constraints said primary filter can be
    an IN clause, which is misleading (CASSANDRA-4319)
 * (cql3) Reject (not yet supported) creation of 2ndardy indexes on tables with
   composite primary keys (CASSANDRA-4328)
 * Set JVM stack size to 160k for java 7 (CASSANDRA-4275)
 * cqlsh: add COPY command to load data from CSV flat files (CASSANDRA-4012)
 * CFMetaData.fromThrift to throw ConfigurationException upon error (CASSANDRA-4353)
 * Use CF comparator to sort indexed columns in SecondaryIndexManager
   (CASSANDRA-4365)
 * add strategy_options to the KSMetaData.toString() output (CASSANDRA-4248)
 * (cql3) fix range queries containing unqueried results (CASSANDRA-4372)
 * (cql3) allow updating column_alias types (CASSANDRA-4041)
 * (cql3) Fix deletion bug (CASSANDRA-4193)
 * Fix computation of overlapping sstable for leveled compaction (CASSANDRA-4321)
 * Improve scrub and allow to run it offline (CASSANDRA-4321)
 * Fix assertionError in StorageService.bulkLoad (CASSANDRA-4368)
 * (cqlsh) add option to authenticate to a keyspace at startup (CASSANDRA-4108)
 * (cqlsh) fix ASSUME functionality (CASSANDRA-4352)
 * Fix ColumnFamilyRecordReader to not return progress > 100% (CASSANDRA-3942)
Merged from 1.0:
 * Set gc_grace on index CF to 0 (CASSANDRA-4314)


1.1.1
 * add populate_io_cache_on_flush option (CASSANDRA-2635)
 * allow larger cache capacities than 2GB (CASSANDRA-4150)
 * add getsstables command to nodetool (CASSANDRA-4199)
 * apply parent CF compaction settings to secondary index CFs (CASSANDRA-4280)
 * preserve commitlog size cap when recycling segments at startup
   (CASSANDRA-4201)
 * (Hadoop) fix split generation regression (CASSANDRA-4259)
 * ignore min/max compactions settings in LCS, while preserving
   behavior that min=max=0 disables autocompaction (CASSANDRA-4233)
 * log number of rows read from saved cache (CASSANDRA-4249)
 * calculate exact size required for cleanup operations (CASSANDRA-1404)
 * avoid blocking additional writes during flush when the commitlog
   gets behind temporarily (CASSANDRA-1991)
 * enable caching on index CFs based on data CF cache setting (CASSANDRA-4197)
 * warn on invalid replication strategy creation options (CASSANDRA-4046)
 * remove [Freeable]Memory finalizers (CASSANDRA-4222)
 * include tombstone size in ColumnFamily.size, which can prevent OOM
   during sudden mass delete operations by yielding a nonzero liveRatio
   (CASSANDRA-3741)
 * Open 1 sstableScanner per level for leveled compaction (CASSANDRA-4142)
 * Optimize reads when row deletion timestamps allow us to restrict
   the set of sstables we check (CASSANDRA-4116)
 * add support for commitlog archiving and point-in-time recovery
   (CASSANDRA-3690)
 * avoid generating redundant compaction tasks during streaming
   (CASSANDRA-4174)
 * add -cf option to nodetool snapshot, and takeColumnFamilySnapshot to
   StorageService mbean (CASSANDRA-556)
 * optimize cleanup to drop entire sstables where possible (CASSANDRA-4079)
 * optimize truncate when autosnapshot is disabled (CASSANDRA-4153)
 * update caches to use byte[] keys to reduce memory overhead (CASSANDRA-3966)
 * add column limit to cli (CASSANDRA-3012, 4098)
 * clean up and optimize DataOutputBuffer, used by CQL compression and
   CompositeType (CASSANDRA-4072)
 * optimize commitlog checksumming (CASSANDRA-3610)
 * identify and blacklist corrupted SSTables from future compactions 
   (CASSANDRA-2261)
 * Move CfDef and KsDef validation out of thrift (CASSANDRA-4037)
 * Expose API to repair a user provided range (CASSANDRA-3912)
 * Add way to force the cassandra-cli to refresh its schema (CASSANDRA-4052)
 * Avoid having replicate on write tasks stacking up at CL.ONE (CASSANDRA-2889)
 * (cql3) Backwards compatibility for composite comparators in non-cql3-aware
   clients (CASSANDRA-4093)
 * (cql3) Fix order by for reversed queries (CASSANDRA-4160)
 * (cql3) Add ReversedType support (CASSANDRA-4004)
 * (cql3) Add timeuuid type (CASSANDRA-4194)
 * (cql3) Minor fixes (CASSANDRA-4185)
 * (cql3) Fix prepared statement in BATCH (CASSANDRA-4202)
 * (cql3) Reduce the list of reserved keywords (CASSANDRA-4186)
 * (cql3) Move max/min compaction thresholds to compaction strategy options
   (CASSANDRA-4187)
 * Fix exception during move when localhost is the only source (CASSANDRA-4200)
 * (cql3) Allow paging through non-ordered partitioner results (CASSANDRA-3771)
 * (cql3) Fix drop index (CASSANDRA-4192)
 * (cql3) Don't return range ghosts anymore (CASSANDRA-3982)
 * fix re-creating Keyspaces/ColumnFamilies with the same name as dropped
   ones (CASSANDRA-4219)
 * fix SecondaryIndex LeveledManifest save upon snapshot (CASSANDRA-4230)
 * fix missing arrayOffset in FBUtilities.hash (CASSANDRA-4250)
 * (cql3) Add name of parameters in CqlResultSet (CASSANDRA-4242)
 * (cql3) Correctly validate order by queries (CASSANDRA-4246)
 * rename stress to cassandra-stress for saner packaging (CASSANDRA-4256)
 * Fix exception on colum metadata with non-string comparator (CASSANDRA-4269)
 * Check for unknown/invalid compression options (CASSANDRA-4266)
 * (cql3) Adds simple access to column timestamp and ttl (CASSANDRA-4217)
 * (cql3) Fix range queries with secondary indexes (CASSANDRA-4257)
 * Better error messages from improper input in cli (CASSANDRA-3865)
 * Try to stop all compaction upon Keyspace or ColumnFamily drop (CASSANDRA-4221)
 * (cql3) Allow keyspace properties to contain hyphens (CASSANDRA-4278)
 * (cql3) Correctly validate keyspace access in create table (CASSANDRA-4296)
 * Avoid deadlock in migration stage (CASSANDRA-3882)
 * Take supercolumn names and deletion info into account in memtable throughput
   (CASSANDRA-4264)
 * Add back backward compatibility for old style replication factor (CASSANDRA-4294)
 * Preserve compatibility with pre-1.1 index queries (CASSANDRA-4262)
Merged from 1.0:
 * Fix super columns bug where cache is not updated (CASSANDRA-4190)
 * fix maxTimestamp to include row tombstones (CASSANDRA-4116)
 * (CLI) properly handle quotes in create/update keyspace commands (CASSANDRA-4129)
 * Avoids possible deadlock during bootstrap (CASSANDRA-4159)
 * fix stress tool that hangs forever on timeout or error (CASSANDRA-4128)
 * stress tool to return appropriate exit code on failure (CASSANDRA-4188)
 * fix compaction NPE when out of disk space and assertions disabled
   (CASSANDRA-3985)
 * synchronize LCS getEstimatedTasks to avoid CME (CASSANDRA-4255)
 * ensure unique streaming session id's (CASSANDRA-4223)
 * kick off background compaction when min/max thresholds change 
   (CASSANDRA-4279)
 * improve ability of STCS.getBuckets to deal with 100s of 1000s of
   sstables, such as when convertinb back from LCS (CASSANDRA-4287)
 * Oversize integer in CQL throws NumberFormatException (CASSANDRA-4291)
 * fix 1.0.x node join to mixed version cluster, other nodes >= 1.1 (CASSANDRA-4195)
 * Fix LCS splitting sstable base on uncompressed size (CASSANDRA-4419)
 * Push the validation of secondary index values to the SecondaryIndexManager (CASSANDRA-4240)
 * Don't purge columns during upgradesstables (CASSANDRA-4462)
 * Make cqlsh work with piping (CASSANDRA-4113)
 * Validate arguments for nodetool decommission (CASSANDRA-4061)
 * Report thrift status in nodetool info (CASSANDRA-4010)


1.1.0-final
 * average a reduced liveRatio estimate with the previous one (CASSANDRA-4065)
 * Allow KS and CF names up to 48 characters (CASSANDRA-4157)
 * fix stress build (CASSANDRA-4140)
 * add time remaining estimate to nodetool compactionstats (CASSANDRA-4167)
 * (cql) fix NPE in cql3 ALTER TABLE (CASSANDRA-4163)
 * (cql) Add support for CL.TWO and CL.THREE in CQL (CASSANDRA-4156)
 * (cql) Fix type in CQL3 ALTER TABLE preventing update (CASSANDRA-4170)
 * (cql) Throw invalid exception from CQL3 on obsolete options (CASSANDRA-4171)
 * (cqlsh) fix recognizing uppercase SELECT keyword (CASSANDRA-4161)
 * Pig: wide row support (CASSANDRA-3909)
Merged from 1.0:
 * avoid streaming empty files with bulk loader if sstablewriter errors out
   (CASSANDRA-3946)


1.1-rc1
 * Include stress tool in binary builds (CASSANDRA-4103)
 * (Hadoop) fix wide row iteration when last row read was deleted
   (CASSANDRA-4154)
 * fix read_repair_chance to really default to 0.1 in the cli (CASSANDRA-4114)
 * Adds caching and bloomFilterFpChange to CQL options (CASSANDRA-4042)
 * Adds posibility to autoconfigure size of the KeyCache (CASSANDRA-4087)
 * fix KEYS index from skipping results (CASSANDRA-3996)
 * Remove sliced_buffer_size_in_kb dead option (CASSANDRA-4076)
 * make loadNewSStable preserve sstable version (CASSANDRA-4077)
 * Respect 1.0 cache settings as much as possible when upgrading 
   (CASSANDRA-4088)
 * relax path length requirement for sstable files when upgrading on 
   non-Windows platforms (CASSANDRA-4110)
 * fix terminination of the stress.java when errors were encountered
   (CASSANDRA-4128)
 * Move CfDef and KsDef validation out of thrift (CASSANDRA-4037)
 * Fix get_paged_slice (CASSANDRA-4136)
 * CQL3: Support slice with exclusive start and stop (CASSANDRA-3785)
Merged from 1.0:
 * support PropertyFileSnitch in bulk loader (CASSANDRA-4145)
 * add auto_snapshot option allowing disabling snapshot before drop/truncate
   (CASSANDRA-3710)
 * allow short snitch names (CASSANDRA-4130)


1.1-beta2
 * rename loaded sstables to avoid conflicts with local snapshots
   (CASSANDRA-3967)
 * start hint replay as soon as FD notifies that the target is back up
   (CASSANDRA-3958)
 * avoid unproductive deserializing of cached rows during compaction
   (CASSANDRA-3921)
 * fix concurrency issues with CQL keyspace creation (CASSANDRA-3903)
 * Show Effective Owership via Nodetool ring <keyspace> (CASSANDRA-3412)
 * Update ORDER BY syntax for CQL3 (CASSANDRA-3925)
 * Fix BulkRecordWriter to not throw NPE if reducer gets no map data from Hadoop (CASSANDRA-3944)
 * Fix bug with counters in super columns (CASSANDRA-3821)
 * Remove deprecated merge_shard_chance (CASSANDRA-3940)
 * add a convenient way to reset a node's schema (CASSANDRA-2963)
 * fix for intermittent SchemaDisagreementException (CASSANDRA-3884)
 * CLI `list <CF>` to limit number of columns and their order (CASSANDRA-3012)
 * ignore deprecated KsDef/CfDef/ColumnDef fields in native schema (CASSANDRA-3963)
 * CLI to report when unsupported column_metadata pair was given (CASSANDRA-3959)
 * reincarnate removed and deprecated KsDef/CfDef attributes (CASSANDRA-3953)
 * Fix race between writes and read for cache (CASSANDRA-3862)
 * perform static initialization of StorageProxy on start-up (CASSANDRA-3797)
 * support trickling fsync() on writes (CASSANDRA-3950)
 * expose counters for unavailable/timeout exceptions given to thrift clients (CASSANDRA-3671)
 * avoid quadratic startup time in LeveledManifest (CASSANDRA-3952)
 * Add type information to new schema_ columnfamilies and remove thrift
   serialization for schema (CASSANDRA-3792)
 * add missing column validator options to the CLI help (CASSANDRA-3926)
 * skip reading saved key cache if CF's caching strategy is NONE or ROWS_ONLY (CASSANDRA-3954)
 * Unify migration code (CASSANDRA-4017)
Merged from 1.0:
 * cqlsh: guess correct version of Python for Arch Linux (CASSANDRA-4090)
 * (CLI) properly handle quotes in create/update keyspace commands (CASSANDRA-4129)
 * Avoids possible deadlock during bootstrap (CASSANDRA-4159)
 * fix stress tool that hangs forever on timeout or error (CASSANDRA-4128)
 * Fix super columns bug where cache is not updated (CASSANDRA-4190)
 * stress tool to return appropriate exit code on failure (CASSANDRA-4188)


1.0.9
 * improve index sampling performance (CASSANDRA-4023)
 * always compact away deleted hints immediately after handoff (CASSANDRA-3955)
 * delete hints from dropped ColumnFamilies on handoff instead of
   erroring out (CASSANDRA-3975)
 * add CompositeType ref to the CLI doc for create/update column family (CASSANDRA-3980)
 * Pig: support Counter ColumnFamilies (CASSANDRA-3973)
 * Pig: Composite column support (CASSANDRA-3684)
 * Avoid NPE during repair when a keyspace has no CFs (CASSANDRA-3988)
 * Fix division-by-zero error on get_slice (CASSANDRA-4000)
 * don't change manifest level for cleanup, scrub, and upgradesstables
   operations under LeveledCompactionStrategy (CASSANDRA-3989, 4112)
 * fix race leading to super columns assertion failure (CASSANDRA-3957)
 * fix NPE on invalid CQL delete command (CASSANDRA-3755)
 * allow custom types in CLI's assume command (CASSANDRA-4081)
 * fix totalBytes count for parallel compactions (CASSANDRA-3758)
 * fix intermittent NPE in get_slice (CASSANDRA-4095)
 * remove unnecessary asserts in native code interfaces (CASSANDRA-4096)
 * Validate blank keys in CQL to avoid assertion errors (CASSANDRA-3612)
 * cqlsh: fix bad decoding of some column names (CASSANDRA-4003)
 * cqlsh: fix incorrect padding with unicode chars (CASSANDRA-4033)
 * Fix EC2 snitch incorrectly reporting region (CASSANDRA-4026)
 * Shut down thrift during decommission (CASSANDRA-4086)
 * Expose nodetool cfhistograms for 2ndary indexes (CASSANDRA-4063)
Merged from 0.8:
 * Fix ConcurrentModificationException in gossiper (CASSANDRA-4019)


1.1-beta1
 * (cqlsh)
   + add SOURCE and CAPTURE commands, and --file option (CASSANDRA-3479)
   + add ALTER COLUMNFAMILY WITH (CASSANDRA-3523)
   + bundle Python dependencies with Cassandra (CASSANDRA-3507)
   + added to Debian package (CASSANDRA-3458)
   + display byte data instead of erroring out on decode failure 
     (CASSANDRA-3874)
 * add nodetool rebuild_index (CASSANDRA-3583)
 * add nodetool rangekeysample (CASSANDRA-2917)
 * Fix streaming too much data during move operations (CASSANDRA-3639)
 * Nodetool and CLI connect to localhost by default (CASSANDRA-3568)
 * Reduce memory used by primary index sample (CASSANDRA-3743)
 * (Hadoop) separate input/output configurations (CASSANDRA-3197, 3765)
 * avoid returning internal Cassandra classes over JMX (CASSANDRA-2805)
 * add row-level isolation via SnapTree (CASSANDRA-2893)
 * Optimize key count estimation when opening sstable on startup
   (CASSANDRA-2988)
 * multi-dc replication optimization supporting CL > ONE (CASSANDRA-3577)
 * add command to stop compactions (CASSANDRA-1740, 3566, 3582)
 * multithreaded streaming (CASSANDRA-3494)
 * removed in-tree redhat spec (CASSANDRA-3567)
 * "defragment" rows for name-based queries under STCS, again (CASSANDRA-2503)
 * Recycle commitlog segments for improved performance 
   (CASSANDRA-3411, 3543, 3557, 3615)
 * update size-tiered compaction to prioritize small tiers (CASSANDRA-2407)
 * add message expiration logic to OutboundTcpConnection (CASSANDRA-3005)
 * off-heap cache to use sun.misc.Unsafe instead of JNA (CASSANDRA-3271)
 * EACH_QUORUM is only supported for writes (CASSANDRA-3272)
 * replace compactionlock use in schema migration by checking CFS.isValid
   (CASSANDRA-3116)
 * recognize that "SELECT first ... *" isn't really "SELECT *" (CASSANDRA-3445)
 * Use faster bytes comparison (CASSANDRA-3434)
 * Bulk loader is no longer a fat client, (HADOOP) bulk load output format
   (CASSANDRA-3045)
 * (Hadoop) add support for KeyRange.filter
 * remove assumption that keys and token are in bijection
   (CASSANDRA-1034, 3574, 3604)
 * always remove endpoints from delevery queue in HH (CASSANDRA-3546)
 * fix race between cf flush and its 2ndary indexes flush (CASSANDRA-3547)
 * fix potential race in AES when a repair fails (CASSANDRA-3548)
 * Remove columns shadowed by a deleted container even when we cannot purge
   (CASSANDRA-3538)
 * Improve memtable slice iteration performance (CASSANDRA-3545)
 * more efficient allocation of small bloom filters (CASSANDRA-3618)
 * Use separate writer thread in SSTableSimpleUnsortedWriter (CASSANDRA-3619)
 * fsync the directory after new sstable or commitlog segment are created (CASSANDRA-3250)
 * fix minor issues reported by FindBugs (CASSANDRA-3658)
 * global key/row caches (CASSANDRA-3143, 3849)
 * optimize memtable iteration during range scan (CASSANDRA-3638)
 * introduce 'crc_check_chance' in CompressionParameters to support
   a checksum percentage checking chance similarly to read-repair (CASSANDRA-3611)
 * a way to deactivate global key/row cache on per-CF basis (CASSANDRA-3667)
 * fix LeveledCompactionStrategy broken because of generation pre-allocation
   in LeveledManifest (CASSANDRA-3691)
 * finer-grained control over data directories (CASSANDRA-2749)
 * Fix ClassCastException during hinted handoff (CASSANDRA-3694)
 * Upgrade Thrift to 0.7 (CASSANDRA-3213)
 * Make stress.java insert operation to use microseconds (CASSANDRA-3725)
 * Allows (internally) doing a range query with a limit of columns instead of
   rows (CASSANDRA-3742)
 * Allow rangeSlice queries to be start/end inclusive/exclusive (CASSANDRA-3749)
 * Fix BulkLoader to support new SSTable layout and add stream
   throttling to prevent an NPE when there is no yaml config (CASSANDRA-3752)
 * Allow concurrent schema migrations (CASSANDRA-1391, 3832)
 * Add SnapshotCommand to trigger snapshot on remote node (CASSANDRA-3721)
 * Make CFMetaData conversions to/from thrift/native schema inverses
   (CASSANDRA_3559)
 * Add initial code for CQL 3.0-beta (CASSANDRA-2474, 3781, 3753)
 * Add wide row support for ColumnFamilyInputFormat (CASSANDRA-3264)
 * Allow extending CompositeType comparator (CASSANDRA-3657)
 * Avoids over-paging during get_count (CASSANDRA-3798)
 * Add new command to rebuild a node without (repair) merkle tree calculations
   (CASSANDRA-3483, 3922)
 * respect not only row cache capacity but caching mode when
   trying to read data (CASSANDRA-3812)
 * fix system tests (CASSANDRA-3827)
 * CQL support for altering row key type in ALTER TABLE (CASSANDRA-3781)
 * turn compression on by default (CASSANDRA-3871)
 * make hexToBytes refuse invalid input (CASSANDRA-2851)
 * Make secondary indexes CF inherit compression and compaction from their
   parent CF (CASSANDRA-3877)
 * Finish cleanup up tombstone purge code (CASSANDRA-3872)
 * Avoid NPE on aboarted stream-out sessions (CASSANDRA-3904)
 * BulkRecordWriter throws NPE for counter columns (CASSANDRA-3906)
 * Support compression using BulkWriter (CASSANDRA-3907)


1.0.8
 * fix race between cleanup and flush on secondary index CFSes (CASSANDRA-3712)
 * avoid including non-queried nodes in rangeslice read repair
   (CASSANDRA-3843)
 * Only snapshot CF being compacted for snapshot_before_compaction 
   (CASSANDRA-3803)
 * Log active compactions in StatusLogger (CASSANDRA-3703)
 * Compute more accurate compaction score per level (CASSANDRA-3790)
 * Return InvalidRequest when using a keyspace that doesn't exist
   (CASSANDRA-3764)
 * disallow user modification of System keyspace (CASSANDRA-3738)
 * allow using sstable2json on secondary index data (CASSANDRA-3738)
 * (cqlsh) add DESCRIBE COLUMNFAMILIES (CASSANDRA-3586)
 * (cqlsh) format blobs correctly and use colors to improve output
   readability (CASSANDRA-3726)
 * synchronize BiMap of bootstrapping tokens (CASSANDRA-3417)
 * show index options in CLI (CASSANDRA-3809)
 * add optional socket timeout for streaming (CASSANDRA-3838)
 * fix truncate not to leave behind non-CFS backed secondary indexes
   (CASSANDRA-3844)
 * make CLI `show schema` to use output stream directly instead
   of StringBuilder (CASSANDRA-3842)
 * remove the wait on hint future during write (CASSANDRA-3870)
 * (cqlsh) ignore missing CfDef opts (CASSANDRA-3933)
 * (cqlsh) look for cqlshlib relative to realpath (CASSANDRA-3767)
 * Fix short read protection (CASSANDRA-3934)
 * Make sure infered and actual schema match (CASSANDRA-3371)
 * Fix NPE during HH delivery (CASSANDRA-3677)
 * Don't put boostrapping node in 'hibernate' status (CASSANDRA-3737)
 * Fix double quotes in windows bat files (CASSANDRA-3744)
 * Fix bad validator lookup (CASSANDRA-3789)
 * Fix soft reset in EC2MultiRegionSnitch (CASSANDRA-3835)
 * Don't leave zombie connections with THSHA thrift server (CASSANDRA-3867)
 * (cqlsh) fix deserialization of data (CASSANDRA-3874)
 * Fix removetoken force causing an inconsistent state (CASSANDRA-3876)
 * Fix ahndling of some types with Pig (CASSANDRA-3886)
 * Don't allow to drop the system keyspace (CASSANDRA-3759)
 * Make Pig deletes disabled by default and configurable (CASSANDRA-3628)
Merged from 0.8:
 * (Pig) fix CassandraStorage to use correct comparator in Super ColumnFamily
   case (CASSANDRA-3251)
 * fix thread safety issues in commitlog replay, primarily affecting
   systems with many (100s) of CF definitions (CASSANDRA-3751)
 * Fix relevant tombstone ignored with super columns (CASSANDRA-3875)


1.0.7
 * fix regression in HH page size calculation (CASSANDRA-3624)
 * retry failed stream on IOException (CASSANDRA-3686)
 * allow configuring bloom_filter_fp_chance (CASSANDRA-3497)
 * attempt hint delivery every ten minutes, or when failure detector
   notifies us that a node is back up, whichever comes first.  hint
   handoff throttle delay default changed to 1ms, from 50 (CASSANDRA-3554)
 * add nodetool setstreamthroughput (CASSANDRA-3571)
 * fix assertion when dropping a columnfamily with no sstables (CASSANDRA-3614)
 * more efficient allocation of small bloom filters (CASSANDRA-3618)
 * CLibrary.createHardLinkWithExec() to check for errors (CASSANDRA-3101)
 * Avoid creating empty and non cleaned writer during compaction (CASSANDRA-3616)
 * stop thrift service in shutdown hook so we can quiesce MessagingService
   (CASSANDRA-3335)
 * (CQL) compaction_strategy_options and compression_parameters for
   CREATE COLUMNFAMILY statement (CASSANDRA-3374)
 * Reset min/max compaction threshold when creating size tiered compaction
   strategy (CASSANDRA-3666)
 * Don't ignore IOException during compaction (CASSANDRA-3655)
 * Fix assertion error for CF with gc_grace=0 (CASSANDRA-3579)
 * Shutdown ParallelCompaction reducer executor after use (CASSANDRA-3711)
 * Avoid < 0 value for pending tasks in leveled compaction (CASSANDRA-3693)
 * (Hadoop) Support TimeUUID in Pig CassandraStorage (CASSANDRA-3327)
 * Check schema is ready before continuing boostrapping (CASSANDRA-3629)
 * Catch overflows during parsing of chunk_length_kb (CASSANDRA-3644)
 * Improve stream protocol mismatch errors (CASSANDRA-3652)
 * Avoid multiple thread doing HH to the same target (CASSANDRA-3681)
 * Add JMX property for rp_timeout_in_ms (CASSANDRA-2940)
 * Allow DynamicCompositeType to compare component of different types
   (CASSANDRA-3625)
 * Flush non-cfs backed secondary indexes (CASSANDRA-3659)
 * Secondary Indexes should report memory consumption (CASSANDRA-3155)
 * fix for SelectStatement start/end key are not set correctly
   when a key alias is involved (CASSANDRA-3700)
 * fix CLI `show schema` command insert of an extra comma in
   column_metadata (CASSANDRA-3714)
Merged from 0.8:
 * avoid logging (harmless) exception when GC takes < 1ms (CASSANDRA-3656)
 * prevent new nodes from thinking down nodes are up forever (CASSANDRA-3626)
 * use correct list of replicas for LOCAL_QUORUM reads when read repair
   is disabled (CASSANDRA-3696)
 * block on flush before compacting hints (may prevent OOM) (CASSANDRA-3733)


1.0.6
 * (CQL) fix cqlsh support for replicate_on_write (CASSANDRA-3596)
 * fix adding to leveled manifest after streaming (CASSANDRA-3536)
 * filter out unavailable cipher suites when using encryption (CASSANDRA-3178)
 * (HADOOP) add old-style api support for CFIF and CFRR (CASSANDRA-2799)
 * Support TimeUUIDType column names in Stress.java tool (CASSANDRA-3541)
 * (CQL) INSERT/UPDATE/DELETE/TRUNCATE commands should allow CF names to
   be qualified by keyspace (CASSANDRA-3419)
 * always remove endpoints from delevery queue in HH (CASSANDRA-3546)
 * fix race between cf flush and its 2ndary indexes flush (CASSANDRA-3547)
 * fix potential race in AES when a repair fails (CASSANDRA-3548)
 * fix default value validation usage in CLI SET command (CASSANDRA-3553)
 * Optimize componentsFor method for compaction and startup time
   (CASSANDRA-3532)
 * (CQL) Proper ColumnFamily metadata validation on CREATE COLUMNFAMILY 
   (CASSANDRA-3565)
 * fix compression "chunk_length_kb" option to set correct kb value for 
   thrift/avro (CASSANDRA-3558)
 * fix missing response during range slice repair (CASSANDRA-3551)
 * 'describe ring' moved from CLI to nodetool and available through JMX (CASSANDRA-3220)
 * add back partitioner to sstable metadata (CASSANDRA-3540)
 * fix NPE in get_count for counters (CASSANDRA-3601)
Merged from 0.8:
 * remove invalid assertion that table was opened before dropping it
   (CASSANDRA-3580)
 * range and index scans now only send requests to enough replicas to
   satisfy requested CL + RR (CASSANDRA-3598)
 * use cannonical host for local node in nodetool info (CASSANDRA-3556)
 * remove nonlocal DC write optimization since it only worked with
   CL.ONE or CL.LOCAL_QUORUM (CASSANDRA-3577, 3585)
 * detect misuses of CounterColumnType (CASSANDRA-3422)
 * turn off string interning in json2sstable, take 2 (CASSANDRA-2189)
 * validate compression parameters on add/update of the ColumnFamily 
   (CASSANDRA-3573)
 * Check for 0.0.0.0 is incorrect in CFIF (CASSANDRA-3584)
 * Increase vm.max_map_count in debian packaging (CASSANDRA-3563)
 * gossiper will never add itself to saved endpoints (CASSANDRA-3485)


1.0.5
 * revert CASSANDRA-3407 (see CASSANDRA-3540)
 * fix assertion error while forwarding writes to local nodes (CASSANDRA-3539)


1.0.4
 * fix self-hinting of timed out read repair updates and make hinted handoff
   less prone to OOMing a coordinator (CASSANDRA-3440)
 * expose bloom filter sizes via JMX (CASSANDRA-3495)
 * enforce RP tokens 0..2**127 (CASSANDRA-3501)
 * canonicalize paths exposed through JMX (CASSANDRA-3504)
 * fix "liveSize" stat when sstables are removed (CASSANDRA-3496)
 * add bloom filter FP rates to nodetool cfstats (CASSANDRA-3347)
 * record partitioner in sstable metadata component (CASSANDRA-3407)
 * add new upgradesstables nodetool command (CASSANDRA-3406)
 * skip --debug requirement to see common exceptions in CLI (CASSANDRA-3508)
 * fix incorrect query results due to invalid max timestamp (CASSANDRA-3510)
 * make sstableloader recognize compressed sstables (CASSANDRA-3521)
 * avoids race in OutboundTcpConnection in multi-DC setups (CASSANDRA-3530)
 * use SETLOCAL in cassandra.bat (CASSANDRA-3506)
 * fix ConcurrentModificationException in Table.all() (CASSANDRA-3529)
Merged from 0.8:
 * fix concurrence issue in the FailureDetector (CASSANDRA-3519)
 * fix array out of bounds error in counter shard removal (CASSANDRA-3514)
 * avoid dropping tombstones when they might still be needed to shadow
   data in a different sstable (CASSANDRA-2786)


1.0.3
 * revert name-based query defragmentation aka CASSANDRA-2503 (CASSANDRA-3491)
 * fix invalidate-related test failures (CASSANDRA-3437)
 * add next-gen cqlsh to bin/ (CASSANDRA-3188, 3131, 3493)
 * (CQL) fix handling of rows with no columns (CASSANDRA-3424, 3473)
 * fix querying supercolumns by name returning only a subset of
   subcolumns or old subcolumn versions (CASSANDRA-3446)
 * automatically compute sha1 sum for uncompressed data files (CASSANDRA-3456)
 * fix reading metadata/statistics component for version < h (CASSANDRA-3474)
 * add sstable forward-compatibility (CASSANDRA-3478)
 * report compression ratio in CFSMBean (CASSANDRA-3393)
 * fix incorrect size exception during streaming of counters (CASSANDRA-3481)
 * (CQL) fix for counter decrement syntax (CASSANDRA-3418)
 * Fix race introduced by CASSANDRA-2503 (CASSANDRA-3482)
 * Fix incomplete deletion of delivered hints (CASSANDRA-3466)
 * Avoid rescheduling compactions when no compaction was executed 
   (CASSANDRA-3484)
 * fix handling of the chunk_length_kb compression options (CASSANDRA-3492)
Merged from 0.8:
 * fix updating CF row_cache_provider (CASSANDRA-3414)
 * CFMetaData.convertToThrift method to set RowCacheProvider (CASSANDRA-3405)
 * acquire compactionlock during truncate (CASSANDRA-3399)
 * fix displaying cfdef entries for super columnfamilies (CASSANDRA-3415)
 * Make counter shard merging thread safe (CASSANDRA-3178)
 * Revert CASSANDRA-2855
 * Fix bug preventing the use of efficient cross-DC writes (CASSANDRA-3472)
 * `describe ring` command for CLI (CASSANDRA-3220)
 * (Hadoop) skip empty rows when entire row is requested, redux (CASSANDRA-2855)


1.0.2
 * "defragment" rows for name-based queries under STCS (CASSANDRA-2503)
 * Add timing information to cassandra-cli GET/SET/LIST queries (CASSANDRA-3326)
 * Only create one CompressionMetadata object per sstable (CASSANDRA-3427)
 * cleanup usage of StorageService.setMode() (CASSANDRA-3388)
 * Avoid large array allocation for compressed chunk offsets (CASSANDRA-3432)
 * fix DecimalType bytebuffer marshalling (CASSANDRA-3421)
 * fix bug that caused first column in per row indexes to be ignored 
   (CASSANDRA-3441)
 * add JMX call to clean (failed) repair sessions (CASSANDRA-3316)
 * fix sstableloader reference acquisition bug (CASSANDRA-3438)
 * fix estimated row size regression (CASSANDRA-3451)
 * make sure we don't return more columns than asked (CASSANDRA-3303, 3395)
Merged from 0.8:
 * acquire compactionlock during truncate (CASSANDRA-3399)
 * fix displaying cfdef entries for super columnfamilies (CASSANDRA-3415)


1.0.1
 * acquire references during index build to prevent delete problems
   on Windows (CASSANDRA-3314)
 * describe_ring should include datacenter/topology information (CASSANDRA-2882)
 * Thrift sockets are not properly buffered (CASSANDRA-3261)
 * performance improvement for bytebufferutil compare function (CASSANDRA-3286)
 * add system.versions ColumnFamily (CASSANDRA-3140)
 * reduce network copies (CASSANDRA-3333, 3373)
 * limit nodetool to 32MB of heap (CASSANDRA-3124)
 * (CQL) update parser to accept "timestamp" instead of "date" (CASSANDRA-3149)
 * Fix CLI `show schema` to include "compression_options" (CASSANDRA-3368)
 * Snapshot to include manifest under LeveledCompactionStrategy (CASSANDRA-3359)
 * (CQL) SELECT query should allow CF name to be qualified by keyspace (CASSANDRA-3130)
 * (CQL) Fix internal application error specifying 'using consistency ...'
   in lower case (CASSANDRA-3366)
 * fix Deflate compression when compression actually makes the data bigger
   (CASSANDRA-3370)
 * optimize UUIDGen to avoid lock contention on InetAddress.getLocalHost 
   (CASSANDRA-3387)
 * tolerate index being dropped mid-mutation (CASSANDRA-3334, 3313)
 * CompactionManager is now responsible for checking for new candidates
   post-task execution, enabling more consistent leveled compaction 
   (CASSANDRA-3391)
 * Cache HSHA threads (CASSANDRA-3372)
 * use CF/KS names as snapshot prefix for drop + truncate operations
   (CASSANDRA-2997)
 * Break bloom filters up to avoid heap fragmentation (CASSANDRA-2466)
 * fix cassandra hanging on jsvc stop (CASSANDRA-3302)
 * Avoid leveled compaction getting blocked on errors (CASSANDRA-3408)
 * Make reloading the compaction strategy safe (CASSANDRA-3409)
 * ignore 0.8 hints even if compaction begins before we try to purge
   them (CASSANDRA-3385)
 * remove procrun (bin\daemon) from Cassandra source tree and 
   artifacts (CASSANDRA-3331)
 * make cassandra compile under JDK7 (CASSANDRA-3275)
 * remove dependency of clientutil.jar to FBUtilities (CASSANDRA-3299)
 * avoid truncation errors by using long math on long values (CASSANDRA-3364)
 * avoid clock drift on some Windows machine (CASSANDRA-3375)
 * display cache provider in cli 'describe keyspace' command (CASSANDRA-3384)
 * fix incomplete topology information in describe_ring (CASSANDRA-3403)
 * expire dead gossip states based on time (CASSANDRA-2961)
 * improve CompactionTask extensibility (CASSANDRA-3330)
 * Allow one leveled compaction task to kick off another (CASSANDRA-3363)
 * allow encryption only between datacenters (CASSANDRA-2802)
Merged from 0.8:
 * fix truncate allowing data to be replayed post-restart (CASSANDRA-3297)
 * make iwriter final in IndexWriter to avoid NPE (CASSANDRA-2863)
 * (CQL) update grammar to require key clause in DELETE statement
   (CASSANDRA-3349)
 * (CQL) allow numeric keyspace names in USE statement (CASSANDRA-3350)
 * (Hadoop) skip empty rows when slicing the entire row (CASSANDRA-2855)
 * Fix handling of tombstone by SSTableExport/Import (CASSANDRA-3357)
 * fix ColumnIndexer to use long offsets (CASSANDRA-3358)
 * Improved CLI exceptions (CASSANDRA-3312)
 * Fix handling of tombstone by SSTableExport/Import (CASSANDRA-3357)
 * Only count compaction as active (for throttling) when they have
   successfully acquired the compaction lock (CASSANDRA-3344)
 * Display CLI version string on startup (CASSANDRA-3196)
 * (Hadoop) make CFIF try rpc_address or fallback to listen_address
   (CASSANDRA-3214)
 * (Hadoop) accept comma delimited lists of initial thrift connections
   (CASSANDRA-3185)
 * ColumnFamily min_compaction_threshold should be >= 2 (CASSANDRA-3342)
 * (Pig) add 0.8+ types and key validation type in schema (CASSANDRA-3280)
 * Fix completely removing column metadata using CLI (CASSANDRA-3126)
 * CLI `describe cluster;` output should be on separate lines for separate versions
   (CASSANDRA-3170)
 * fix changing durable_writes keyspace option during CF creation
   (CASSANDRA-3292)
 * avoid locking on update when no indexes are involved (CASSANDRA-3386)
 * fix assertionError during repair with ordered partitioners (CASSANDRA-3369)
 * correctly serialize key_validation_class for avro (CASSANDRA-3391)
 * don't expire counter tombstone after streaming (CASSANDRA-3394)
 * prevent nodes that failed to join from hanging around forever 
   (CASSANDRA-3351)
 * remove incorrect optimization from slice read path (CASSANDRA-3390)
 * Fix race in AntiEntropyService (CASSANDRA-3400)


1.0.0-final
 * close scrubbed sstable fd before deleting it (CASSANDRA-3318)
 * fix bug preventing obsolete commitlog segments from being removed
   (CASSANDRA-3269)
 * tolerate whitespace in seed CDL (CASSANDRA-3263)
 * Change default heap thresholds to max(min(1/2 ram, 1G), min(1/4 ram, 8GB))
   (CASSANDRA-3295)
 * Fix broken CompressedRandomAccessReaderTest (CASSANDRA-3298)
 * (CQL) fix type information returned for wildcard queries (CASSANDRA-3311)
 * add estimated tasks to LeveledCompactionStrategy (CASSANDRA-3322)
 * avoid including compaction cache-warming in keycache stats (CASSANDRA-3325)
 * run compaction and hinted handoff threads at MIN_PRIORITY (CASSANDRA-3308)
 * default hsha thrift server to cpu core count in rpc pool (CASSANDRA-3329)
 * add bin\daemon to binary tarball for Windows service (CASSANDRA-3331)
 * Fix places where uncompressed size of sstables was use in place of the
   compressed one (CASSANDRA-3338)
 * Fix hsha thrift server (CASSANDRA-3346)
 * Make sure repair only stream needed sstables (CASSANDRA-3345)


1.0.0-rc2
 * Log a meaningful warning when a node receives a message for a repair session
   that doesn't exist anymore (CASSANDRA-3256)
 * test for NUMA policy support as well as numactl presence (CASSANDRA-3245)
 * Fix FD leak when internode encryption is enabled (CASSANDRA-3257)
 * Remove incorrect assertion in mergeIterator (CASSANDRA-3260)
 * FBUtilities.hexToBytes(String) to throw NumberFormatException when string
   contains non-hex characters (CASSANDRA-3231)
 * Keep SimpleSnitch proximity ordering unchanged from what the Strategy
   generates, as intended (CASSANDRA-3262)
 * remove Scrub from compactionstats when finished (CASSANDRA-3255)
 * fix counter entry in jdbc TypesMap (CASSANDRA-3268)
 * fix full queue scenario for ParallelCompactionIterator (CASSANDRA-3270)
 * fix bootstrap process (CASSANDRA-3285)
 * don't try delivering hints if when there isn't any (CASSANDRA-3176)
 * CLI documentation change for ColumnFamily `compression_options` (CASSANDRA-3282)
 * ignore any CF ids sent by client for adding CF/KS (CASSANDRA-3288)
 * remove obsolete hints on first startup (CASSANDRA-3291)
 * use correct ISortedColumns for time-optimized reads (CASSANDRA-3289)
 * Evict gossip state immediately when a token is taken over by a new IP 
   (CASSANDRA-3259)


1.0.0-rc1
 * Update CQL to generate microsecond timestamps by default (CASSANDRA-3227)
 * Fix counting CFMetadata towards Memtable liveRatio (CASSANDRA-3023)
 * Kill server on wrapped OOME such as from FileChannel.map (CASSANDRA-3201)
 * remove unnecessary copy when adding to row cache (CASSANDRA-3223)
 * Log message when a full repair operation completes (CASSANDRA-3207)
 * Fix streamOutSession keeping sstables references forever if the remote end
   dies (CASSANDRA-3216)
 * Remove dynamic_snitch boolean from example configuration (defaulting to 
   true) and set default badness threshold to 0.1 (CASSANDRA-3229)
 * Base choice of random or "balanced" token on bootstrap on whether
   schema definitions were found (CASSANDRA-3219)
 * Fixes for LeveledCompactionStrategy score computation, prioritization,
   scheduling, and performance (CASSANDRA-3224, 3234)
 * parallelize sstable open at server startup (CASSANDRA-2988)
 * fix handling of exceptions writing to OutboundTcpConnection (CASSANDRA-3235)
 * Allow using quotes in "USE <keyspace>;" CLI command (CASSANDRA-3208)
 * Don't allow any cache loading exceptions to halt startup (CASSANDRA-3218)
 * Fix sstableloader --ignores option (CASSANDRA-3247)
 * File descriptor limit increased in packaging (CASSANDRA-3206)
 * Fix deadlock in commit log during flush (CASSANDRA-3253) 


1.0.0-beta1
 * removed binarymemtable (CASSANDRA-2692)
 * add commitlog_total_space_in_mb to prevent fragmented logs (CASSANDRA-2427)
 * removed commitlog_rotation_threshold_in_mb configuration (CASSANDRA-2771)
 * make AbstractBounds.normalize de-overlapp overlapping ranges (CASSANDRA-2641)
 * replace CollatingIterator, ReducingIterator with MergeIterator 
   (CASSANDRA-2062)
 * Fixed the ability to set compaction strategy in cli using create column 
   family command (CASSANDRA-2778)
 * clean up tmp files after failed compaction (CASSANDRA-2468)
 * restrict repair streaming to specific columnfamilies (CASSANDRA-2280)
 * don't bother persisting columns shadowed by a row tombstone (CASSANDRA-2589)
 * reset CF and SC deletion times after gc_grace (CASSANDRA-2317)
 * optimize away seek when compacting wide rows (CASSANDRA-2879)
 * single-pass streaming (CASSANDRA-2677, 2906, 2916, 3003)
 * use reference counting for deleting sstables instead of relying on GC
   (CASSANDRA-2521, 3179)
 * store hints as serialized mutations instead of pointers to data row
   (CASSANDRA-2045)
 * store hints in the coordinator node instead of in the closest replica 
   (CASSANDRA-2914)
 * add row_cache_keys_to_save CF option (CASSANDRA-1966)
 * check column family validity in nodetool repair (CASSANDRA-2933)
 * use lazy initialization instead of class initialization in NodeId
   (CASSANDRA-2953)
 * add paging to get_count (CASSANDRA-2894)
 * fix "short reads" in [multi]get (CASSANDRA-2643, 3157, 3192)
 * add optional compression for sstables (CASSANDRA-47, 2994, 3001, 3128)
 * add scheduler JMX metrics (CASSANDRA-2962)
 * add block level checksum for compressed data (CASSANDRA-1717)
 * make column family backed column map pluggable and introduce unsynchronized
   ArrayList backed one to speedup reads (CASSANDRA-2843, 3165, 3205)
 * refactoring of the secondary index api (CASSANDRA-2982)
 * make CL > ONE reads wait for digest reconciliation before returning
   (CASSANDRA-2494)
 * fix missing logging for some exceptions (CASSANDRA-2061)
 * refactor and optimize ColumnFamilyStore.files(...) and Descriptor.fromFilename(String)
   and few other places responsible for work with SSTable files (CASSANDRA-3040)
 * Stop reading from sstables once we know we have the most recent columns,
   for query-by-name requests (CASSANDRA-2498)
 * Add query-by-column mode to stress.java (CASSANDRA-3064)
 * Add "install" command to cassandra.bat (CASSANDRA-292)
 * clean up KSMetadata, CFMetadata from unnecessary
   Thrift<->Avro conversion methods (CASSANDRA-3032)
 * Add timeouts to client request schedulers (CASSANDRA-3079, 3096)
 * Cli to use hashes rather than array of hashes for strategy options (CASSANDRA-3081)
 * LeveledCompactionStrategy (CASSANDRA-1608, 3085, 3110, 3087, 3145, 3154, 3182)
 * Improvements of the CLI `describe` command (CASSANDRA-2630)
 * reduce window where dropped CF sstables may not be deleted (CASSANDRA-2942)
 * Expose gossip/FD info to JMX (CASSANDRA-2806)
 * Fix streaming over SSL when compressed SSTable involved (CASSANDRA-3051)
 * Add support for pluggable secondary index implementations (CASSANDRA-3078)
 * remove compaction_thread_priority setting (CASSANDRA-3104)
 * generate hints for replicas that timeout, not just replicas that are known
   to be down before starting (CASSANDRA-2034)
 * Add throttling for internode streaming (CASSANDRA-3080)
 * make the repair of a range repair all replica (CASSANDRA-2610, 3194)
 * expose the ability to repair the first range (as returned by the
   partitioner) of a node (CASSANDRA-2606)
 * Streams Compression (CASSANDRA-3015)
 * add ability to use multiple threads during a single compaction
   (CASSANDRA-2901)
 * make AbstractBounds.normalize support overlapping ranges (CASSANDRA-2641)
 * fix of the CQL count() behavior (CASSANDRA-3068)
 * use TreeMap backed column families for the SSTable simple writers
   (CASSANDRA-3148)
 * fix inconsistency of the CLI syntax when {} should be used instead of [{}]
   (CASSANDRA-3119)
 * rename CQL type names to match expected SQL behavior (CASSANDRA-3149, 3031)
 * Arena-based allocation for memtables (CASSANDRA-2252, 3162, 3163, 3168)
 * Default RR chance to 0.1 (CASSANDRA-3169)
 * Add RowLevel support to secondary index API (CASSANDRA-3147)
 * Make SerializingCacheProvider the default if JNA is available (CASSANDRA-3183)
 * Fix backwards compatibilty for CQL memtable properties (CASSANDRA-3190)
 * Add five-minute delay before starting compactions on a restarted server
   (CASSANDRA-3181)
 * Reduce copies done for intra-host messages (CASSANDRA-1788, 3144)
 * support of compaction strategy option for stress.java (CASSANDRA-3204)
 * make memtable throughput and column count thresholds no-ops (CASSANDRA-2449)
 * Return schema information along with the resultSet in CQL (CASSANDRA-2734)
 * Add new DecimalType (CASSANDRA-2883)
 * Fix assertion error in RowRepairResolver (CASSANDRA-3156)
 * Reduce unnecessary high buffer sizes (CASSANDRA-3171)
 * Pluggable compaction strategy (CASSANDRA-1610)
 * Add new broadcast_address config option (CASSANDRA-2491)


0.8.7
 * Kill server on wrapped OOME such as from FileChannel.map (CASSANDRA-3201)
 * Allow using quotes in "USE <keyspace>;" CLI command (CASSANDRA-3208)
 * Log message when a full repair operation completes (CASSANDRA-3207)
 * Don't allow any cache loading exceptions to halt startup (CASSANDRA-3218)
 * Fix sstableloader --ignores option (CASSANDRA-3247)
 * File descriptor limit increased in packaging (CASSANDRA-3206)
 * Log a meaningfull warning when a node receive a message for a repair session
   that doesn't exist anymore (CASSANDRA-3256)
 * Fix FD leak when internode encryption is enabled (CASSANDRA-3257)
 * FBUtilities.hexToBytes(String) to throw NumberFormatException when string
   contains non-hex characters (CASSANDRA-3231)
 * Keep SimpleSnitch proximity ordering unchanged from what the Strategy
   generates, as intended (CASSANDRA-3262)
 * remove Scrub from compactionstats when finished (CASSANDRA-3255)
 * Fix tool .bat files when CASSANDRA_HOME contains spaces (CASSANDRA-3258)
 * Force flush of status table when removing/updating token (CASSANDRA-3243)
 * Evict gossip state immediately when a token is taken over by a new IP (CASSANDRA-3259)
 * Fix bug where the failure detector can take too long to mark a host
   down (CASSANDRA-3273)
 * (Hadoop) allow wrapping ranges in queries (CASSANDRA-3137)
 * (Hadoop) check all interfaces for a match with split location
   before falling back to random replica (CASSANDRA-3211)
 * (Hadoop) Make Pig storage handle implements LoadMetadata (CASSANDRA-2777)
 * (Hadoop) Fix exception during PIG 'dump' (CASSANDRA-2810)
 * Fix stress COUNTER_GET option (CASSANDRA-3301)
 * Fix missing fields in CLI `show schema` output (CASSANDRA-3304)
 * Nodetool no longer leaks threads and closes JMX connections (CASSANDRA-3309)
 * fix truncate allowing data to be replayed post-restart (CASSANDRA-3297)
 * Move SimpleAuthority and SimpleAuthenticator to examples (CASSANDRA-2922)
 * Fix handling of tombstone by SSTableExport/Import (CASSANDRA-3357)
 * Fix transposition in cfHistograms (CASSANDRA-3222)
 * Allow using number as DC name when creating keyspace in CQL (CASSANDRA-3239)
 * Force flush of system table after updating/removing a token (CASSANDRA-3243)


0.8.6
 * revert CASSANDRA-2388
 * change TokenRange.endpoints back to listen/broadcast address to match
   pre-1777 behavior, and add TokenRange.rpc_endpoints instead (CASSANDRA-3187)
 * avoid trying to watch cassandra-topology.properties when loaded from jar
   (CASSANDRA-3138)
 * prevent users from creating keyspaces with LocalStrategy replication
   (CASSANDRA-3139)
 * fix CLI `show schema;` to output correct keyspace definition statement
   (CASSANDRA-3129)
 * CustomTThreadPoolServer to log TTransportException at DEBUG level
   (CASSANDRA-3142)
 * allow topology sort to work with non-unique rack names between 
   datacenters (CASSANDRA-3152)
 * Improve caching of same-version Messages on digest and repair paths
   (CASSANDRA-3158)
 * Randomize choice of first replica for counter increment (CASSANDRA-2890)
 * Fix using read_repair_chance instead of merge_shard_change (CASSANDRA-3202)
 * Avoid streaming data to nodes that already have it, on move as well as
   decommission (CASSANDRA-3041)
 * Fix divide by zero error in GCInspector (CASSANDRA-3164)
 * allow quoting of the ColumnFamily name in CLI `create column family`
   statement (CASSANDRA-3195)
 * Fix rolling upgrade from 0.7 to 0.8 problem (CASSANDRA-3166)
 * Accomodate missing encryption_options in IncomingTcpConnection.stream
   (CASSANDRA-3212)


0.8.5
 * fix NPE when encryption_options is unspecified (CASSANDRA-3007)
 * include column name in validation failure exceptions (CASSANDRA-2849)
 * make sure truncate clears out the commitlog so replay won't re-
   populate with truncated data (CASSANDRA-2950)
 * fix NPE when debug logging is enabled and dropped CF is present
   in a commitlog segment (CASSANDRA-3021)
 * fix cassandra.bat when CASSANDRA_HOME contains spaces (CASSANDRA-2952)
 * fix to SSTableSimpleUnsortedWriter bufferSize calculation (CASSANDRA-3027)
 * make cleanup and normal compaction able to skip empty rows
   (rows containing nothing but expired tombstones) (CASSANDRA-3039)
 * work around native memory leak in com.sun.management.GarbageCollectorMXBean
   (CASSANDRA-2868)
 * validate that column names in column_metadata are not equal to key_alias
   on create/update of the ColumnFamily and CQL 'ALTER' statement (CASSANDRA-3036)
 * return an InvalidRequestException if an indexed column is assigned
   a value larger than 64KB (CASSANDRA-3057)
 * fix of numeric-only and string column names handling in CLI "drop index" 
   (CASSANDRA-3054)
 * prune index scan resultset back to original request for lazy
   resultset expansion case (CASSANDRA-2964)
 * (Hadoop) fail jobs when Cassandra node has failed but TaskTracker
   has not (CASSANDRA-2388)
 * fix dynamic snitch ignoring nodes when read_repair_chance is zero
   (CASSANDRA-2662)
 * avoid retaining references to dropped CFS objects in 
   CompactionManager.estimatedCompactions (CASSANDRA-2708)
 * expose rpc timeouts per host in MessagingServiceMBean (CASSANDRA-2941)
 * avoid including cwd in classpath for deb and rpm packages (CASSANDRA-2881)
 * remove gossip state when a new IP takes over a token (CASSANDRA-3071)
 * allow sstable2json to work on index sstable files (CASSANDRA-3059)
 * always hint counters (CASSANDRA-3099)
 * fix log4j initialization in EmbeddedCassandraService (CASSANDRA-2857)
 * remove gossip state when a new IP takes over a token (CASSANDRA-3071)
 * work around native memory leak in com.sun.management.GarbageCollectorMXBean
    (CASSANDRA-2868)
 * fix UnavailableException with writes at CL.EACH_QUORM (CASSANDRA-3084)
 * fix parsing of the Keyspace and ColumnFamily names in numeric
   and string representations in CLI (CASSANDRA-3075)
 * fix corner cases in Range.differenceToFetch (CASSANDRA-3084)
 * fix ip address String representation in the ring cache (CASSANDRA-3044)
 * fix ring cache compatibility when mixing pre-0.8.4 nodes with post-
   in the same cluster (CASSANDRA-3023)
 * make repair report failure when a node participating dies (instead of
   hanging forever) (CASSANDRA-2433)
 * fix handling of the empty byte buffer by ReversedType (CASSANDRA-3111)
 * Add validation that Keyspace names are case-insensitively unique (CASSANDRA-3066)
 * catch invalid key_validation_class before instantiating UpdateColumnFamily (CASSANDRA-3102)
 * make Range and Bounds objects client-safe (CASSANDRA-3108)
 * optionally skip log4j configuration (CASSANDRA-3061)
 * bundle sstableloader with the debian package (CASSANDRA-3113)
 * don't try to build secondary indexes when there is none (CASSANDRA-3123)
 * improve SSTableSimpleUnsortedWriter speed for large rows (CASSANDRA-3122)
 * handle keyspace arguments correctly in nodetool snapshot (CASSANDRA-3038)
 * Fix SSTableImportTest on windows (CASSANDRA-3043)
 * expose compactionThroughputMbPerSec through JMX (CASSANDRA-3117)
 * log keyspace and CF of large rows being compacted


0.8.4
 * change TokenRing.endpoints to be a list of rpc addresses instead of 
   listen/broadcast addresses (CASSANDRA-1777)
 * include files-to-be-streamed in StreamInSession.getSources (CASSANDRA-2972)
 * use JAVA env var in cassandra-env.sh (CASSANDRA-2785, 2992)
 * avoid doing read for no-op replicate-on-write at CL=1 (CASSANDRA-2892)
 * refuse counter write for CL.ANY (CASSANDRA-2990)
 * switch back to only logging recent dropped messages (CASSANDRA-3004)
 * always deserialize RowMutation for counters (CASSANDRA-3006)
 * ignore saved replication_factor strategy_option for NTS (CASSANDRA-3011)
 * make sure pre-truncate CL segments are discarded (CASSANDRA-2950)


0.8.3
 * add ability to drop local reads/writes that are going to timeout
   (CASSANDRA-2943)
 * revamp token removal process, keep gossip states for 3 days (CASSANDRA-2496)
 * don't accept extra args for 0-arg nodetool commands (CASSANDRA-2740)
 * log unavailableexception details at debug level (CASSANDRA-2856)
 * expose data_dir though jmx (CASSANDRA-2770)
 * don't include tmp files as sstable when create cfs (CASSANDRA-2929)
 * log Java classpath on startup (CASSANDRA-2895)
 * keep gossipped version in sync with actual on migration coordinator 
   (CASSANDRA-2946)
 * use lazy initialization instead of class initialization in NodeId
   (CASSANDRA-2953)
 * check column family validity in nodetool repair (CASSANDRA-2933)
 * speedup bytes to hex conversions dramatically (CASSANDRA-2850)
 * Flush memtables on shutdown when durable writes are disabled 
   (CASSANDRA-2958)
 * improved POSIX compatibility of start scripts (CASsANDRA-2965)
 * add counter support to Hadoop InputFormat (CASSANDRA-2981)
 * fix bug where dirty commitlog segments were removed (and avoid keeping 
   segments with no post-flush activity permanently dirty) (CASSANDRA-2829)
 * fix throwing exception with batch mutation of counter super columns
   (CASSANDRA-2949)
 * ignore system tables during repair (CASSANDRA-2979)
 * throw exception when NTS is given replication_factor as an option
   (CASSANDRA-2960)
 * fix assertion error during compaction of counter CFs (CASSANDRA-2968)
 * avoid trying to create index names, when no index exists (CASSANDRA-2867)
 * don't sample the system table when choosing a bootstrap token
   (CASSANDRA-2825)
 * gossiper notifies of local state changes (CASSANDRA-2948)
 * add asynchronous and half-sync/half-async (hsha) thrift servers 
   (CASSANDRA-1405)
 * fix potential use of free'd native memory in SerializingCache 
   (CASSANDRA-2951)
 * prune index scan resultset back to original request for lazy
   resultset expansion case (CASSANDRA-2964)
 * (Hadoop) fail jobs when Cassandra node has failed but TaskTracker
    has not (CASSANDRA-2388)


0.8.2
 * CQL: 
   - include only one row per unique key for IN queries (CASSANDRA-2717)
   - respect client timestamp on full row deletions (CASSANDRA-2912)
 * improve thread-safety in StreamOutSession (CASSANDRA-2792)
 * allow deleting a row and updating indexed columns in it in the
   same mutation (CASSANDRA-2773)
 * Expose number of threads blocked on submitting memtable to flush
   in JMX (CASSANDRA-2817)
 * add ability to return "endpoints" to nodetool (CASSANDRA-2776)
 * Add support for multiple (comma-delimited) coordinator addresses
   to ColumnFamilyInputFormat (CASSANDRA-2807)
 * fix potential NPE while scheduling read repair for range slice
   (CASSANDRA-2823)
 * Fix race in SystemTable.getCurrentLocalNodeId (CASSANDRA-2824)
 * Correctly set default for replicate_on_write (CASSANDRA-2835)
 * improve nodetool compactionstats formatting (CASSANDRA-2844)
 * fix index-building status display (CASSANDRA-2853)
 * fix CLI perpetuating obsolete KsDef.replication_factor (CASSANDRA-2846)
 * improve cli treatment of multiline comments (CASSANDRA-2852)
 * handle row tombstones correctly in EchoedRow (CASSANDRA-2786)
 * add MessagingService.get[Recently]DroppedMessages and
   StorageService.getExceptionCount (CASSANDRA-2804)
 * fix possibility of spurious UnavailableException for LOCAL_QUORUM
   reads with dynamic snitch + read repair disabled (CASSANDRA-2870)
 * add ant-optional as dependence for the debian package (CASSANDRA-2164)
 * add option to specify limit for get_slice in the CLI (CASSANDRA-2646)
 * decrease HH page size (CASSANDRA-2832)
 * reset cli keyspace after dropping the current one (CASSANDRA-2763)
 * add KeyRange option to Hadoop inputformat (CASSANDRA-1125)
 * fix protocol versioning (CASSANDRA-2818, 2860)
 * support spaces in path to log4j configuration (CASSANDRA-2383)
 * avoid including inferred types in CF update (CASSANDRA-2809)
 * fix JMX bulkload call (CASSANDRA-2908)
 * fix updating KS with durable_writes=false (CASSANDRA-2907)
 * add simplified facade to SSTableWriter for bulk loading use
   (CASSANDRA-2911)
 * fix re-using index CF sstable names after drop/recreate (CASSANDRA-2872)
 * prepend CF to default index names (CASSANDRA-2903)
 * fix hint replay (CASSANDRA-2928)
 * Properly synchronize repair's merkle tree computation (CASSANDRA-2816)


0.8.1
 * CQL:
   - support for insert, delete in BATCH (CASSANDRA-2537)
   - support for IN to SELECT, UPDATE (CASSANDRA-2553)
   - timestamp support for INSERT, UPDATE, and BATCH (CASSANDRA-2555)
   - TTL support (CASSANDRA-2476)
   - counter support (CASSANDRA-2473)
   - ALTER COLUMNFAMILY (CASSANDRA-1709)
   - DROP INDEX (CASSANDRA-2617)
   - add SCHEMA/TABLE as aliases for KS/CF (CASSANDRA-2743)
   - server handles wait-for-schema-agreement (CASSANDRA-2756)
   - key alias support (CASSANDRA-2480)
 * add support for comparator parameters and a generic ReverseType
   (CASSANDRA-2355)
 * add CompositeType and DynamicCompositeType (CASSANDRA-2231)
 * optimize batches containing multiple updates to the same row
   (CASSANDRA-2583)
 * adjust hinted handoff page size to avoid OOM with large columns 
   (CASSANDRA-2652)
 * mark BRAF buffer invalid post-flush so we don't re-flush partial
   buffers again, especially on CL writes (CASSANDRA-2660)
 * add DROP INDEX support to CLI (CASSANDRA-2616)
 * don't perform HH to client-mode [storageproxy] nodes (CASSANDRA-2668)
 * Improve forceDeserialize/getCompactedRow encapsulation (CASSANDRA-2659)
 * Don't write CounterUpdateColumn to disk in tests (CASSANDRA-2650)
 * Add sstable bulk loading utility (CASSANDRA-1278)
 * avoid replaying hints to dropped columnfamilies (CASSANDRA-2685)
 * add placeholders for missing rows in range query pseudo-RR (CASSANDRA-2680)
 * remove no-op HHOM.renameHints (CASSANDRA-2693)
 * clone super columns to avoid modifying them during flush (CASSANDRA-2675)
 * allow writes to bypass the commitlog for certain keyspaces (CASSANDRA-2683)
 * avoid NPE when bypassing commitlog during memtable flush (CASSANDRA-2781)
 * Added support for making bootstrap retry if nodes flap (CASSANDRA-2644)
 * Added statusthrift to nodetool to report if thrift server is running (CASSANDRA-2722)
 * Fixed rows being cached if they do not exist (CASSANDRA-2723)
 * Support passing tableName and cfName to RowCacheProviders (CASSANDRA-2702)
 * close scrub file handles (CASSANDRA-2669)
 * throttle migration replay (CASSANDRA-2714)
 * optimize column serializer creation (CASSANDRA-2716)
 * Added support for making bootstrap retry if nodes flap (CASSANDRA-2644)
 * Added statusthrift to nodetool to report if thrift server is running
   (CASSANDRA-2722)
 * Fixed rows being cached if they do not exist (CASSANDRA-2723)
 * fix truncate/compaction race (CASSANDRA-2673)
 * workaround large resultsets causing large allocation retention
   by nio sockets (CASSANDRA-2654)
 * fix nodetool ring use with Ec2Snitch (CASSANDRA-2733)
 * fix removing columns and subcolumns that are supressed by a row or
   supercolumn tombstone during replica resolution (CASSANDRA-2590)
 * support sstable2json against snapshot sstables (CASSANDRA-2386)
 * remove active-pull schema requests (CASSANDRA-2715)
 * avoid marking entire list of sstables as actively being compacted
   in multithreaded compaction (CASSANDRA-2765)
 * seek back after deserializing a row to update cache with (CASSANDRA-2752)
 * avoid skipping rows in scrub for counter column family (CASSANDRA-2759)
 * fix ConcurrentModificationException in repair when dealing with 0.7 node
   (CASSANDRA-2767)
 * use threadsafe collections for StreamInSession (CASSANDRA-2766)
 * avoid infinite loop when creating merkle tree (CASSANDRA-2758)
 * avoids unmarking compacting sstable prematurely in cleanup (CASSANDRA-2769)
 * fix NPE when the commit log is bypassed (CASSANDRA-2718)
 * don't throw an exception in SS.isRPCServerRunning (CASSANDRA-2721)
 * make stress.jar executable (CASSANDRA-2744)
 * add daemon mode to java stress (CASSANDRA-2267)
 * expose the DC and rack of a node through JMX and nodetool ring (CASSANDRA-2531)
 * fix cache mbean getSize (CASSANDRA-2781)
 * Add Date, Float, Double, and Boolean types (CASSANDRA-2530)
 * Add startup flag to renew counter node id (CASSANDRA-2788)
 * add jamm agent to cassandra.bat (CASSANDRA-2787)
 * fix repair hanging if a neighbor has nothing to send (CASSANDRA-2797)
 * purge tombstone even if row is in only one sstable (CASSANDRA-2801)
 * Fix wrong purge of deleted cf during compaction (CASSANDRA-2786)
 * fix race that could result in Hadoop writer failing to throw an
   exception encountered after close() (CASSANDRA-2755)
 * fix scan wrongly throwing assertion error (CASSANDRA-2653)
 * Always use even distribution for merkle tree with RandomPartitionner
   (CASSANDRA-2841)
 * fix describeOwnership for OPP (CASSANDRA-2800)
 * ensure that string tokens do not contain commas (CASSANDRA-2762)


0.8.0-final
 * fix CQL grammar warning and cqlsh regression from CASSANDRA-2622
 * add ant generate-cql-html target (CASSANDRA-2526)
 * update CQL consistency levels (CASSANDRA-2566)
 * debian packaging fixes (CASSANDRA-2481, 2647)
 * fix UUIDType, IntegerType for direct buffers (CASSANDRA-2682, 2684)
 * switch to native Thrift for Hadoop map/reduce (CASSANDRA-2667)
 * fix StackOverflowError when building from eclipse (CASSANDRA-2687)
 * only provide replication_factor to strategy_options "help" for
   SimpleStrategy, OldNetworkTopologyStrategy (CASSANDRA-2678, 2713)
 * fix exception adding validators to non-string columns (CASSANDRA-2696)
 * avoid instantiating DatabaseDescriptor in JDBC (CASSANDRA-2694)
 * fix potential stack overflow during compaction (CASSANDRA-2626)
 * clone super columns to avoid modifying them during flush (CASSANDRA-2675)
 * reset underlying iterator in EchoedRow constructor (CASSANDRA-2653)


0.8.0-rc1
 * faster flushes and compaction from fixing excessively pessimistic 
   rebuffering in BRAF (CASSANDRA-2581)
 * fix returning null column values in the python cql driver (CASSANDRA-2593)
 * fix merkle tree splitting exiting early (CASSANDRA-2605)
 * snapshot_before_compaction directory name fix (CASSANDRA-2598)
 * Disable compaction throttling during bootstrap (CASSANDRA-2612) 
 * fix CQL treatment of > and < operators in range slices (CASSANDRA-2592)
 * fix potential double-application of counter updates on commitlog replay
   by moving replay position from header to sstable metadata (CASSANDRA-2419)
 * JDBC CQL driver exposes getColumn for access to timestamp
 * JDBC ResultSetMetadata properties added to AbstractType
 * r/m clustertool (CASSANDRA-2607)
 * add support for presenting row key as a column in CQL result sets 
   (CASSANDRA-2622)
 * Don't allow {LOCAL|EACH}_QUORUM unless strategy is NTS (CASSANDRA-2627)
 * validate keyspace strategy_options during CQL create (CASSANDRA-2624)
 * fix empty Result with secondary index when limit=1 (CASSANDRA-2628)
 * Fix regression where bootstrapping a node with no schema fails
   (CASSANDRA-2625)
 * Allow removing LocationInfo sstables (CASSANDRA-2632)
 * avoid attempting to replay mutations from dropped keyspaces (CASSANDRA-2631)
 * avoid using cached position of a key when GT is requested (CASSANDRA-2633)
 * fix counting bloom filter true positives (CASSANDRA-2637)
 * initialize local ep state prior to gossip startup if needed (CASSANDRA-2638)
 * fix counter increment lost after restart (CASSANDRA-2642)
 * add quote-escaping via backslash to CLI (CASSANDRA-2623)
 * fix pig example script (CASSANDRA-2487)
 * fix dynamic snitch race in adding latencies (CASSANDRA-2618)
 * Start/stop cassandra after more important services such as mdadm in
   debian packaging (CASSANDRA-2481)


0.8.0-beta2
 * fix NPE compacting index CFs (CASSANDRA-2528)
 * Remove checking all column families on startup for compaction candidates 
   (CASSANDRA-2444)
 * validate CQL create keyspace options (CASSANDRA-2525)
 * fix nodetool setcompactionthroughput (CASSANDRA-2550)
 * move	gossip heartbeat back to its own thread (CASSANDRA-2554)
 * validate cql TRUNCATE columnfamily before truncating (CASSANDRA-2570)
 * fix batch_mutate for mixed standard-counter mutations (CASSANDRA-2457)
 * disallow making schema changes to system keyspace (CASSANDRA-2563)
 * fix sending mutation messages multiple times (CASSANDRA-2557)
 * fix incorrect use of NBHM.size in ReadCallback that could cause
   reads to time out even when responses were received (CASSANDRA-2552)
 * trigger read repair correctly for LOCAL_QUORUM reads (CASSANDRA-2556)
 * Allow configuring the number of compaction thread (CASSANDRA-2558)
 * forceUserDefinedCompaction will attempt to compact what it is given
   even if the pessimistic estimate is that there is not enough disk space;
   automatic compactions will only compact 2 or more sstables (CASSANDRA-2575)
 * refuse to apply migrations with older timestamps than the current 
   schema (CASSANDRA-2536)
 * remove unframed Thrift transport option
 * include indexes in snapshots (CASSANDRA-2596)
 * improve ignoring of obsolete mutations in index maintenance (CASSANDRA-2401)
 * recognize attempt to drop just the index while leaving the column
   definition alone (CASSANDRA-2619)
  

0.8.0-beta1
 * remove Avro RPC support (CASSANDRA-926)
 * support for columns that act as incr/decr counters 
   (CASSANDRA-1072, 1937, 1944, 1936, 2101, 2093, 2288, 2105, 2384, 2236, 2342,
   2454)
 * CQL (CASSANDRA-1703, 1704, 1705, 1706, 1707, 1708, 1710, 1711, 1940, 
   2124, 2302, 2277, 2493)
 * avoid double RowMutation serialization on write path (CASSANDRA-1800)
 * make NetworkTopologyStrategy the default (CASSANDRA-1960)
 * configurable internode encryption (CASSANDRA-1567, 2152)
 * human readable column names in sstable2json output (CASSANDRA-1933)
 * change default JMX port to 7199 (CASSANDRA-2027)
 * backwards compatible internal messaging (CASSANDRA-1015)
 * atomic switch of memtables and sstables (CASSANDRA-2284)
 * add pluggable SeedProvider (CASSANDRA-1669)
 * Fix clustertool to not throw exception when calling get_endpoints (CASSANDRA-2437)
 * upgrade to thrift 0.6 (CASSANDRA-2412) 
 * repair works on a token range instead of full ring (CASSANDRA-2324)
 * purge tombstones from row cache (CASSANDRA-2305)
 * push replication_factor into strategy_options (CASSANDRA-1263)
 * give snapshots the same name on each node (CASSANDRA-1791)
 * remove "nodetool loadbalance" (CASSANDRA-2448)
 * multithreaded compaction (CASSANDRA-2191)
 * compaction throttling (CASSANDRA-2156)
 * add key type information and alias (CASSANDRA-2311, 2396)
 * cli no longer divides read_repair_chance by 100 (CASSANDRA-2458)
 * made CompactionInfo.getTaskType return an enum (CASSANDRA-2482)
 * add a server-wide cap on measured memtable memory usage and aggressively
   flush to keep under that threshold (CASSANDRA-2006)
 * add unified UUIDType (CASSANDRA-2233)
 * add off-heap row cache support (CASSANDRA-1969)


0.7.5
 * improvements/fixes to PIG driver (CASSANDRA-1618, CASSANDRA-2387,
   CASSANDRA-2465, CASSANDRA-2484)
 * validate index names (CASSANDRA-1761)
 * reduce contention on Table.flusherLock (CASSANDRA-1954)
 * try harder to detect failures during streaming, cleaning up temporary
   files more reliably (CASSANDRA-2088)
 * shut down server for OOM on a Thrift thread (CASSANDRA-2269)
 * fix tombstone handling in repair and sstable2json (CASSANDRA-2279)
 * preserve version when streaming data from old sstables (CASSANDRA-2283)
 * don't start repair if a neighboring node is marked as dead (CASSANDRA-2290)
 * purge tombstones from row cache (CASSANDRA-2305)
 * Avoid seeking when sstable2json exports the entire file (CASSANDRA-2318)
 * clear Built flag in system table when dropping an index (CASSANDRA-2320)
 * don't allow arbitrary argument for stress.java (CASSANDRA-2323)
 * validate values for index predicates in get_indexed_slice (CASSANDRA-2328)
 * queue secondary indexes for flush before the parent (CASSANDRA-2330)
 * allow job configuration to set the CL used in Hadoop jobs (CASSANDRA-2331)
 * add memtable_flush_queue_size defaulting to 4 (CASSANDRA-2333)
 * Allow overriding of initial_token, storage_port and rpc_port from system
   properties (CASSANDRA-2343)
 * fix comparator used for non-indexed secondary expressions in index scan
   (CASSANDRA-2347)
 * ensure size calculation and write phase of large-row compaction use
   the same threshold for TTL expiration (CASSANDRA-2349)
 * fix race when iterating CFs during add/drop (CASSANDRA-2350)
 * add ConsistencyLevel command to CLI (CASSANDRA-2354)
 * allow negative numbers in the cli (CASSANDRA-2358)
 * hard code serialVersionUID for tokens class (CASSANDRA-2361)
 * fix potential infinite loop in ByteBufferUtil.inputStream (CASSANDRA-2365)
 * fix encoding bugs in HintedHandoffManager, SystemTable when default
   charset is not UTF8 (CASSANDRA-2367)
 * avoids having removed node reappearing in Gossip (CASSANDRA-2371)
 * fix incorrect truncation of long to int when reading columns via block
   index (CASSANDRA-2376)
 * fix NPE during stream session (CASSANDRA-2377)
 * fix race condition that could leave orphaned data files when dropping CF or
   KS (CASSANDRA-2381)
 * fsync statistics component on write (CASSANDRA-2382)
 * fix duplicate results from CFS.scan (CASSANDRA-2406)
 * add IntegerType to CLI help (CASSANDRA-2414)
 * avoid caching token-only decoratedkeys (CASSANDRA-2416)
 * convert mmap assertion to if/throw so scrub can catch it (CASSANDRA-2417)
 * don't overwrite gc log (CASSANDR-2418)
 * invalidate row cache for streamed row to avoid inconsitencies
   (CASSANDRA-2420)
 * avoid copies in range/index scans (CASSANDRA-2425)
 * make sure we don't wipe data during cleanup if the node has not join
   the ring (CASSANDRA-2428)
 * Try harder to close files after compaction (CASSANDRA-2431)
 * re-set bootstrapped flag after move finishes (CASSANDRA-2435)
 * display validation_class in CLI 'describe keyspace' (CASSANDRA-2442)
 * make cleanup compactions cleanup the row cache (CASSANDRA-2451)
 * add column fields validation to scrub (CASSANDRA-2460)
 * use 64KB flush buffer instead of in_memory_compaction_limit (CASSANDRA-2463)
 * fix backslash substitutions in CLI (CASSANDRA-2492)
 * disable cache saving for system CFS (CASSANDRA-2502)
 * fixes for verifying destination availability under hinted conditions
   so UE can be thrown intead of timing out (CASSANDRA-2514)
 * fix update of validation class in column metadata (CASSANDRA-2512)
 * support LOCAL_QUORUM, EACH_QUORUM CLs outside of NTS (CASSANDRA-2516)
 * preserve version when streaming data from old sstables (CASSANDRA-2283)
 * fix backslash substitutions in CLI (CASSANDRA-2492)
 * count a row deletion as one operation towards memtable threshold 
   (CASSANDRA-2519)
 * support LOCAL_QUORUM, EACH_QUORUM CLs outside of NTS (CASSANDRA-2516)


0.7.4
 * add nodetool join command (CASSANDRA-2160)
 * fix secondary indexes on pre-existing or streamed data (CASSANDRA-2244)
 * initialize endpoint in gossiper earlier (CASSANDRA-2228)
 * add ability to write to Cassandra from Pig (CASSANDRA-1828)
 * add rpc_[min|max]_threads (CASSANDRA-2176)
 * add CL.TWO, CL.THREE (CASSANDRA-2013)
 * avoid exporting an un-requested row in sstable2json, when exporting 
   a key that does not exist (CASSANDRA-2168)
 * add incremental_backups option (CASSANDRA-1872)
 * add configurable row limit to Pig loadfunc (CASSANDRA-2276)
 * validate column values in batches as well as single-Column inserts
   (CASSANDRA-2259)
 * move sample schema from cassandra.yaml to schema-sample.txt,
   a cli scripts (CASSANDRA-2007)
 * avoid writing empty rows when scrubbing tombstoned rows (CASSANDRA-2296)
 * fix assertion error in range and index scans for CL < ALL
   (CASSANDRA-2282)
 * fix commitlog replay when flush position refers to data that didn't
   get synced before server died (CASSANDRA-2285)
 * fix fd leak in sstable2json with non-mmap'd i/o (CASSANDRA-2304)
 * reduce memory use during streaming of multiple sstables (CASSANDRA-2301)
 * purge tombstoned rows from cache after GCGraceSeconds (CASSANDRA-2305)
 * allow zero replicas in a NTS datacenter (CASSANDRA-1924)
 * make range queries respect snitch for local replicas (CASSANDRA-2286)
 * fix HH delivery when column index is larger than 2GB (CASSANDRA-2297)
 * make 2ary indexes use parent CF flush thresholds during initial build
   (CASSANDRA-2294)
 * update memtable_throughput to be a long (CASSANDRA-2158)


0.7.3
 * Keep endpoint state until aVeryLongTime (CASSANDRA-2115)
 * lower-latency read repair (CASSANDRA-2069)
 * add hinted_handoff_throttle_delay_in_ms option (CASSANDRA-2161)
 * fixes for cache save/load (CASSANDRA-2172, -2174)
 * Handle whole-row deletions in CFOutputFormat (CASSANDRA-2014)
 * Make memtable_flush_writers flush in parallel (CASSANDRA-2178)
 * Add compaction_preheat_key_cache option (CASSANDRA-2175)
 * refactor stress.py to have only one copy of the format string 
   used for creating row keys (CASSANDRA-2108)
 * validate index names for \w+ (CASSANDRA-2196)
 * Fix Cassandra cli to respect timeout if schema does not settle 
   (CASSANDRA-2187)
 * fix for compaction and cleanup writing old-format data into new-version 
   sstable (CASSANDRA-2211, -2216)
 * add nodetool scrub (CASSANDRA-2217, -2240)
 * fix sstable2json large-row pagination (CASSANDRA-2188)
 * fix EOFing on requests for the last bytes in a file (CASSANDRA-2213)
 * fix BufferedRandomAccessFile bugs (CASSANDRA-2218, -2241)
 * check for memtable flush_after_mins exceeded every 10s (CASSANDRA-2183)
 * fix cache saving on Windows (CASSANDRA-2207)
 * add validateSchemaAgreement call + synchronization to schema
   modification operations (CASSANDRA-2222)
 * fix for reversed slice queries on large rows (CASSANDRA-2212)
 * fat clients were writing local data (CASSANDRA-2223)
 * set DEFAULT_MEMTABLE_LIFETIME_IN_MINS to 24h
 * improve detection and cleanup of partially-written sstables 
   (CASSANDRA-2206)
 * fix supercolumn de/serialization when subcolumn comparator is different
   from supercolumn's (CASSANDRA-2104)
 * fix starting up on Windows when CASSANDRA_HOME contains whitespace
   (CASSANDRA-2237)
 * add [get|set][row|key]cacheSavePeriod to JMX (CASSANDRA-2100)
 * fix Hadoop ColumnFamilyOutputFormat dropping of mutations
   when batch fills up (CASSANDRA-2255)
 * move file deletions off of scheduledtasks executor (CASSANDRA-2253)


0.7.2
 * copy DecoratedKey.key when inserting into caches to avoid retaining
   a reference to the underlying buffer (CASSANDRA-2102)
 * format subcolumn names with subcomparator (CASSANDRA-2136)
 * fix column bloom filter deserialization (CASSANDRA-2165)


0.7.1
 * refactor MessageDigest creation code. (CASSANDRA-2107)
 * buffer network stack to avoid inefficient small TCP messages while avoiding
   the nagle/delayed ack problem (CASSANDRA-1896)
 * check log4j configuration for changes every 10s (CASSANDRA-1525, 1907)
 * more-efficient cross-DC replication (CASSANDRA-1530, -2051, -2138)
 * avoid polluting page cache with commitlog or sstable writes
   and seq scan operations (CASSANDRA-1470)
 * add RMI authentication options to nodetool (CASSANDRA-1921)
 * make snitches configurable at runtime (CASSANDRA-1374)
 * retry hadoop split requests on connection failure (CASSANDRA-1927)
 * implement describeOwnership for BOP, COPP (CASSANDRA-1928)
 * make read repair behave as expected for ConsistencyLevel > ONE
   (CASSANDRA-982, 2038)
 * distributed test harness (CASSANDRA-1859, 1964)
 * reduce flush lock contention (CASSANDRA-1930)
 * optimize supercolumn deserialization (CASSANDRA-1891)
 * fix CFMetaData.apply to only compare objects of the same class 
   (CASSANDRA-1962)
 * allow specifying specific SSTables to compact from JMX (CASSANDRA-1963)
 * fix race condition in MessagingService.targets (CASSANDRA-1959, 2094, 2081)
 * refuse to open sstables from a future version (CASSANDRA-1935)
 * zero-copy reads (CASSANDRA-1714)
 * fix copy bounds for word Text in wordcount demo (CASSANDRA-1993)
 * fixes for contrib/javautils (CASSANDRA-1979)
 * check more frequently for memtable expiration (CASSANDRA-2000)
 * fix writing SSTable column count statistics (CASSANDRA-1976)
 * fix streaming of multiple CFs during bootstrap (CASSANDRA-1992)
 * explicitly set JVM GC new generation size with -Xmn (CASSANDRA-1968)
 * add short options for CLI flags (CASSANDRA-1565)
 * make keyspace argument to "describe keyspace" in CLI optional
   when authenticated to keyspace already (CASSANDRA-2029)
 * added option to specify -Dcassandra.join_ring=false on startup
   to allow "warm spare" nodes or performing JMX maintenance before
   joining the ring (CASSANDRA-526)
 * log migrations at INFO (CASSANDRA-2028)
 * add CLI verbose option in file mode (CASSANDRA-2030)
 * add single-line "--" comments to CLI (CASSANDRA-2032)
 * message serialization tests (CASSANDRA-1923)
 * switch from ivy to maven-ant-tasks (CASSANDRA-2017)
 * CLI attempts to block for new schema to propagate (CASSANDRA-2044)
 * fix potential overflow in nodetool cfstats (CASSANDRA-2057)
 * add JVM shutdownhook to sync commitlog (CASSANDRA-1919)
 * allow nodes to be up without being part of  normal traffic (CASSANDRA-1951)
 * fix CLI "show keyspaces" with null options on NTS (CASSANDRA-2049)
 * fix possible ByteBuffer race conditions (CASSANDRA-2066)
 * reduce garbage generated by MessagingService to prevent load spikes
   (CASSANDRA-2058)
 * fix math in RandomPartitioner.describeOwnership (CASSANDRA-2071)
 * fix deletion of sstable non-data components (CASSANDRA-2059)
 * avoid blocking gossip while deleting handoff hints (CASSANDRA-2073)
 * ignore messages from newer versions, keep track of nodes in gossip 
   regardless of version (CASSANDRA-1970)
 * cache writing moved to CompactionManager to reduce i/o contention and
   updated to use non-cache-polluting writes (CASSANDRA-2053)
 * page through large rows when exporting to JSON (CASSANDRA-2041)
 * add flush_largest_memtables_at and reduce_cache_sizes_at options
   (CASSANDRA-2142)
 * add cli 'describe cluster' command (CASSANDRA-2127)
 * add cli support for setting username/password at 'connect' command 
   (CASSANDRA-2111)
 * add -D option to Stress.java to allow reading hosts from a file 
   (CASSANDRA-2149)
 * bound hints CF throughput between 32M and 256M (CASSANDRA-2148)
 * continue starting when invalid saved cache entries are encountered
   (CASSANDRA-2076)
 * add max_hint_window_in_ms option (CASSANDRA-1459)


0.7.0-final
 * fix offsets to ByteBuffer.get (CASSANDRA-1939)


0.7.0-rc4
 * fix cli crash after backgrounding (CASSANDRA-1875)
 * count timeouts in storageproxy latencies, and include latency 
   histograms in StorageProxyMBean (CASSANDRA-1893)
 * fix CLI get recognition of supercolumns (CASSANDRA-1899)
 * enable keepalive on intra-cluster sockets (CASSANDRA-1766)
 * count timeouts towards dynamicsnitch latencies (CASSANDRA-1905)
 * Expose index-building status in JMX + cli schema description
   (CASSANDRA-1871)
 * allow [LOCAL|EACH]_QUORUM to be used with non-NetworkTopology 
   replication Strategies
 * increased amount of index locks for faster commitlog replay
 * collect secondary index tombstones immediately (CASSANDRA-1914)
 * revert commitlog changes from #1780 (CASSANDRA-1917)
 * change RandomPartitioner min token to -1 to avoid collision w/
   tokens on actual nodes (CASSANDRA-1901)
 * examine the right nibble when validating TimeUUID (CASSANDRA-1910)
 * include secondary indexes in cleanup (CASSANDRA-1916)
 * CFS.scrubDataDirectories should also cleanup invalid secondary indexes
   (CASSANDRA-1904)
 * ability to disable/enable gossip on nodes to force them down
   (CASSANDRA-1108)


0.7.0-rc3
 * expose getNaturalEndpoints in StorageServiceMBean taking byte[]
   key; RMI cannot serialize ByteBuffer (CASSANDRA-1833)
 * infer org.apache.cassandra.locator for replication strategy classes
   when not otherwise specified
 * validation that generates less garbage (CASSANDRA-1814)
 * add TTL support to CLI (CASSANDRA-1838)
 * cli defaults to bytestype for subcomparator when creating
   column families (CASSANDRA-1835)
 * unregister index MBeans when index is dropped (CASSANDRA-1843)
 * make ByteBufferUtil.clone thread-safe (CASSANDRA-1847)
 * change exception for read requests during bootstrap from 
   InvalidRequest to Unavailable (CASSANDRA-1862)
 * respect row-level tombstones post-flush in range scans
   (CASSANDRA-1837)
 * ReadResponseResolver check digests against each other (CASSANDRA-1830)
 * return InvalidRequest when remove of subcolumn without supercolumn
   is requested (CASSANDRA-1866)
 * flush before repair (CASSANDRA-1748)
 * SSTableExport validates key order (CASSANDRA-1884)
 * large row support for SSTableExport (CASSANDRA-1867)
 * Re-cache hot keys post-compaction without hitting disk (CASSANDRA-1878)
 * manage read repair in coordinator instead of data source, to
   provide latency information to dynamic snitch (CASSANDRA-1873)


0.7.0-rc2
 * fix live-column-count of slice ranges including tombstoned supercolumn 
   with live subcolumn (CASSANDRA-1591)
 * rename o.a.c.internal.AntientropyStage -> AntiEntropyStage,
   o.a.c.request.Request_responseStage -> RequestResponseStage,
   o.a.c.internal.Internal_responseStage -> InternalResponseStage
 * add AbstractType.fromString (CASSANDRA-1767)
 * require index_type to be present when specifying index_name
   on ColumnDef (CASSANDRA-1759)
 * fix add/remove index bugs in CFMetadata (CASSANDRA-1768)
 * rebuild Strategy during system_update_keyspace (CASSANDRA-1762)
 * cli updates prompt to ... in continuation lines (CASSANDRA-1770)
 * support multiple Mutations per key in hadoop ColumnFamilyOutputFormat
   (CASSANDRA-1774)
 * improvements to Debian init script (CASSANDRA-1772)
 * use local classloader to check for version.properties (CASSANDRA-1778)
 * Validate that column names in column_metadata are valid for the
   defined comparator, and decode properly in cli (CASSANDRA-1773)
 * use cross-platform newlines in cli (CASSANDRA-1786)
 * add ExpiringColumn support to sstable import/export (CASSANDRA-1754)
 * add flush for each append to periodic commitlog mode; added
   periodic_without_flush option to disable this (CASSANDRA-1780)
 * close file handle used for post-flush truncate (CASSANDRA-1790)
 * various code cleanup (CASSANDRA-1793, -1794, -1795)
 * fix range queries against wrapped range (CASSANDRA-1781)
 * fix consistencylevel calculations for NetworkTopologyStrategy
   (CASSANDRA-1804)
 * cli support index type enum names (CASSANDRA-1810)
 * improved validation of column_metadata (CASSANDRA-1813)
 * reads at ConsistencyLevel > 1 throw UnavailableException
   immediately if insufficient live nodes exist (CASSANDRA-1803)
 * copy bytebuffers for local writes to avoid retaining the entire
   Thrift frame (CASSANDRA-1801)
 * fix NPE adding index to column w/o prior metadata (CASSANDRA-1764)
 * reduce fat client timeout (CASSANDRA-1730)
 * fix botched merge of CASSANDRA-1316


0.7.0-rc1
 * fix compaction and flush races with schema updates (CASSANDRA-1715)
 * add clustertool, config-converter, sstablekeys, and schematool 
   Windows .bat files (CASSANDRA-1723)
 * reject range queries received during bootstrap (CASSANDRA-1739)
 * fix wrapping-range queries on non-minimum token (CASSANDRA-1700)
 * add nodetool cfhistogram (CASSANDRA-1698)
 * limit repaired ranges to what the nodes have in common (CASSANDRA-1674)
 * index scan treats missing columns as not matching secondary
   expressions (CASSANDRA-1745)
 * Fix misuse of DataOutputBuffer.getData in AntiEntropyService
   (CASSANDRA-1729)
 * detect and warn when obsolete version of JNA is present (CASSANDRA-1760)
 * reduce fat client timeout (CASSANDRA-1730)
 * cleanup smallest CFs first to increase free temp space for larger ones
   (CASSANDRA-1811)
 * Update windows .bat files to work outside of main Cassandra
   directory (CASSANDRA-1713)
 * fix read repair regression from 0.6.7 (CASSANDRA-1727)
 * more-efficient read repair (CASSANDRA-1719)
 * fix hinted handoff replay (CASSANDRA-1656)
 * log type of dropped messages (CASSANDRA-1677)
 * upgrade to SLF4J 1.6.1
 * fix ByteBuffer bug in ExpiringColumn.updateDigest (CASSANDRA-1679)
 * fix IntegerType.getString (CASSANDRA-1681)
 * make -Djava.net.preferIPv4Stack=true the default (CASSANDRA-628)
 * add INTERNAL_RESPONSE verb to differentiate from responses related
   to client requests (CASSANDRA-1685)
 * log tpstats when dropping messages (CASSANDRA-1660)
 * include unreachable nodes in describeSchemaVersions (CASSANDRA-1678)
 * Avoid dropping messages off the client request path (CASSANDRA-1676)
 * fix jna errno reporting (CASSANDRA-1694)
 * add friendlier error for UnknownHostException on startup (CASSANDRA-1697)
 * include jna dependency in RPM package (CASSANDRA-1690)
 * add --skip-keys option to stress.py (CASSANDRA-1696)
 * improve cli handling of non-string keys and column names 
   (CASSANDRA-1701, -1693)
 * r/m extra subcomparator line in cli keyspaces output (CASSANDRA-1712)
 * add read repair chance to cli "show keyspaces"
 * upgrade to ConcurrentLinkedHashMap 1.1 (CASSANDRA-975)
 * fix index scan routing (CASSANDRA-1722)
 * fix tombstoning of supercolumns in range queries (CASSANDRA-1734)
 * clear endpoint cache after updating keyspace metadata (CASSANDRA-1741)
 * fix wrapping-range queries on non-minimum token (CASSANDRA-1700)
 * truncate includes secondary indexes (CASSANDRA-1747)
 * retain reference to PendingFile sstables (CASSANDRA-1749)
 * fix sstableimport regression (CASSANDRA-1753)
 * fix for bootstrap when no non-system tables are defined (CASSANDRA-1732)
 * handle replica unavailability in index scan (CASSANDRA-1755)
 * fix service initialization order deadlock (CASSANDRA-1756)
 * multi-line cli commands (CASSANDRA-1742)
 * fix race between snapshot and compaction (CASSANDRA-1736)
 * add listEndpointsPendingHints, deleteHintsForEndpoint JMX methods 
   (CASSANDRA-1551)


0.7.0-beta3
 * add strategy options to describe_keyspace output (CASSANDRA-1560)
 * log warning when using randomly generated token (CASSANDRA-1552)
 * re-organize JMX into .db, .net, .internal, .request (CASSANDRA-1217)
 * allow nodes to change IPs between restarts (CASSANDRA-1518)
 * remember ring state between restarts by default (CASSANDRA-1518)
 * flush index built flag so we can read it before log replay (CASSANDRA-1541)
 * lock row cache updates to prevent race condition (CASSANDRA-1293)
 * remove assertion causing rare (and harmless) error messages in
   commitlog (CASSANDRA-1330)
 * fix moving nodes with no keyspaces defined (CASSANDRA-1574)
 * fix unbootstrap when no data is present in a transfer range (CASSANDRA-1573)
 * take advantage of AVRO-495 to simplify our avro IDL (CASSANDRA-1436)
 * extend authorization hierarchy to column family (CASSANDRA-1554)
 * deletion support in secondary indexes (CASSANDRA-1571)
 * meaningful error message for invalid replication strategy class 
   (CASSANDRA-1566)
 * allow keyspace creation with RF > N (CASSANDRA-1428)
 * improve cli error handling (CASSANDRA-1580)
 * add cache save/load ability (CASSANDRA-1417, 1606, 1647)
 * add StorageService.getDrainProgress (CASSANDRA-1588)
 * Disallow bootstrap to an in-use token (CASSANDRA-1561)
 * Allow dynamic secondary index creation and destruction (CASSANDRA-1532)
 * log auto-guessed memtable thresholds (CASSANDRA-1595)
 * add ColumnDef support to cli (CASSANDRA-1583)
 * reduce index sample time by 75% (CASSANDRA-1572)
 * add cli support for column, strategy metadata (CASSANDRA-1578, 1612)
 * add cli support for schema modification (CASSANDRA-1584)
 * delete temp files on failed compactions (CASSANDRA-1596)
 * avoid blocking for dead nodes during removetoken (CASSANDRA-1605)
 * remove ConsistencyLevel.ZERO (CASSANDRA-1607)
 * expose in-progress compaction type in jmx (CASSANDRA-1586)
 * removed IClock & related classes from internals (CASSANDRA-1502)
 * fix removing tokens from SystemTable on decommission and removetoken
   (CASSANDRA-1609)
 * include CF metadata in cli 'show keyspaces' (CASSANDRA-1613)
 * switch from Properties to HashMap in PropertyFileSnitch to
   avoid synchronization bottleneck (CASSANDRA-1481)
 * PropertyFileSnitch configuration file renamed to 
   cassandra-topology.properties
 * add cli support for get_range_slices (CASSANDRA-1088, CASSANDRA-1619)
 * Make memtable flush thresholds per-CF instead of global 
   (CASSANDRA-1007, 1637)
 * add cli support for binary data without CfDef hints (CASSANDRA-1603)
 * fix building SSTable statistics post-stream (CASSANDRA-1620)
 * fix potential infinite loop in 2ary index queries (CASSANDRA-1623)
 * allow creating NTS keyspaces with no replicas configured (CASSANDRA-1626)
 * add jmx histogram of sstables accessed per read (CASSANDRA-1624)
 * remove system_rename_column_family and system_rename_keyspace from the
   client API until races can be fixed (CASSANDRA-1630, CASSANDRA-1585)
 * add cli sanity tests (CASSANDRA-1582)
 * update GC settings in cassandra.bat (CASSANDRA-1636)
 * cli support for index queries (CASSANDRA-1635)
 * cli support for updating schema memtable settings (CASSANDRA-1634)
 * cli --file option (CASSANDRA-1616)
 * reduce automatically chosen memtable sizes by 50% (CASSANDRA-1641)
 * move endpoint cache from snitch to strategy (CASSANDRA-1643)
 * fix commitlog recovery deleting the newly-created segment as well as
   the old ones (CASSANDRA-1644)
 * upgrade to Thrift 0.5 (CASSANDRA-1367)
 * renamed CL.DCQUORUM to LOCAL_QUORUM and DCQUORUMSYNC to EACH_QUORUM
 * cli truncate support (CASSANDRA-1653)
 * update GC settings in cassandra.bat (CASSANDRA-1636)
 * avoid logging when a node's ip/token is gossipped back to it (CASSANDRA-1666)


0.7-beta2
 * always use UTF-8 for hint keys (CASSANDRA-1439)
 * remove cassandra.yaml dependency from Hadoop and Pig (CASSADRA-1322)
 * expose CfDef metadata in describe_keyspaces (CASSANDRA-1363)
 * restore use of mmap_index_only option (CASSANDRA-1241)
 * dropping a keyspace with no column families generated an error 
   (CASSANDRA-1378)
 * rename RackAwareStrategy to OldNetworkTopologyStrategy, RackUnawareStrategy 
   to SimpleStrategy, DatacenterShardStrategy to NetworkTopologyStrategy,
   AbstractRackAwareSnitch to AbstractNetworkTopologySnitch (CASSANDRA-1392)
 * merge StorageProxy.mutate, mutateBlocking (CASSANDRA-1396)
 * faster UUIDType, LongType comparisons (CASSANDRA-1386, 1393)
 * fix setting read_repair_chance from CLI addColumnFamily (CASSANDRA-1399)
 * fix updates to indexed columns (CASSANDRA-1373)
 * fix race condition leaving to FileNotFoundException (CASSANDRA-1382)
 * fix sharded lock hash on index write path (CASSANDRA-1402)
 * add support for GT/E, LT/E in subordinate index clauses (CASSANDRA-1401)
 * cfId counter got out of sync when CFs were added (CASSANDRA-1403)
 * less chatty schema updates (CASSANDRA-1389)
 * rename column family mbeans. 'type' will now include either 
   'IndexColumnFamilies' or 'ColumnFamilies' depending on the CFS type.
   (CASSANDRA-1385)
 * disallow invalid keyspace and column family names. This includes name that
   matches a '^\w+' regex. (CASSANDRA-1377)
 * use JNA, if present, to take snapshots (CASSANDRA-1371)
 * truncate hints if starting 0.7 for the first time (CASSANDRA-1414)
 * fix FD leak in single-row slicepredicate queries (CASSANDRA-1416)
 * allow index expressions against columns that are not part of the 
   SlicePredicate (CASSANDRA-1410)
 * config-converter properly handles snitches and framed support 
   (CASSANDRA-1420)
 * remove keyspace argument from multiget_count (CASSANDRA-1422)
 * allow specifying cassandra.yaml location as (local or remote) URL
   (CASSANDRA-1126)
 * fix using DynamicEndpointSnitch with NetworkTopologyStrategy
   (CASSANDRA-1429)
 * Add CfDef.default_validation_class (CASSANDRA-891)
 * fix EstimatedHistogram.max (CASSANDRA-1413)
 * quorum read optimization (CASSANDRA-1622)
 * handle zero-length (or missing) rows during HH paging (CASSANDRA-1432)
 * include secondary indexes during schema migrations (CASSANDRA-1406)
 * fix commitlog header race during schema change (CASSANDRA-1435)
 * fix ColumnFamilyStoreMBeanIterator to use new type name (CASSANDRA-1433)
 * correct filename generated by xml->yaml converter (CASSANDRA-1419)
 * add CMSInitiatingOccupancyFraction=75 and UseCMSInitiatingOccupancyOnly
   to default JVM options
 * decrease jvm heap for cassandra-cli (CASSANDRA-1446)
 * ability to modify keyspaces and column family definitions on a live cluster
   (CASSANDRA-1285)
 * support for Hadoop Streaming [non-jvm map/reduce via stdin/out]
   (CASSANDRA-1368)
 * Move persistent sstable stats from the system table to an sstable component
   (CASSANDRA-1430)
 * remove failed bootstrap attempt from pending ranges when gossip times
   it out after 1h (CASSANDRA-1463)
 * eager-create tcp connections to other cluster members (CASSANDRA-1465)
 * enumerate stages and derive stage from message type instead of 
   transmitting separately (CASSANDRA-1465)
 * apply reversed flag during collation from different data sources
   (CASSANDRA-1450)
 * make failure to remove commitlog segment non-fatal (CASSANDRA-1348)
 * correct ordering of drain operations so CL.recover is no longer 
   necessary (CASSANDRA-1408)
 * removed keyspace from describe_splits method (CASSANDRA-1425)
 * rename check_schema_agreement to describe_schema_versions
   (CASSANDRA-1478)
 * fix QUORUM calculation for RF > 3 (CASSANDRA-1487)
 * remove tombstones during non-major compactions when bloom filter
   verifies that row does not exist in other sstables (CASSANDRA-1074)
 * nodes that coordinated a loadbalance in the past could not be seen by
   newly added nodes (CASSANDRA-1467)
 * exposed endpoint states (gossip details) via jmx (CASSANDRA-1467)
 * ensure that compacted sstables are not included when new readers are
   instantiated (CASSANDRA-1477)
 * by default, calculate heap size and memtable thresholds at runtime (CASSANDRA-1469)
 * fix races dealing with adding/dropping keyspaces and column families in
   rapid succession (CASSANDRA-1477)
 * clean up of Streaming system (CASSANDRA-1503, 1504, 1506)
 * add options to configure Thrift socket keepalive and buffer sizes (CASSANDRA-1426)
 * make contrib CassandraServiceDataCleaner recursive (CASSANDRA-1509)
 * min, max compaction threshold are configurable and persistent 
   per-ColumnFamily (CASSANDRA-1468)
 * fix replaying the last mutation in a commitlog unnecessarily 
   (CASSANDRA-1512)
 * invoke getDefaultUncaughtExceptionHandler from DTPE with the original
   exception rather than the ExecutionException wrapper (CASSANDRA-1226)
 * remove Clock from the Thrift (and Avro) API (CASSANDRA-1501)
 * Close intra-node sockets when connection is broken (CASSANDRA-1528)
 * RPM packaging spec file (CASSANDRA-786)
 * weighted request scheduler (CASSANDRA-1485)
 * treat expired columns as deleted (CASSANDRA-1539)
 * make IndexInterval configurable (CASSANDRA-1488)
 * add describe_snitch to Thrift API (CASSANDRA-1490)
 * MD5 authenticator compares plain text submitted password with MD5'd
   saved property, instead of vice versa (CASSANDRA-1447)
 * JMX MessagingService pending and completed counts (CASSANDRA-1533)
 * fix race condition processing repair responses (CASSANDRA-1511)
 * make repair blocking (CASSANDRA-1511)
 * create EndpointSnitchInfo and MBean to expose rack and DC (CASSANDRA-1491)
 * added option to contrib/word_count to output results back to Cassandra
   (CASSANDRA-1342)
 * rewrite Hadoop ColumnFamilyRecordWriter to pool connections, retry to
   multiple Cassandra nodes, and smooth impact on the Cassandra cluster
   by using smaller batch sizes (CASSANDRA-1434)
 * fix setting gc_grace_seconds via CLI (CASSANDRA-1549)
 * support TTL'd index values (CASSANDRA-1536)
 * make removetoken work like decommission (CASSANDRA-1216)
 * make cli comparator-aware and improve quote rules (CASSANDRA-1523,-1524)
 * make nodetool compact and cleanup blocking (CASSANDRA-1449)
 * add memtable, cache information to GCInspector logs (CASSANDRA-1558)
 * enable/disable HintedHandoff via JMX (CASSANDRA-1550)
 * Ignore stray files in the commit log directory (CASSANDRA-1547)
 * Disallow bootstrap to an in-use token (CASSANDRA-1561)


0.7-beta1
 * sstable versioning (CASSANDRA-389)
 * switched to slf4j logging (CASSANDRA-625)
 * add (optional) expiration time for column (CASSANDRA-699)
 * access levels for authentication/authorization (CASSANDRA-900)
 * add ReadRepairChance to CF definition (CASSANDRA-930)
 * fix heisenbug in system tests, especially common on OS X (CASSANDRA-944)
 * convert to byte[] keys internally and all public APIs (CASSANDRA-767)
 * ability to alter schema definitions on a live cluster (CASSANDRA-44)
 * renamed configuration file to cassandra.xml, and log4j.properties to
   log4j-server.properties, which must now be loaded from
   the classpath (which is how our scripts in bin/ have always done it)
   (CASSANDRA-971)
 * change get_count to require a SlicePredicate. create multi_get_count
   (CASSANDRA-744)
 * re-organized endpointsnitch implementations and added SimpleSnitch
   (CASSANDRA-994)
 * Added preload_row_cache option (CASSANDRA-946)
 * add CRC to commitlog header (CASSANDRA-999)
 * removed deprecated batch_insert and get_range_slice methods (CASSANDRA-1065)
 * add truncate thrift method (CASSANDRA-531)
 * http mini-interface using mx4j (CASSANDRA-1068)
 * optimize away copy of sliced row on memtable read path (CASSANDRA-1046)
 * replace constant-size 2GB mmaped segments and special casing for index 
   entries spanning segment boundaries, with SegmentedFile that computes 
   segments that always contain entire entries/rows (CASSANDRA-1117)
 * avoid reading large rows into memory during compaction (CASSANDRA-16)
 * added hadoop OutputFormat (CASSANDRA-1101)
 * efficient Streaming (no more anticompaction) (CASSANDRA-579)
 * split commitlog header into separate file and add size checksum to
   mutations (CASSANDRA-1179)
 * avoid allocating a new byte[] for each mutation on replay (CASSANDRA-1219)
 * revise HH schema to be per-endpoint (CASSANDRA-1142)
 * add joining/leaving status to nodetool ring (CASSANDRA-1115)
 * allow multiple repair sessions per node (CASSANDRA-1190)
 * optimize away MessagingService for local range queries (CASSANDRA-1261)
 * make framed transport the default so malformed requests can't OOM the 
   server (CASSANDRA-475)
 * significantly faster reads from row cache (CASSANDRA-1267)
 * take advantage of row cache during range queries (CASSANDRA-1302)
 * make GCGraceSeconds a per-ColumnFamily value (CASSANDRA-1276)
 * keep persistent row size and column count statistics (CASSANDRA-1155)
 * add IntegerType (CASSANDRA-1282)
 * page within a single row during hinted handoff (CASSANDRA-1327)
 * push DatacenterShardStrategy configuration into keyspace definition,
   eliminating datacenter.properties. (CASSANDRA-1066)
 * optimize forward slices starting with '' and single-index-block name 
   queries by skipping the column index (CASSANDRA-1338)
 * streaming refactor (CASSANDRA-1189)
 * faster comparison for UUID types (CASSANDRA-1043)
 * secondary index support (CASSANDRA-749 and subtasks)
 * make compaction buckets deterministic (CASSANDRA-1265)


0.6.6
 * Allow using DynamicEndpointSnitch with RackAwareStrategy (CASSANDRA-1429)
 * remove the remaining vestiges of the unfinished DatacenterShardStrategy 
   (replaced by NetworkTopologyStrategy in 0.7)
   

0.6.5
 * fix key ordering in range query results with RandomPartitioner
   and ConsistencyLevel > ONE (CASSANDRA-1145)
 * fix for range query starting with the wrong token range (CASSANDRA-1042)
 * page within a single row during hinted handoff (CASSANDRA-1327)
 * fix compilation on non-sun JDKs (CASSANDRA-1061)
 * remove String.trim() call on row keys in batch mutations (CASSANDRA-1235)
 * Log summary of dropped messages instead of spamming log (CASSANDRA-1284)
 * add dynamic endpoint snitch (CASSANDRA-981)
 * fix streaming for keyspaces with hyphens in their name (CASSANDRA-1377)
 * fix errors in hard-coded bloom filter optKPerBucket by computing it
   algorithmically (CASSANDRA-1220
 * remove message deserialization stage, and uncap read/write stages
   so slow reads/writes don't block gossip processing (CASSANDRA-1358)
 * add jmx port configuration to Debian package (CASSANDRA-1202)
 * use mlockall via JNA, if present, to prevent Linux from swapping
   out parts of the JVM (CASSANDRA-1214)


0.6.4
 * avoid queuing multiple hint deliveries for the same endpoint
   (CASSANDRA-1229)
 * better performance for and stricter checking of UTF8 column names
   (CASSANDRA-1232)
 * extend option to lower compaction priority to hinted handoff
   as well (CASSANDRA-1260)
 * log errors in gossip instead of re-throwing (CASSANDRA-1289)
 * avoid aborting commitlog replay prematurely if a flushed-but-
   not-removed commitlog segment is encountered (CASSANDRA-1297)
 * fix duplicate rows being read during mapreduce (CASSANDRA-1142)
 * failure detection wasn't closing command sockets (CASSANDRA-1221)
 * cassandra-cli.bat works on windows (CASSANDRA-1236)
 * pre-emptively drop requests that cannot be processed within RPCTimeout
   (CASSANDRA-685)
 * add ack to Binary write verb and update CassandraBulkLoader
   to wait for acks for each row (CASSANDRA-1093)
 * added describe_partitioner Thrift method (CASSANDRA-1047)
 * Hadoop jobs no longer require the Cassandra storage-conf.xml
   (CASSANDRA-1280, CASSANDRA-1047)
 * log thread pool stats when GC is excessive (CASSANDRA-1275)
 * remove gossip message size limit (CASSANDRA-1138)
 * parallelize local and remote reads during multiget, and respect snitch 
   when determining whether to do local read for CL.ONE (CASSANDRA-1317)
 * fix read repair to use requested consistency level on digest mismatch,
   rather than assuming QUORUM (CASSANDRA-1316)
 * process digest mismatch re-reads in parallel (CASSANDRA-1323)
 * switch hints CF comparator to BytesType (CASSANDRA-1274)


0.6.3
 * retry to make streaming connections up to 8 times. (CASSANDRA-1019)
 * reject describe_ring() calls on invalid keyspaces (CASSANDRA-1111)
 * fix cache size calculation for size of 100% (CASSANDRA-1129)
 * fix cache capacity only being recalculated once (CASSANDRA-1129)
 * remove hourly scan of all hints on the off chance that the gossiper
   missed a status change; instead, expose deliverHintsToEndpoint to JMX
   so it can be done manually, if necessary (CASSANDRA-1141)
 * don't reject reads at CL.ALL (CASSANDRA-1152)
 * reject deletions to supercolumns in CFs containing only standard
   columns (CASSANDRA-1139)
 * avoid preserving login information after client disconnects
   (CASSANDRA-1057)
 * prefer sun jdk to openjdk in debian init script (CASSANDRA-1174)
 * detect partioner config changes between restarts and fail fast 
   (CASSANDRA-1146)
 * use generation time to resolve node token reassignment disagreements
   (CASSANDRA-1118)
 * restructure the startup ordering of Gossiper and MessageService to avoid
   timing anomalies (CASSANDRA-1160)
 * detect incomplete commit log hearders (CASSANDRA-1119)
 * force anti-entropy service to stream files on the stream stage to avoid
   sending streams out of order (CASSANDRA-1169)
 * remove inactive stream managers after AES streams files (CASSANDRA-1169)
 * allow removing entire row through batch_mutate Deletion (CASSANDRA-1027)
 * add JMX metrics for row-level bloom filter false positives (CASSANDRA-1212)
 * added a redhat init script to contrib (CASSANDRA-1201)
 * use midpoint when bootstrapping a new machine into range with not
   much data yet instead of random token (CASSANDRA-1112)
 * kill server on OOM in executor stage as well as Thrift (CASSANDRA-1226)
 * remove opportunistic repairs, when two machines with overlapping replica
   responsibilities happen to finish major compactions of the same CF near
   the same time.  repairs are now fully manual (CASSANDRA-1190)
 * add ability to lower compaction priority (default is no change from 0.6.2)
   (CASSANDRA-1181)


0.6.2
 * fix contrib/word_count build. (CASSANDRA-992)
 * split CommitLogExecutorService into BatchCommitLogExecutorService and 
   PeriodicCommitLogExecutorService (CASSANDRA-1014)
 * add latency histograms to CFSMBean (CASSANDRA-1024)
 * make resolving timestamp ties deterministic by using value bytes
   as a tiebreaker (CASSANDRA-1039)
 * Add option to turn off Hinted Handoff (CASSANDRA-894)
 * fix windows startup (CASSANDRA-948)
 * make concurrent_reads, concurrent_writes configurable at runtime via JMX
   (CASSANDRA-1060)
 * disable GCInspector on non-Sun JVMs (CASSANDRA-1061)
 * fix tombstone handling in sstable rows with no other data (CASSANDRA-1063)
 * fix size of row in spanned index entries (CASSANDRA-1056)
 * install json2sstable, sstable2json, and sstablekeys to Debian package
 * StreamingService.StreamDestinations wouldn't empty itself after streaming
   finished (CASSANDRA-1076)
 * added Collections.shuffle(splits) before returning the splits in 
   ColumnFamilyInputFormat (CASSANDRA-1096)
 * do not recalculate cache capacity post-compaction if it's been manually 
   modified (CASSANDRA-1079)
 * better defaults for flush sorter + writer executor queue sizes
   (CASSANDRA-1100)
 * windows scripts for SSTableImport/Export (CASSANDRA-1051)
 * windows script for nodetool (CASSANDRA-1113)
 * expose PhiConvictThreshold (CASSANDRA-1053)
 * make repair of RF==1 a no-op (CASSANDRA-1090)
 * improve default JVM GC options (CASSANDRA-1014)
 * fix SlicePredicate serialization inside Hadoop jobs (CASSANDRA-1049)
 * close Thrift sockets in Hadoop ColumnFamilyRecordReader (CASSANDRA-1081)


0.6.1
 * fix NPE in sstable2json when no excluded keys are given (CASSANDRA-934)
 * keep the replica set constant throughout the read repair process
   (CASSANDRA-937)
 * allow querying getAllRanges with empty token list (CASSANDRA-933)
 * fix command line arguments inversion in clustertool (CASSANDRA-942)
 * fix race condition that could trigger a false-positive assertion
   during post-flush discard of old commitlog segments (CASSANDRA-936)
 * fix neighbor calculation for anti-entropy repair (CASSANDRA-924)
 * perform repair even for small entropy differences (CASSANDRA-924)
 * Use hostnames in CFInputFormat to allow Hadoop's naive string-based
   locality comparisons to work (CASSANDRA-955)
 * cache read-only BufferedRandomAccessFile length to avoid
   3 system calls per invocation (CASSANDRA-950)
 * nodes with IPv6 (and no IPv4) addresses could not join cluster
   (CASSANDRA-969)
 * Retrieve the correct number of undeleted columns, if any, from
   a supercolumn in a row that had been deleted previously (CASSANDRA-920)
 * fix index scans that cross the 2GB mmap boundaries for both mmap
   and standard i/o modes (CASSANDRA-866)
 * expose drain via nodetool (CASSANDRA-978)


0.6.0-RC1
 * JMX drain to flush memtables and run through commit log (CASSANDRA-880)
 * Bootstrapping can skip ranges under the right conditions (CASSANDRA-902)
 * fix merging row versions in range_slice for CL > ONE (CASSANDRA-884)
 * default write ConsistencyLeven chaned from ZERO to ONE
 * fix for index entries spanning mmap buffer boundaries (CASSANDRA-857)
 * use lexical comparison if time part of TimeUUIDs are the same 
   (CASSANDRA-907)
 * bound read, mutation, and response stages to fix possible OOM
   during log replay (CASSANDRA-885)
 * Use microseconds-since-epoch (UTC) in cli, instead of milliseconds
 * Treat batch_mutate Deletion with null supercolumn as "apply this predicate 
   to top level supercolumns" (CASSANDRA-834)
 * Streaming destination nodes do not update their JMX status (CASSANDRA-916)
 * Fix internal RPC timeout calculation (CASSANDRA-911)
 * Added Pig loadfunc to contrib/pig (CASSANDRA-910)


0.6.0-beta3
 * fix compaction bucketing bug (CASSANDRA-814)
 * update windows batch file (CASSANDRA-824)
 * deprecate KeysCachedFraction configuration directive in favor
   of KeysCached; move to unified-per-CF key cache (CASSANDRA-801)
 * add invalidateRowCache to ColumnFamilyStoreMBean (CASSANDRA-761)
 * send Handoff hints to natural locations to reduce load on
   remaining nodes in a failure scenario (CASSANDRA-822)
 * Add RowWarningThresholdInMB configuration option to warn before very 
   large rows get big enough to threaten node stability, and -x option to
   be able to remove them with sstable2json if the warning is unheeded
   until it's too late (CASSANDRA-843)
 * Add logging of GC activity (CASSANDRA-813)
 * fix ConcurrentModificationException in commitlog discard (CASSANDRA-853)
 * Fix hardcoded row count in Hadoop RecordReader (CASSANDRA-837)
 * Add a jmx status to the streaming service and change several DEBUG
   messages to INFO (CASSANDRA-845)
 * fix classpath in cassandra-cli.bat for Windows (CASSANDRA-858)
 * allow re-specifying host, port to cassandra-cli if invalid ones
   are first tried (CASSANDRA-867)
 * fix race condition handling rpc timeout in the coordinator
   (CASSANDRA-864)
 * Remove CalloutLocation and StagingFileDirectory from storage-conf files 
   since those settings are no longer used (CASSANDRA-878)
 * Parse a long from RowWarningThresholdInMB instead of an int (CASSANDRA-882)
 * Remove obsolete ControlPort code from DatabaseDescriptor (CASSANDRA-886)
 * move skipBytes side effect out of assert (CASSANDRA-899)
 * add "double getLoad" to StorageServiceMBean (CASSANDRA-898)
 * track row stats per CF at compaction time (CASSANDRA-870)
 * disallow CommitLogDirectory matching a DataFileDirectory (CASSANDRA-888)
 * default key cache size is 200k entries, changed from 10% (CASSANDRA-863)
 * add -Dcassandra-foreground=yes to cassandra.bat
 * exit if cluster name is changed unexpectedly (CASSANDRA-769)


0.6.0-beta1/beta2
 * add batch_mutate thrift command, deprecating batch_insert (CASSANDRA-336)
 * remove get_key_range Thrift API, deprecated in 0.5 (CASSANDRA-710)
 * add optional login() Thrift call for authentication (CASSANDRA-547)
 * support fat clients using gossiper and StorageProxy to perform
   replication in-process [jvm-only] (CASSANDRA-535)
 * support mmapped I/O for reads, on by default on 64bit JVMs 
   (CASSANDRA-408, CASSANDRA-669)
 * improve insert concurrency, particularly during Hinted Handoff
   (CASSANDRA-658)
 * faster network code (CASSANDRA-675)
 * stress.py moved to contrib (CASSANDRA-635)
 * row caching [must be explicitly enabled per-CF in config] (CASSANDRA-678)
 * present a useful measure of compaction progress in JMX (CASSANDRA-599)
 * add bin/sstablekeys (CASSNADRA-679)
 * add ConsistencyLevel.ANY (CASSANDRA-687)
 * make removetoken remove nodes from gossip entirely (CASSANDRA-644)
 * add ability to set cache sizes at runtime (CASSANDRA-708)
 * report latency and cache hit rate statistics with lifetime totals
   instead of average over the last minute (CASSANDRA-702)
 * support get_range_slice for RandomPartitioner (CASSANDRA-745)
 * per-keyspace replication factory and replication strategy (CASSANDRA-620)
 * track latency in microseconds (CASSANDRA-733)
 * add describe_ Thrift methods, deprecating get_string_property and 
   get_string_list_property
 * jmx interface for tracking operation mode and streams in general.
   (CASSANDRA-709)
 * keep memtables in sorted order to improve range query performance
   (CASSANDRA-799)
 * use while loop instead of recursion when trimming sstables compaction list 
   to avoid blowing stack in pathological cases (CASSANDRA-804)
 * basic Hadoop map/reduce support (CASSANDRA-342)


0.5.1
 * ensure all files for an sstable are streamed to the same directory.
   (CASSANDRA-716)
 * more accurate load estimate for bootstrapping (CASSANDRA-762)
 * tolerate dead or unavailable bootstrap target on write (CASSANDRA-731)
 * allow larger numbers of keys (> 140M) in a sstable bloom filter
   (CASSANDRA-790)
 * include jvm argument improvements from CASSANDRA-504 in debian package
 * change streaming chunk size to 32MB to accomodate Windows XP limitations
   (was 64MB) (CASSANDRA-795)
 * fix get_range_slice returning results in the wrong order (CASSANDRA-781)
 

0.5.0 final
 * avoid attempting to delete temporary bootstrap files twice (CASSANDRA-681)
 * fix bogus NaN in nodeprobe cfstats output (CASSANDRA-646)
 * provide a policy for dealing with single thread executors w/ a full queue
   (CASSANDRA-694)
 * optimize inner read in MessagingService, vastly improving multiple-node
   performance (CASSANDRA-675)
 * wait for table flush before streaming data back to a bootstrapping node.
   (CASSANDRA-696)
 * keep track of bootstrapping sources by table so that bootstrapping doesn't 
   give the indication of finishing early (CASSANDRA-673)


0.5.0 RC3
 * commit the correct version of the patch for CASSANDRA-663


0.5.0 RC2 (unreleased)
 * fix bugs in converting get_range_slice results to Thrift 
   (CASSANDRA-647, CASSANDRA-649)
 * expose java.util.concurrent.TimeoutException in StorageProxy methods
   (CASSANDRA-600)
 * TcpConnectionManager was holding on to disconnected connections, 
   giving the false indication they were being used. (CASSANDRA-651)
 * Remove duplicated write. (CASSANDRA-662)
 * Abort bootstrap if IP is already in the token ring (CASSANDRA-663)
 * increase default commitlog sync period, and wait for last sync to 
   finish before submitting another (CASSANDRA-668)


0.5.0 RC1
 * Fix potential NPE in get_range_slice (CASSANDRA-623)
 * add CRC32 to commitlog entries (CASSANDRA-605)
 * fix data streaming on windows (CASSANDRA-630)
 * GC compacted sstables after cleanup and compaction (CASSANDRA-621)
 * Speed up anti-entropy validation (CASSANDRA-629)
 * Fix anti-entropy assertion error (CASSANDRA-639)
 * Fix pending range conflicts when bootstapping or moving
   multiple nodes at once (CASSANDRA-603)
 * Handle obsolete gossip related to node movement in the case where
   one or more nodes is down when the movement occurs (CASSANDRA-572)
 * Include dead nodes in gossip to avoid a variety of problems
   and fix HH to removed nodes (CASSANDRA-634)
 * return an InvalidRequestException for mal-formed SlicePredicates
   (CASSANDRA-643)
 * fix bug determining closest neighbor for use in multiple datacenters
   (CASSANDRA-648)
 * Vast improvements in anticompaction speed (CASSANDRA-607)
 * Speed up log replay and writes by avoiding redundant serializations
   (CASSANDRA-652)


0.5.0 beta 2
 * Bootstrap improvements (several tickets)
 * add nodeprobe repair anti-entropy feature (CASSANDRA-193, CASSANDRA-520)
 * fix possibility of partition when many nodes restart at once
   in clusters with multiple seeds (CASSANDRA-150)
 * fix NPE in get_range_slice when no data is found (CASSANDRA-578)
 * fix potential NPE in hinted handoff (CASSANDRA-585)
 * fix cleanup of local "system" keyspace (CASSANDRA-576)
 * improve computation of cluster load balance (CASSANDRA-554)
 * added super column read/write, column count, and column/row delete to
   cassandra-cli (CASSANDRA-567, CASSANDRA-594)
 * fix returning live subcolumns of deleted supercolumns (CASSANDRA-583)
 * respect JAVA_HOME in bin/ scripts (several tickets)
 * add StorageService.initClient for fat clients on the JVM (CASSANDRA-535)
   (see contrib/client_only for an example of use)
 * make consistency_level functional in get_range_slice (CASSANDRA-568)
 * optimize key deserialization for RandomPartitioner (CASSANDRA-581)
 * avoid GCing tombstones except on major compaction (CASSANDRA-604)
 * increase failure conviction threshold, resulting in less nodes
   incorrectly (and temporarily) marked as down (CASSANDRA-610)
 * respect memtable thresholds during log replay (CASSANDRA-609)
 * support ConsistencyLevel.ALL on read (CASSANDRA-584)
 * add nodeprobe removetoken command (CASSANDRA-564)


0.5.0 beta
 * Allow multiple simultaneous flushes, improving flush throughput 
   on multicore systems (CASSANDRA-401)
 * Split up locks to improve write and read throughput on multicore systems
   (CASSANDRA-444, CASSANDRA-414)
 * More efficient use of memory during compaction (CASSANDRA-436)
 * autobootstrap option: when enabled, all non-seed nodes will attempt
   to bootstrap when started, until bootstrap successfully
   completes. -b option is removed.  (CASSANDRA-438)
 * Unless a token is manually specified in the configuration xml,
   a bootstraping node will use a token that gives it half the
   keys from the most-heavily-loaded node in the cluster,
   instead of generating a random token. 
   (CASSANDRA-385, CASSANDRA-517)
 * Miscellaneous bootstrap fixes (several tickets)
 * Ability to change a node's token even after it has data on it
   (CASSANDRA-541)
 * Ability to decommission a live node from the ring (CASSANDRA-435)
 * Semi-automatic loadbalancing via nodeprobe (CASSANDRA-192)
 * Add ability to set compaction thresholds at runtime via
   JMX / nodeprobe.  (CASSANDRA-465)
 * Add "comment" field to ColumnFamily definition. (CASSANDRA-481)
 * Additional JMX metrics (CASSANDRA-482)
 * JSON based export and import tools (several tickets)
 * Hinted Handoff fixes (several tickets)
 * Add key cache to improve read performance (CASSANDRA-423)
 * Simplified construction of custom ReplicationStrategy classes
   (CASSANDRA-497)
 * Graphical application (Swing) for ring integrity verification and 
   visualization was added to contrib (CASSANDRA-252)
 * Add DCQUORUM, DCQUORUMSYNC consistency levels and corresponding
   ReplicationStrategy / EndpointSnitch classes.  Experimental.
   (CASSANDRA-492)
 * Web client interface added to contrib (CASSANDRA-457)
 * More-efficient flush for Random, CollatedOPP partitioners 
   for normal writes (CASSANDRA-446) and bulk load (CASSANDRA-420)
 * Add MemtableFlushAfterMinutes, a global replacement for the old 
   per-CF FlushPeriodInMinutes setting (CASSANDRA-463)
 * optimizations to slice reading (CASSANDRA-350) and supercolumn
   queries (CASSANDRA-510)
 * force binding to given listenaddress for nodes with multiple
   interfaces (CASSANDRA-546)
 * stress.py benchmarking tool improvements (several tickets)
 * optimized replica placement code (CASSANDRA-525)
 * faster log replay on restart (CASSANDRA-539, CASSANDRA-540)
 * optimized local-node writes (CASSANDRA-558)
 * added get_range_slice, deprecating get_key_range (CASSANDRA-344)
 * expose TimedOutException to thrift (CASSANDRA-563)
 

0.4.2
 * Add validation disallowing null keys (CASSANDRA-486)
 * Fix race conditions in TCPConnectionManager (CASSANDRA-487)
 * Fix using non-utf8-aware comparison as a sanity check.
   (CASSANDRA-493)
 * Improve default garbage collector options (CASSANDRA-504)
 * Add "nodeprobe flush" (CASSANDRA-505)
 * remove NotFoundException from get_slice throws list (CASSANDRA-518)
 * fix get (not get_slice) of entire supercolumn (CASSANDRA-508)
 * fix null token during bootstrap (CASSANDRA-501)


0.4.1
 * Fix FlushPeriod columnfamily configuration regression
   (CASSANDRA-455)
 * Fix long column name support (CASSANDRA-460)
 * Fix for serializing a row that only contains tombstones
   (CASSANDRA-458)
 * Fix for discarding unneeded commitlog segments (CASSANDRA-459)
 * Add SnapshotBeforeCompaction configuration option (CASSANDRA-426)
 * Fix compaction abort under insufficient disk space (CASSANDRA-473)
 * Fix reading subcolumn slice from tombstoned CF (CASSANDRA-484)
 * Fix race condition in RVH causing occasional NPE (CASSANDRA-478)


0.4.0
 * fix get_key_range problems when a node is down (CASSANDRA-440)
   and add UnavailableException to more Thrift methods
 * Add example EndPointSnitch contrib code (several tickets)


0.4.0 RC2
 * fix SSTable generation clash during compaction (CASSANDRA-418)
 * reject method calls with null parameters (CASSANDRA-308)
 * properly order ranges in nodeprobe output (CASSANDRA-421)
 * fix logging of certain errors on executor threads (CASSANDRA-425)


0.4.0 RC1
 * Bootstrap feature is live; use -b on startup (several tickets)
 * Added multiget api (CASSANDRA-70)
 * fix Deadlock with SelectorManager.doProcess and TcpConnection.write
   (CASSANDRA-392)
 * remove key cache b/c of concurrency bugs in third-party
   CLHM library (CASSANDRA-405)
 * update non-major compaction logic to use two threshold values
   (CASSANDRA-407)
 * add periodic / batch commitlog sync modes (several tickets)
 * inline BatchMutation into batch_insert params (CASSANDRA-403)
 * allow setting the logging level at runtime via mbean (CASSANDRA-402)
 * change default comparator to BytesType (CASSANDRA-400)
 * add forwards-compatible ConsistencyLevel parameter to get_key_range
   (CASSANDRA-322)
 * r/m special case of blocking for local destination when writing with 
   ConsistencyLevel.ZERO (CASSANDRA-399)
 * Fixes to make BinaryMemtable [bulk load interface] useful (CASSANDRA-337);
   see contrib/bmt_example for an example of using it.
 * More JMX properties added (several tickets)
 * Thrift changes (several tickets)
    - Merged _super get methods with the normal ones; return values
      are now of ColumnOrSuperColumn.
    - Similarly, merged batch_insert_super into batch_insert.



0.4.0 beta
 * On-disk data format has changed to allow billions of keys/rows per
   node instead of only millions
 * Multi-keyspace support
 * Scan all sstables for all queries to avoid situations where
   different types of operation on the same ColumnFamily could
   disagree on what data was present
 * Snapshot support via JMX
 * Thrift API has changed a _lot_:
    - removed time-sorted CFs; instead, user-defined comparators
      may be defined on the column names, which are now byte arrays.
      Default comparators are provided for UTF8, Bytes, Ascii, Long (i64),
      and UUID types.
    - removed colon-delimited strings in thrift api in favor of explicit
      structs such as ColumnPath, ColumnParent, etc.  Also normalized
      thrift struct and argument naming.
    - Added columnFamily argument to get_key_range.
    - Change signature of get_slice to accept starting and ending
      columns as well as an offset.  (This allows use of indexes.)
      Added "ascending" flag to allow reasonably-efficient reverse
      scans as well.  Removed get_slice_by_range as redundant.
    - get_key_range operates on one CF at a time
    - changed `block` boolean on insert methods to ConsistencyLevel enum,
      with options of NONE, ONE, QUORUM, and ALL.
    - added similar consistency_level parameter to read methods
    - column-name-set slice with no names given now returns zero columns
      instead of all of them.  ("all" can run your server out of memory.
      use a range-based slice with a high max column count instead.)
 * Removed the web interface. Node information can now be obtained by 
   using the newly introduced nodeprobe utility.
 * More JMX stats
 * Remove magic values from internals (e.g. special key to indicate
   when to flush memtables)
 * Rename configuration "table" to "keyspace"
 * Moved to crash-only design; no more shutdown (just kill the process)
 * Lots of bug fixes

Full list of issues resolved in 0.4 is at https://issues.apache.org/jira/secure/IssueNavigator.jspa?reset=true&&pid=12310865&fixfor=12313862&resolution=1&sorter/field=issuekey&sorter/order=DESC


0.3.0 RC3
 * Fix potential deadlock under load in TCPConnection.
   (CASSANDRA-220)


0.3.0 RC2
 * Fix possible data loss when server is stopped after replaying
   log but before new inserts force memtable flush.
   (CASSANDRA-204)
 * Added BUGS file


0.3.0 RC1
 * Range queries on keys, including user-defined key collation
 * Remove support
 * Workarounds for a weird bug in JDK select/register that seems
   particularly common on VM environments. Cassandra should deploy
   fine on EC2 now
 * Much improved infrastructure: the beginnings of a decent test suite
   ("ant test" for unit tests; "nosetests" for system tests), code
   coverage reporting, etc.
 * Expanded node status reporting via JMX
 * Improved error reporting/logging on both server and client
 * Reduced memory footprint in default configuration
 * Combined blocking and non-blocking versions of insert APIs
 * Added FlushPeriodInMinutes configuration parameter to force
   flushing of infrequently-updated ColumnFamilies<|MERGE_RESOLUTION|>--- conflicted
+++ resolved
@@ -1,4 +1,3 @@
-<<<<<<< HEAD
 2.1.4
  * Fix SSTableRewriter cleanup (CASSANDRA-8802)
  * Introduce SafeMemory for CompressionMetadata.Writer (CASSANDRA-8758)
@@ -13,11 +12,7 @@
  * cqlsh: Fix keys() and full() collection indexes in DESCRIBE output
    (CASSANDRA-8154)
 Merged from 2.0:
-=======
-2.0.13:
  * Make it possible to set max_sstable_age to fractional days (CASSANDRA-8406)
- * Fix memory leak in SSTableSimple*Writer and SSTableReader.validate() (CASSANDRA-8748)
->>>>>>> 93769b3b
  * Fix some multi-column relations with indexes on some clustering
    columns (CASSANDRA-8275)
  * Fix memory leak in SSTableSimple*Writer and SSTableReader.validate() (CASSANDRA-8748)
