<<<<<<< HEAD
4.0-alpha2
=======
3.11.6
Merged from 2.2
 * In-JVM DTest: Set correct internode message version for upgrade test (CASSANDRA-15371)

3.11.5
>>>>>>> 9c1925a5
 * Fix SASI non-literal string comparisons (range operators) (CASSANDRA-15169)
 * Upgrade Guava to 27, and to java-driver 3.6.0 (from 3.4.0-SNAPSHOT) (CASSANDRA-14655)
 * Extract an AbstractCompactionController to allow for custom implementations (CASSANDRA-15286)
 * Move chronicle-core version from snapshot to stable, and include carrotsearch in generated pom.xml (CASSANDRA-15321)
 * Untangle RepairMessage sub-hierarchy of messages, use new messaging (more) correctly (CASSANDRA-15163)
 * Add `allocate_tokens_for_local_replication_factor` option for token allocation (CASSANDRA-15260)
 * Add Alibaba Cloud Platform snitch (CASSANDRA-15092)
Merged from 3.0:
 * Add ability to cap max negotiable protocol version (CASSANDRA-15193)
 * Gossip tokens on startup if available (CASSANDRA-15335)
 * Fix resource leak in CompressedSequentialWriter (CASSANDRA-15340)
 * Fix bad merge that reverted CASSANDRA-14993 (CASSANDRA-15289)
 * Add support for network topology and query tracing for inJVM dtest (CASSANDRA-15319)


4.0-alpha1
 * Inaccurate exception message with nodetool snapshot (CASSANDRA-15287)
 * Fix InternodeOutboundMetrics overloaded bytes/count mixup (CASSANDRA-15186)
 * Enhance & reenable RepairTest with compression=off and compression=on (CASSANDRA-15272)
 * Improve readability of Table metrics Virtual tables units (CASSANDRA-15194)
 * Fix error with non-existent table for nodetool tablehistograms (CASSANDRA-14410)
 * Avoid result truncation in decimal operations (CASSANDRA-15232)
 * Catch non-IOException in FileUtils.close to make sure that all resources are closed (CASSANDRA-15225)
 * Align load column in nodetool status output (CASSANDRA-14787)
 * CassandraNetworkAuthorizer uses cached roles info (CASSANDRA-15089)
 * Introduce optional timeouts for idle client sessions (CASSANDRA-11097)
 * Fix AlterTableStatement dropped type validation order (CASSANDRA-15203)
 * Update Netty dependencies to latest, clean up SocketFactory (CASSANDRA-15195)
 * Native Transport - Apply noSpamLogger to ConnectionLimitHandler (CASSANDRA-15167)
 * Reduce heap pressure during compactions (CASSANDRA-14654)
 * Support building Cassandra with JDK 11 (CASSANDRA-15108)
 * Use quilt to patch cassandra.in.sh in Debian packaging (CASSANDRA-14710)
 * Take sstable references before calculating approximate key count (CASSANDRA-14647)
 * Restore snapshotting of system keyspaces on version change (CASSANDRA-14412)
 * Fix AbstractBTreePartition locking in java 11 (CASSANDRA-14607)
 * SimpleClient should pass connection properties as options (CASSANDRA-15056)
 * Set repaired data tracking flag on range reads if enabled (CASSANDRA-15019)
 * Calculate pending ranges for BOOTSTRAP_REPLACE correctly (CASSANDRA-14802)
 * Make TableCQLHelper reuse the single quote pattern (CASSANDRA-15033)
 * Add Zstd compressor (CASSANDRA-14482)
 * Fix IR prepare anti-compaction race (CASSANDRA-15027)
 * Fix SimpleStrategy option validation (CASSANDRA-15007)
 * Don't try to cancel 2i compactions when starting anticompaction (CASSANDRA-15024)
 * Avoid NPE in RepairRunnable.recordFailure (CASSANDRA-15025)
 * SSL Cert Hot Reloading should check for sanity of the new keystore/truststore before loading it (CASSANDRA-14991)
 * Avoid leaking threads when failing anticompactions and rate limit anticompactions (CASSANDRA-15002)
 * Validate token() arguments early instead of throwing NPE at execution (CASSANDRA-14989)
 * Add a new tool to dump audit logs (CASSANDRA-14885)
 * Fix generating javadoc with Java11 (CASSANDRA-14988)
 * Only cancel conflicting compactions when starting anticompactions and sub range compactions (CASSANDRA-14935)
 * Use a stub IndexRegistry for non-daemon use cases (CASSANDRA-14938)
 * Don't enable client transports when bootstrap is pending (CASSANDRA-14525)
 * Make antiCompactGroup throw exception on error and anticompaction non cancellable
   again (CASSANDRA-14936)
 * Catch empty/invalid bounds in SelectStatement (CASSANDRA-14849)
 * Auto-expand replication_factor for NetworkTopologyStrategy (CASSANDRA-14303)
 * Transient Replication: support EACH_QUORUM (CASSANDRA-14727)
 * BufferPool: allocating thread for new chunks should acquire directly (CASSANDRA-14832)
 * Send correct messaging version in internode messaging handshake's third message (CASSANDRA-14896)
 * Make Read and Write Latency columns consistent for proxyhistograms and tablehistograms (CASSANDRA-11939)
 * Make protocol checksum type option case insensitive (CASSANDRA-14716)
 * Forbid re-adding static columns as regular and vice versa (CASSANDRA-14913)
 * Audit log allows system keyspaces to be audited via configuration options (CASSANDRA-14498)
 * Lower default chunk_length_in_kb from 64kb to 16kb (CASSANDRA-13241)
 * Startup checker should wait for count rather than percentage (CASSANDRA-14297)
 * Fix incorrect sorting of replicas in SimpleStrategy.calculateNaturalReplicas (CASSANDRA-14862)
 * Partitioned outbound internode TCP connections can occur when nodes restart (CASSANDRA-14358)
 * Don't write to system_distributed.repair_history, system_traces.sessions, system_traces.events in mixed version 3.X/4.0 clusters (CASSANDRA-14841)
 * Avoid running query to self through messaging service (CASSANDRA-14807)
 * Allow using custom script for chronicle queue BinLog archival (CASSANDRA-14373)
 * Transient->Full range movements mishandle consistency level upgrade (CASSANDRA-14759)
 * ReplicaCollection follow-up (CASSANDRA-14726)
 * Transient node receives full data requests (CASSANDRA-14762)
 * Enable snapshot artifacts publish (CASSANDRA-12704)
 * Introduce RangesAtEndpoint.unwrap to simplify StreamSession.addTransferRanges (CASSANDRA-14770)
 * LOCAL_QUORUM may speculate to non-local nodes, resulting in Timeout instead of Unavailable (CASSANDRA-14735)
 * Avoid creating empty compaction tasks after truncate (CASSANDRA-14780)
 * Fail incremental repair prepare phase if it encounters sstables from un-finalized sessions (CASSANDRA-14763)
 * Add a check for receiving digest response from transient node (CASSANDRA-14750)
 * Fail query on transient replica if coordinator only expects full data (CASSANDRA-14704)
 * Remove mentions of transient replication from repair path (CASSANDRA-14698)
 * Fix handleRepairStatusChangedNotification to remove first then add (CASSANDRA-14720)
 * Allow transient node to serve as a repair coordinator (CASSANDRA-14693)
 * DecayingEstimatedHistogramReservoir.EstimatedHistogramReservoirSnapshot returns wrong value for size() and incorrectly calculates count (CASSANDRA-14696)
 * AbstractReplicaCollection equals and hash code should throw due to conflict between order sensitive/insensitive uses (CASSANDRA-14700)
 * Detect inconsistencies in repaired data on the read path (CASSANDRA-14145)
 * Add checksumming to the native protocol (CASSANDRA-13304)
 * Make AuthCache more easily extendable (CASSANDRA-14662)
 * Extend RolesCache to include detailed role info (CASSANDRA-14497)
 * Add fqltool compare (CASSANDRA-14619)
 * Add fqltool replay (CASSANDRA-14618)
 * Log keyspace in full query log (CASSANDRA-14656)
 * Transient Replication and Cheap Quorums (CASSANDRA-14404)
 * Log server-generated timestamp and nowInSeconds used by queries in FQL (CASSANDRA-14675)
 * Add diagnostic events for read repairs (CASSANDRA-14668)
 * Use consistent nowInSeconds and timestamps values within a request (CASSANDRA-14671)
 * Add sampler for query time and expose with nodetool (CASSANDRA-14436)
 * Clean up Message.Request implementations (CASSANDRA-14677)
 * Disable old native protocol versions on demand (CASANDRA-14659)
 * Allow specifying now-in-seconds in native protocol (CASSANDRA-14664)
 * Improve BTree build performance by avoiding data copy (CASSANDRA-9989)
 * Make monotonic read / read repair configurable (CASSANDRA-14635)
 * Refactor CompactionStrategyManager (CASSANDRA-14621)
 * Flush netty client messages immediately by default (CASSANDRA-13651)
 * Improve read repair blocking behavior (CASSANDRA-10726)
 * Add a virtual table to expose settings (CASSANDRA-14573)
 * Fix up chunk cache handling of metrics (CASSANDRA-14628)
 * Extend IAuthenticator to accept peer SSL certificates (CASSANDRA-14652)
 * Incomplete handling of exceptions when decoding incoming messages (CASSANDRA-14574)
 * Add diagnostic events for user audit logging (CASSANDRA-13668)
 * Allow retrieving diagnostic events via JMX (CASSANDRA-14435)
 * Add base classes for diagnostic events (CASSANDRA-13457)
 * Clear view system metadata when dropping keyspace (CASSANDRA-14646)
 * Allocate ReentrantLock on-demand in java11 AtomicBTreePartitionerBase (CASSANDRA-14637)
 * Make all existing virtual tables use LocalPartitioner (CASSANDRA-14640)
 * Revert 4.0 GC alg back to CMS (CASANDRA-14636)
 * Remove hardcoded java11 jvm args in idea workspace files (CASSANDRA-14627)
 * Update netty to 4.1.128 (CASSANDRA-14633)
 * Add a virtual table to expose thread pools (CASSANDRA-14523)
 * Add a virtual table to expose caches (CASSANDRA-14538, CASSANDRA-14626)
 * Fix toDate function for timestamp arguments (CASSANDRA-14502)
 * Revert running dtests by default in circleci (CASSANDRA-14614)
 * Stream entire SSTables when possible (CASSANDRA-14556)
 * Cell reconciliation should not depend on nowInSec (CASSANDRA-14592)
 * Add experimental support for Java 11 (CASSANDRA-9608)
 * Make PeriodicCommitLogService.blockWhenSyncLagsNanos configurable (CASSANDRA-14580)
 * Improve logging in MessageInHandler's constructor (CASSANDRA-14576)
 * Set broadcast address in internode messaging handshake (CASSANDRA-14579)
 * Wait for schema agreement prior to building MVs (CASSANDRA-14571)
 * Make all DDL statements idempotent and not dependent on global state (CASSANDRA-13426)
 * Bump the hints messaging version to match the current one (CASSANDRA-14536)
 * OffsetAwareConfigurationLoader doesn't set ssl storage port causing bind errors in CircleCI (CASSANDRA-14546)
 * Report why native_transport_port fails to bind (CASSANDRA-14544)
 * Optimize internode messaging protocol (CASSANDRA-14485)
 * Internode messaging handshake sends wrong messaging version number (CASSANDRA-14540)
 * Add a virtual table to expose active client connections (CASSANDRA-14458)
 * Clean up and refactor client metrics (CASSANDRA-14524)
 * Nodetool import row cache invalidation races with adding sstables to tracker (CASSANDRA-14529)
 * Fix assertions in LWTs after TableMetadata was made immutable (CASSANDRA-14356)
 * Abort compactions quicker (CASSANDRA-14397)
 * Support light-weight transactions in cassandra-stress (CASSANDRA-13529)
 * Make AsyncOneResponse use the correct timeout (CASSANDRA-14509)
 * Add option to sanity check tombstones on reads/compactions (CASSANDRA-14467)
 * Add a virtual table to expose all running sstable tasks (CASSANDRA-14457)
 * Let nodetool import take a list of directories (CASSANDRA-14442)
 * Avoid unneeded memory allocations / cpu for disabled log levels (CASSANDRA-14488)
 * Implement virtual keyspace interface (CASSANDRA-7622)
 * nodetool import cleanup and improvements (CASSANDRA-14417)
 * Bump jackson version to >= 2.9.5 (CASSANDRA-14427)
 * Allow nodetool toppartitions without specifying table (CASSANDRA-14360)
 * Audit logging for database activity (CASSANDRA-12151)
 * Clean up build artifacts in docs container (CASSANDRA-14432)
 * Minor network authz improvements (Cassandra-14413)
 * Automatic sstable upgrades (CASSANDRA-14197)
 * Replace deprecated junit.framework.Assert usages with org.junit.Assert (CASSANDRA-14431)
 * Cassandra-stress throws NPE if insert section isn't specified in user profile (CASSSANDRA-14426)
 * List clients by protocol versions `nodetool clientstats --by-protocol` (CASSANDRA-14335)
 * Improve LatencyMetrics performance by reducing write path processing (CASSANDRA-14281)
 * Add network authz (CASSANDRA-13985)
 * Use the correct IP/Port for Streaming when localAddress is left unbound (CASSANDRA-14389)
 * nodetool listsnapshots is missing local system keyspace snapshots (CASSANDRA-14381)
 * Remove StreamCoordinator.streamExecutor thread pool (CASSANDRA-14402)
 * Rename nodetool --with-port to --print-port to disambiguate from --port (CASSANDRA-14392)
 * Client TOPOLOGY_CHANGE messages have wrong port. (CASSANDRA-14398)
 * Add ability to load new SSTables from a separate directory (CASSANDRA-6719)
 * Eliminate background repair and probablistic read_repair_chance table options
   (CASSANDRA-13910)
 * Bind to correct local address in 4.0 streaming (CASSANDRA-14362)
 * Use standard Amazon naming for datacenter and rack in Ec2Snitch (CASSANDRA-7839)
 * Fix junit failure for SSTableReaderTest (CASSANDRA-14387)
 * Abstract write path for pluggable storage (CASSANDRA-14118)
 * nodetool describecluster should be more informative (CASSANDRA-13853)
 * Compaction performance improvements (CASSANDRA-14261) 
 * Refactor Pair usage to avoid boxing ints/longs (CASSANDRA-14260)
 * Add options to nodetool tablestats to sort and limit output (CASSANDRA-13889)
 * Rename internals to reflect CQL vocabulary (CASSANDRA-14354)
 * Add support for hybrid MIN(), MAX() speculative retry policies
   (CASSANDRA-14293, CASSANDRA-14338, CASSANDRA-14352)
 * Fix some regressions caused by 14058 (CASSANDRA-14353)
 * Abstract repair for pluggable storage (CASSANDRA-14116)
 * Add meaningful toString() impls (CASSANDRA-13653)
 * Add sstableloader option to accept target keyspace name (CASSANDRA-13884)
 * Move processing of EchoMessage response to gossip stage (CASSANDRA-13713)
 * Add coordinator write metric per CF (CASSANDRA-14232)
 * Correct and clarify SSLFactory.getSslContext method and call sites (CASSANDRA-14314)
 * Handle static and partition deletion properly on ThrottledUnfilteredIterator (CASSANDRA-14315)
 * NodeTool clientstats should show SSL Cipher (CASSANDRA-14322)
 * Add ability to specify driver name and version (CASSANDRA-14275)
 * Abstract streaming for pluggable storage (CASSANDRA-14115)
 * Forced incremental repairs should promote sstables if they can (CASSANDRA-14294)
 * Use Murmur3 for validation compactions (CASSANDRA-14002)
 * Comma at the end of the seed list is interpretated as localhost (CASSANDRA-14285)
 * Refactor read executor and response resolver, abstract read repair (CASSANDRA-14058)
 * Add optional startup delay to wait until peers are ready (CASSANDRA-13993)
 * Add a few options to nodetool verify (CASSANDRA-14201)
 * CVE-2017-5929 Security vulnerability and redefine default log rotation policy (CASSANDRA-14183)
 * Use JVM default SSL validation algorithm instead of custom default (CASSANDRA-13259)
 * Better document in code InetAddressAndPort usage post 7544, incorporate port into UUIDGen node (CASSANDRA-14226)
 * Fix sstablemetadata date string for minLocalDeletionTime (CASSANDRA-14132)
 * Make it possible to change neverPurgeTombstones during runtime (CASSANDRA-14214)
 * Remove GossipDigestSynVerbHandler#doSort() (CASSANDRA-14174)
 * Add nodetool clientlist (CASSANDRA-13665)
 * Revert ProtocolVersion changes from CASSANDRA-7544 (CASSANDRA-14211)
 * Non-disruptive seed node list reload (CASSANDRA-14190)
 * Nodetool tablehistograms to print statics for all the tables (CASSANDRA-14185)
 * Migrate dtests to use pytest and python3 (CASSANDRA-14134)
 * Allow storage port to be configurable per node (CASSANDRA-7544)
 * Make sub-range selection for non-frozen collections return null instead of empty (CASSANDRA-14182)
 * BloomFilter serialization format should not change byte ordering (CASSANDRA-9067)
 * Remove unused on-heap BloomFilter implementation (CASSANDRA-14152)
 * Delete temp test files on exit (CASSANDRA-14153)
 * Make PartitionUpdate and Mutation immutable (CASSANDRA-13867)
 * Fix CommitLogReplayer exception for CDC data (CASSANDRA-14066)
 * Fix cassandra-stress startup failure (CASSANDRA-14106)
 * Remove initialDirectories from CFS (CASSANDRA-13928)
 * Fix trivial log format error (CASSANDRA-14015)
 * Allow sstabledump to do a json object per partition (CASSANDRA-13848)
 * Add option to optimise merkle tree comparison across replicas (CASSANDRA-3200)
 * Remove unused and deprecated methods from AbstractCompactionStrategy (CASSANDRA-14081)
 * Fix Distribution.average in cassandra-stress (CASSANDRA-14090)
 * Support a means of logging all queries as they were invoked (CASSANDRA-13983)
 * Presize collections (CASSANDRA-13760)
 * Add GroupCommitLogService (CASSANDRA-13530)
 * Parallelize initial materialized view build (CASSANDRA-12245)
 * Fix flaky SecondaryIndexManagerTest.assert[Not]MarkedAsBuilt (CASSANDRA-13965)
 * Make LWTs send resultset metadata on every request (CASSANDRA-13992)
 * Fix flaky indexWithFailedInitializationIsNotQueryableAfterPartialRebuild (CASSANDRA-13963)
 * Introduce leaf-only iterator (CASSANDRA-9988)
 * Upgrade Guava to 23.3 and Airline to 0.8 (CASSANDRA-13997)
 * Allow only one concurrent call to StatusLogger (CASSANDRA-12182)
 * Refactoring to specialised functional interfaces (CASSANDRA-13982)
 * Speculative retry should allow more friendly params (CASSANDRA-13876)
 * Throw exception if we send/receive repair messages to incompatible nodes (CASSANDRA-13944)
 * Replace usages of MessageDigest with Guava's Hasher (CASSANDRA-13291)
 * Add nodetool cmd to print hinted handoff window (CASSANDRA-13728)
 * Fix some alerts raised by static analysis (CASSANDRA-13799)
 * Checksum sstable metadata (CASSANDRA-13321, CASSANDRA-13593)
 * Add result set metadata to prepared statement MD5 hash calculation (CASSANDRA-10786)
 * Refactor GcCompactionTest to avoid boxing (CASSANDRA-13941)
 * Expose recent histograms in JmxHistograms (CASSANDRA-13642)
 * Fix buffer length comparison when decompressing in netty-based streaming (CASSANDRA-13899)
 * Properly close StreamCompressionInputStream to release any ByteBuf (CASSANDRA-13906)
 * Add SERIAL and LOCAL_SERIAL support for cassandra-stress (CASSANDRA-13925)
 * LCS needlessly checks for L0 STCS candidates multiple times (CASSANDRA-12961)
 * Correctly close netty channels when a stream session ends (CASSANDRA-13905)
 * Update lz4 to 1.4.0 (CASSANDRA-13741)
 * Optimize Paxos prepare and propose stage for local requests (CASSANDRA-13862)
 * Throttle base partitions during MV repair streaming to prevent OOM (CASSANDRA-13299)
 * Use compaction threshold for STCS in L0 (CASSANDRA-13861)
 * Fix problem with min_compress_ratio: 1 and disallow ratio < 1 (CASSANDRA-13703)
 * Add extra information to SASI timeout exception (CASSANDRA-13677)
 * Add incremental repair support for --hosts, --force, and subrange repair (CASSANDRA-13818)
 * Rework CompactionStrategyManager.getScanners synchronization (CASSANDRA-13786)
 * Add additional unit tests for batch behavior, TTLs, Timestamps (CASSANDRA-13846)
 * Add keyspace and table name in schema validation exception (CASSANDRA-13845)
 * Emit metrics whenever we hit tombstone failures and warn thresholds (CASSANDRA-13771)
 * Make netty EventLoopGroups daemon threads (CASSANDRA-13837)
 * Race condition when closing stream sessions (CASSANDRA-13852)
 * NettyFactoryTest is failing in trunk on macOS (CASSANDRA-13831)
 * Allow changing log levels via nodetool for related classes (CASSANDRA-12696)
 * Add stress profile yaml with LWT (CASSANDRA-7960)
 * Reduce memory copies and object creations when acting on ByteBufs (CASSANDRA-13789)
 * Simplify mx4j configuration (Cassandra-13578)
 * Fix trigger example on 4.0 (CASSANDRA-13796)
 * Force minumum timeout value (CASSANDRA-9375)
 * Use netty for streaming (CASSANDRA-12229)
 * Use netty for internode messaging (CASSANDRA-8457)
 * Add bytes repaired/unrepaired to nodetool tablestats (CASSANDRA-13774)
 * Don't delete incremental repair sessions if they still have sstables (CASSANDRA-13758)
 * Fix pending repair manager index out of bounds check (CASSANDRA-13769)
 * Don't use RangeFetchMapCalculator when RF=1 (CASSANDRA-13576)
 * Don't optimise trivial ranges in RangeFetchMapCalculator (CASSANDRA-13664)
 * Use an ExecutorService for repair commands instead of new Thread(..).start() (CASSANDRA-13594)
 * Fix race / ref leak in anticompaction (CASSANDRA-13688)
 * Expose tasks queue length via JMX (CASSANDRA-12758)
 * Fix race / ref leak in PendingRepairManager (CASSANDRA-13751)
 * Enable ppc64le runtime as unsupported architecture (CASSANDRA-13615)
 * Improve sstablemetadata output (CASSANDRA-11483)
 * Support for migrating legacy users to roles has been dropped (CASSANDRA-13371)
 * Introduce error metrics for repair (CASSANDRA-13387)
 * Refactoring to primitive functional interfaces in AuthCache (CASSANDRA-13732)
 * Update metrics to 3.1.5 (CASSANDRA-13648)
 * batch_size_warn_threshold_in_kb can now be set at runtime (CASSANDRA-13699)
 * Avoid always rebuilding secondary indexes at startup (CASSANDRA-13725)
 * Upgrade JMH from 1.13 to 1.19 (CASSANDRA-13727)
 * Upgrade SLF4J from 1.7.7 to 1.7.25 (CASSANDRA-12996)
 * Default for start_native_transport now true if not set in config (CASSANDRA-13656)
 * Don't add localhost to the graph when calculating where to stream from (CASSANDRA-13583)
 * Make CDC availability more deterministic via hard-linking (CASSANDRA-12148)
 * Allow skipping equality-restricted clustering columns in ORDER BY clause (CASSANDRA-10271)
 * Use common nowInSec for validation compactions (CASSANDRA-13671)
 * Improve handling of IR prepare failures (CASSANDRA-13672)
 * Send IR coordinator messages synchronously (CASSANDRA-13673)
 * Flush system.repair table before IR finalize promise (CASSANDRA-13660)
 * Fix column filter creation for wildcard queries (CASSANDRA-13650)
 * Add 'nodetool getbatchlogreplaythrottle' and 'nodetool setbatchlogreplaythrottle' (CASSANDRA-13614)
 * fix race condition in PendingRepairManager (CASSANDRA-13659)
 * Allow noop incremental repair state transitions (CASSANDRA-13658)
 * Run repair with down replicas (CASSANDRA-10446)
 * Added started & completed repair metrics (CASSANDRA-13598)
 * Added started & completed repair metrics (CASSANDRA-13598)
 * Improve secondary index (re)build failure and concurrency handling (CASSANDRA-10130)
 * Improve calculation of available disk space for compaction (CASSANDRA-13068)
 * Change the accessibility of RowCacheSerializer for third party row cache plugins (CASSANDRA-13579)
 * Allow sub-range repairs for a preview of repaired data (CASSANDRA-13570)
 * NPE in IR cleanup when columnfamily has no sstables (CASSANDRA-13585)
 * Fix Randomness of stress values (CASSANDRA-12744)
 * Allow selecting Map values and Set elements (CASSANDRA-7396)
 * Fast and garbage-free Streaming Histogram (CASSANDRA-13444)
 * Update repairTime for keyspaces on completion (CASSANDRA-13539)
 * Add configurable upper bound for validation executor threads (CASSANDRA-13521)
 * Bring back maxHintTTL propery (CASSANDRA-12982)
 * Add testing guidelines (CASSANDRA-13497)
 * Add more repair metrics (CASSANDRA-13531)
 * RangeStreamer should be smarter when picking endpoints for streaming (CASSANDRA-4650)
 * Avoid rewrapping an exception thrown for cache load functions (CASSANDRA-13367)
 * Log time elapsed for each incremental repair phase (CASSANDRA-13498)
 * Add multiple table operation support to cassandra-stress (CASSANDRA-8780)
 * Fix incorrect cqlsh results when selecting same columns multiple times (CASSANDRA-13262)
 * Fix WriteResponseHandlerTest is sensitive to test execution order (CASSANDRA-13421)
 * Improve incremental repair logging (CASSANDRA-13468)
 * Start compaction when incremental repair finishes (CASSANDRA-13454)
 * Add repair streaming preview (CASSANDRA-13257)
 * Cleanup isIncremental/repairedAt usage (CASSANDRA-13430)
 * Change protocol to allow sending key space independent of query string (CASSANDRA-10145)
 * Make gc_log and gc_warn settable at runtime (CASSANDRA-12661)
 * Take number of files in L0 in account when estimating remaining compaction tasks (CASSANDRA-13354)
 * Skip building views during base table streams on range movements (CASSANDRA-13065)
 * Improve error messages for +/- operations on maps and tuples (CASSANDRA-13197)
 * Remove deprecated repair JMX APIs (CASSANDRA-11530)
 * Fix version check to enable streaming keep-alive (CASSANDRA-12929)
 * Make it possible to monitor an ideal consistency level separate from actual consistency level (CASSANDRA-13289)
 * Outbound TCP connections ignore internode authenticator (CASSANDRA-13324)
 * Upgrade junit from 4.6 to 4.12 (CASSANDRA-13360)
 * Cleanup ParentRepairSession after repairs (CASSANDRA-13359)
 * Upgrade snappy-java to 1.1.2.6 (CASSANDRA-13336)
 * Incremental repair not streaming correct sstables (CASSANDRA-13328)
 * Upgrade the jna version to 4.3.0 (CASSANDRA-13300)
 * Add the currentTimestamp, currentDate, currentTime and currentTimeUUID functions (CASSANDRA-13132)
 * Remove config option index_interval (CASSANDRA-10671)
 * Reduce lock contention for collection types and serializers (CASSANDRA-13271)
 * Make it possible to override MessagingService.Verb ids (CASSANDRA-13283)
 * Avoid synchronized on prepareForRepair in ActiveRepairService (CASSANDRA-9292)
 * Adds the ability to use uncompressed chunks in compressed files (CASSANDRA-10520)
 * Don't flush sstables when streaming for incremental repair (CASSANDRA-13226)
 * Remove unused method (CASSANDRA-13227)
 * Fix minor bugs related to #9143 (CASSANDRA-13217)
 * Output warning if user increases RF (CASSANDRA-13079)
 * Remove pre-3.0 streaming compatibility code for 4.0 (CASSANDRA-13081)
 * Add support for + and - operations on dates (CASSANDRA-11936)
 * Fix consistency of incrementally repaired data (CASSANDRA-9143)
 * Increase commitlog version (CASSANDRA-13161)
 * Make TableMetadata immutable, optimize Schema (CASSANDRA-9425)
 * Refactor ColumnCondition (CASSANDRA-12981)
 * Parallelize streaming of different keyspaces (CASSANDRA-4663)
 * Improved compactions metrics (CASSANDRA-13015)
 * Speed-up start-up sequence by avoiding un-needed flushes (CASSANDRA-13031)
 * Use Caffeine (W-TinyLFU) for on-heap caches (CASSANDRA-10855)
 * Thrift removal (CASSANDRA-11115)
 * Remove pre-3.0 compatibility code for 4.0 (CASSANDRA-12716)
 * Add column definition kind to dropped columns in schema (CASSANDRA-12705)
 * Add (automate) Nodetool Documentation (CASSANDRA-12672)
 * Update bundled cqlsh python driver to 3.7.0 (CASSANDRA-12736)
 * Reject invalid replication settings when creating or altering a keyspace (CASSANDRA-12681)
 * Clean up the SSTableReader#getScanner API wrt removal of RateLimiter (CASSANDRA-12422)
 * Use new token allocation for non bootstrap case as well (CASSANDRA-13080)
 * Avoid byte-array copy when key cache is disabled (CASSANDRA-13084)
 * Require forceful decommission if number of nodes is less than replication factor (CASSANDRA-12510)
 * Allow IN restrictions on column families with collections (CASSANDRA-12654)
 * Log message size in trace message in OutboundTcpConnection (CASSANDRA-13028)
 * Add timeUnit Days for cassandra-stress (CASSANDRA-13029)
 * Add mutation size and batch metrics (CASSANDRA-12649)
 * Add method to get size of endpoints to TokenMetadata (CASSANDRA-12999)
 * Expose time spent waiting in thread pool queue (CASSANDRA-8398)
 * Conditionally update index built status to avoid unnecessary flushes (CASSANDRA-12969)
 * cqlsh auto completion: refactor definition of compaction strategy options (CASSANDRA-12946)
 * Add support for arithmetic operators (CASSANDRA-11935)
 * Add histogram for delay to deliver hints (CASSANDRA-13234)
 * Fix cqlsh automatic protocol downgrade regression (CASSANDRA-13307)
 * Changing `max_hint_window_in_ms` at runtime (CASSANDRA-11720)
 * Trivial format error in StorageProxy (CASSANDRA-13551)
 * Nodetool repair can hang forever if we lose the notification for the repair completing/failing (CASSANDRA-13480)
 * Anticompaction can cause noisy log messages (CASSANDRA-13684)
 * Switch to client init for sstabledump (CASSANDRA-13683)
 * CQLSH: Don't pause when capturing data (CASSANDRA-13743)
 * nodetool clearsnapshot requires --all to clear all snapshots (CASSANDRA-13391)
 * Correctly count range tombstones in traces and tombstone thresholds (CASSANDRA-8527)
 * cqlshrc.sample uses incorrect option for time formatting (CASSANDRA-14243)
 * Multi-version in-JVM dtests (CASSANDRA-14937)
 * Allow instance class loaders to be garbage collected for inJVM dtest (CASSANDRA-15170)


3.11.5
 * Make sure user defined compaction transactions are always closed (CASSANDRA-15123)
 * Fix cassandra-env.sh to use $CASSANDRA_CONF to find cassandra-jaas.config (CASSANDRA-14305)
 * Fixed nodetool cfstats printing index name twice (CASSANDRA-14903)
 * Add flag to disable SASI indexes, and warnings on creation (CASSANDRA-14866)
Merged from 3.0:
 * Fix LegacyLayout RangeTombstoneList IndexOutOfBoundsException when upgrading and RangeTombstone bounds are asymmetric (CASSANDRA-15172)
 * Fix NPE when using allocate_tokens_for_keyspace on new DC/rack (CASSANDRA-14952)
 * Filter sstables earlier when running cleanup (CASSANDRA-15100)
 * Use mean row count instead of mean column count for index selectivity calculation (CASSANDRA-15259)
 * Avoid updating unchanged gossip states (CASSANDRA-15097)
 * Prevent recreation of previously dropped columns with a different kind (CASSANDRA-14948)
 * Prevent client requests from blocking on executor task queue (CASSANDRA-15013)
 * Toughen up column drop/recreate type validations (CASSANDRA-15204)
 * LegacyLayout should handle paging states that cross a collection column (CASSANDRA-15201)
 * Prevent RuntimeException when username or password is empty/null (CASSANDRA-15198)
 * Multiget thrift query returns null records after digest mismatch (CASSANDRA-14812)
 * Handle paging states serialized with a different version than the session's (CASSANDRA-15176)
 * Throw IOE instead of asserting on unsupporter peer versions (CASSANDRA-15066)
 * Update token metadata when handling MOVING/REMOVING_TOKEN events (CASSANDRA-15120)
 * Add ability to customize cassandra log directory using $CASSANDRA_LOG_DIR (CASSANDRA-15090)
 * Fix assorted gossip races and add related runtime checks (CASSANDRA-15059)
 * cassandra-stress works with frozen collections: list and set (CASSANDRA-14907)
 * Fix handling FS errors on writing and reading flat files - LogTransaction and hints (CASSANDRA-15053)
 * Avoid double closing the iterator to avoid overcounting the number of requests (CASSANDRA-15058)
 * Improve `nodetool status -r` speed (CASSANDRA-14847)
 * Improve merkle tree size and time on heap (CASSANDRA-14096)
 * Add missing commands to nodetool_completion (CASSANDRA-14916)
 * Anti-compaction temporarily corrupts sstable state for readers (CASSANDRA-15004)
Merged from 2.2:
 * Handle exceptions during authentication/authorization (CASSANDRA-15041)
 * Support cross version messaging in in-jvm upgrade dtests (CASSANDRA-15078)
 * Fix index summary redistribution cancellation (CASSANDRA-15045)
 * Refactor Circle CI configuration (CASSANDRA-14806)
 * Fixing invalid CQL in security documentation (CASSANDRA-15020)


3.11.4
 * Make stop-server.bat wait for Cassandra to terminate (CASSANDRA-14829)
 * Correct sstable sorting for garbagecollect and levelled compaction (CASSANDRA-14870)
Merged from 3.0:
 * Improve merkle tree size and time on heap (CASSANDRA-14096)
 * Severe concurrency issues in STCS,DTCS,TWCS,TMD.Topology,TypeParser
 * Add a script to make running the cqlsh tests in cassandra repo easier (CASSANDRA-14951)
 * If SizeEstimatesRecorder misses a 'onDropTable' notification, the size_estimates table will never be cleared for that table. (CASSANDRA-14905)
 * Streaming needs to synchronise access to LifecycleTransaction (CASSANDRA-14554)
 * Fix cassandra-stress write hang with default options (CASSANDRA-14616)
 * Netty epoll IOExceptions caused by unclean client disconnects being logged at INFO (CASSANDRA-14909)
 * Unfiltered.isEmpty conflicts with Row extends AbstractCollection.isEmpty (CASSANDRA-14588)
 * RangeTombstoneList doesn't properly clean up mergeable or superseded rts in some cases (CASSANDRA-14894)
 * Fix handling of collection tombstones for dropped columns from legacy sstables (CASSANDRA-14912)
 * Throw exception if Columns serialized subset encode more columns than possible (CASSANDRA-14591)
 * Drop/add column name with different Kind can result in corruption (CASSANDRA-14843)
 * Fix missing rows when reading 2.1 SSTables with static columns in 3.0 (CASSANDRA-14873)
 * Move TWCS message 'No compaction necessary for bucket size' to Trace level (CASSANDRA-14884)
 * Sstable min/max metadata can cause data loss (CASSANDRA-14861)
 * Dropped columns can cause reverse sstable iteration to return prematurely (CASSANDRA-14838)
 * Legacy sstables with  multi block range tombstones create invalid bound sequences (CASSANDRA-14823)
 * Expand range tombstone validation checks to multiple interim request stages (CASSANDRA-14824)
 * Reverse order reads can return incomplete results (CASSANDRA-14803)
 * Avoid calling iter.next() in a loop when notifying indexers about range tombstones (CASSANDRA-14794)
 * Fix purging semi-expired RT boundaries in reversed iterators (CASSANDRA-14672)
 * DESC order reads can fail to return the last Unfiltered in the partition (CASSANDRA-14766)
 * Fix corrupted collection deletions for dropped columns in 3.0 <-> 2.{1,2} messages (CASSANDRA-14568)
 * Fix corrupted static collection deletions in 3.0 <-> 2.{1,2} messages (CASSANDRA-14568)
 * Handle failures in parallelAllSSTableOperation (cleanup/upgradesstables/etc) (CASSANDRA-14657)
 * Improve TokenMetaData cache populating performance avoid long locking (CASSANDRA-14660)
 * Backport: Flush netty client messages immediately (not by default) (CASSANDRA-13651)
 * Fix static column order for SELECT * wildcard queries (CASSANDRA-14638)
 * sstableloader should use discovered broadcast address to connect intra-cluster (CASSANDRA-14522)
 * Fix reading columns with non-UTF names from schema (CASSANDRA-14468)
Merged from 2.2:
 * CircleCI docker image should bake in more dependencies (CASSANDRA-14985)
 * MigrationManager attempts to pull schema from different major version nodes (CASSANDRA-14928)
 * Returns null instead of NaN or Infinity in JSON strings (CASSANDRA-14377)
Merged from 2.1:
 * Paged Range Slice queries with DISTINCT can drop rows from results (CASSANDRA-14956)
 * Update release checksum algorithms to SHA-256, SHA-512 (CASSANDRA-14970)


3.11.3
 * Validate supported column type with SASI analyzer (CASSANDRA-13669)
 * Remove BTree.Builder Recycler to reduce memory usage (CASSANDRA-13929)
 * Reduce nodetool GC thread count (CASSANDRA-14475)
 * Fix New SASI view creation during Index Redistribution (CASSANDRA-14055)
 * Remove string formatting lines from BufferPool hot path (CASSANDRA-14416)
 * Detect OpenJDK jvm type and architecture (CASSANDRA-12793)
 * Don't use guava collections in the non-system keyspace jmx attributes (CASSANDRA-12271)
 * Allow existing nodes to use all peers in shadow round (CASSANDRA-13851)
 * Fix cqlsh to read connection.ssl cqlshrc option again (CASSANDRA-14299)
 * Downgrade log level to trace for CommitLogSegmentManager (CASSANDRA-14370)
 * CQL fromJson(null) throws NullPointerException (CASSANDRA-13891)
 * Serialize empty buffer as empty string for json output format (CASSANDRA-14245)
 * Allow logging implementation to be interchanged for embedded testing (CASSANDRA-13396)
 * SASI tokenizer for simple delimiter based entries (CASSANDRA-14247)
 * Fix Loss of digits when doing CAST from varint/bigint to decimal (CASSANDRA-14170)
 * RateBasedBackPressure unnecessarily invokes a lock on the Guava RateLimiter (CASSANDRA-14163)
 * Fix wildcard GROUP BY queries (CASSANDRA-14209)
Merged from 3.0:
 * Fix corrupted static collection deletions in 3.0 -> 2.{1,2} messages (CASSANDRA-14568)
 * Fix potential IndexOutOfBoundsException with counters (CASSANDRA-14167)
 * Always close RT markers returned by ReadCommand#executeLocally() (CASSANDRA-14515)
 * Reverse order queries with range tombstones can cause data loss (CASSANDRA-14513)
 * Fix regression of lagging commitlog flush log message (CASSANDRA-14451)
 * Add Missing dependencies in pom-all (CASSANDRA-14422)
 * Cleanup StartupClusterConnectivityChecker and PING Verb (CASSANDRA-14447)
 * Cassandra not starting when using enhanced startup scripts in windows (CASSANDRA-14418)
 * Fix progress stats and units in compactionstats (CASSANDRA-12244)
 * Better handle missing partition columns in system_schema.columns (CASSANDRA-14379)
 * Delay hints store excise by write timeout to avoid race with decommission (CASSANDRA-13740)
 * Add missed CQL keywords to documentation (CASSANDRA-14359)
 * Fix unbounded validation compactions on repair / revert CASSANDRA-13797 (CASSANDRA-14332)
 * Avoid deadlock when running nodetool refresh before node is fully up (CASSANDRA-14310)
 * Handle all exceptions when opening sstables (CASSANDRA-14202)
 * Handle incompletely written hint descriptors during startup (CASSANDRA-14080)
 * Handle repeat open bound from SRP in read repair (CASSANDRA-14330)
 * Use zero as default score in DynamicEndpointSnitch (CASSANDRA-14252)
 * Respect max hint window when hinting for LWT (CASSANDRA-14215)
 * Adding missing WriteType enum values to v3, v4, and v5 spec (CASSANDRA-13697)
 * Don't regenerate bloomfilter and summaries on startup (CASSANDRA-11163)
 * Fix NPE when performing comparison against a null frozen in LWT (CASSANDRA-14087)
 * Log when SSTables are deleted (CASSANDRA-14302)
 * Fix batch commitlog sync regression (CASSANDRA-14292)
 * Write to pending endpoint when view replica is also base replica (CASSANDRA-14251)
 * Chain commit log marker potential performance regression in batch commit mode (CASSANDRA-14194)
 * Fully utilise specified compaction threads (CASSANDRA-14210)
 * Pre-create deletion log records to finish compactions quicker (CASSANDRA-12763)
Merged from 2.2:
 * Fix compaction failure caused by reading un-flushed data (CASSANDRA-12743)
 * Use Bounds instead of Range for sstables in anticompaction (CASSANDRA-14411)
 * Fix JSON queries with IN restrictions and ORDER BY clause (CASSANDRA-14286)
 * CQL fromJson(null) throws NullPointerException (CASSANDRA-13891)
Merged from 2.1:
 * Check checksum before decompressing data (CASSANDRA-14284)


3.11.2
 * Fix ReadCommandTest (CASSANDRA-14234)
 * Remove trailing period from latency reports at keyspace level (CASSANDRA-14233)
 * Remove dependencies on JVM internal classes from JMXServerUtils (CASSANDRA-14173) 
 * Add DEFAULT, UNSET, MBEAN and MBEANS to `ReservedKeywords` (CASSANDRA-14205)
 * Print correct snitch info from nodetool describecluster (CASSANDRA-13528)
 * Enable CDC unittest (CASSANDRA-14141)
 * Acquire read lock before accessing CompactionStrategyManager fields (CASSANDRA-14139)
 * Avoid invalidating disk boundaries unnecessarily (CASSANDRA-14083)
 * Avoid exposing compaction strategy index externally (CASSANDRA-14082)
 * Fix imbalanced disks when replacing node with same address with JBOD (CASSANDRA-14084)
 * Reload compaction strategies when disk boundaries are invalidated (CASSANDRA-13948)
 * Remove OpenJDK log warning (CASSANDRA-13916)
 * Prevent compaction strategies from looping indefinitely (CASSANDRA-14079)
 * Cache disk boundaries (CASSANDRA-13215)
 * Add asm jar to build.xml for maven builds (CASSANDRA-11193)
 * Round buffer size to powers of 2 for the chunk cache (CASSANDRA-13897)
 * Update jackson JSON jars (CASSANDRA-13949)
 * Avoid locks when checking LCS fanout and if we should defrag (CASSANDRA-13930)
Merged from 3.0:
 * Fix unit test failures in ViewComplexTest (CASSANDRA-14219)
 * Add MinGW uname check to start scripts (CASSANDRA-12840)
 * Use the correct digest file and reload sstable metadata in nodetool verify (CASSANDRA-14217)
 * Handle failure when mutating repaired status in Verifier (CASSANDRA-13933)
 * Set encoding for javadoc generation (CASSANDRA-14154)
 * Fix index target computation for dense composite tables with dropped compact storage (CASSANDRA-14104)
 * Improve commit log chain marker updating (CASSANDRA-14108)
 * Extra range tombstone bound creates double rows (CASSANDRA-14008)
 * Fix SStable ordering by max timestamp in SinglePartitionReadCommand (CASSANDRA-14010)
 * Accept role names containing forward-slash (CASSANDRA-14088)
 * Optimize CRC check chance probability calculations (CASSANDRA-14094)
 * Fix cleanup on keyspace with no replicas (CASSANDRA-13526)
 * Fix updating base table rows with TTL not removing materialized view entries (CASSANDRA-14071)
 * Reduce garbage created by DynamicSnitch (CASSANDRA-14091)
 * More frequent commitlog chained markers (CASSANDRA-13987)
 * Fix serialized size of DataLimits (CASSANDRA-14057)
 * Add flag to allow dropping oversized read repair mutations (CASSANDRA-13975)
 * Fix SSTableLoader logger message (CASSANDRA-14003)
 * Fix repair race that caused gossip to block (CASSANDRA-13849)
 * Tracing interferes with digest requests when using RandomPartitioner (CASSANDRA-13964)
 * Add flag to disable materialized views, and warnings on creation (CASSANDRA-13959)
 * Don't let user drop or generally break tables in system_distributed (CASSANDRA-13813)
 * Provide a JMX call to sync schema with local storage (CASSANDRA-13954)
 * Mishandling of cells for removed/dropped columns when reading legacy files (CASSANDRA-13939)
 * Deserialise sstable metadata in nodetool verify (CASSANDRA-13922)
Merged from 2.2:
 * Fix the inspectJvmOptions startup check (CASSANDRA-14112)
 * Fix race that prevents submitting compaction for a table when executor is full (CASSANDRA-13801)
 * Rely on the JVM to handle OutOfMemoryErrors (CASSANDRA-13006)
 * Grab refs during scrub/index redistribution/cleanup (CASSANDRA-13873)
Merged from 2.1:
 * Protect against overflow of local expiration time (CASSANDRA-14092)
 * RPM package spec: fix permissions for installed jars and config files (CASSANDRA-14181)
 * More PEP8 compliance for cqlsh


3.11.1
 * Fix the computation of cdc_total_space_in_mb for exabyte filesystems (CASSANDRA-13808)
 * AbstractTokenTreeBuilder#serializedSize returns wrong value when there is a single leaf and overflow collisions (CASSANDRA-13869)
 * Add a compaction option to TWCS to ignore sstables overlapping checks (CASSANDRA-13418)
 * BTree.Builder memory leak (CASSANDRA-13754)
 * Revert CASSANDRA-10368 of supporting non-pk column filtering due to correctness (CASSANDRA-13798)
 * Add a skip read validation flag to cassandra-stress (CASSANDRA-13772)
 * Fix cassandra-stress hang issues when an error during cluster connection happens (CASSANDRA-12938)
 * Better bootstrap failure message when blocked by (potential) range movement (CASSANDRA-13744)
 * "ignore" option is ignored in sstableloader (CASSANDRA-13721)
 * Deadlock in AbstractCommitLogSegmentManager (CASSANDRA-13652)
 * Duplicate the buffer before passing it to analyser in SASI operation (CASSANDRA-13512)
 * Properly evict pstmts from prepared statements cache (CASSANDRA-13641)
Merged from 3.0:
 * Improve TRUNCATE performance (CASSANDRA-13909)
 * Implement short read protection on partition boundaries (CASSANDRA-13595)
 * Fix ISE thrown by UPI.Serializer.hasNext() for some SELECT queries (CASSANDRA-13911)
 * Filter header only commit logs before recovery (CASSANDRA-13918)
 * AssertionError prepending to a list (CASSANDRA-13149)
 * Fix support for SuperColumn tables (CASSANDRA-12373)
 * Handle limit correctly on tables with strict liveness (CASSANDRA-13883)
 * Fix missing original update in TriggerExecutor (CASSANDRA-13894)
 * Remove non-rpc-ready nodes from counter leader candidates (CASSANDRA-13043)
 * Improve short read protection performance (CASSANDRA-13794)
 * Fix sstable reader to support range-tombstone-marker for multi-slices (CASSANDRA-13787)
 * Fix short read protection for tables with no clustering columns (CASSANDRA-13880)
 * Make isBuilt volatile in PartitionUpdate (CASSANDRA-13619)
 * Prevent integer overflow of timestamps in CellTest and RowsTest (CASSANDRA-13866)
 * Fix counter application order in short read protection (CASSANDRA-12872)
 * Don't block RepairJob execution on validation futures (CASSANDRA-13797)
 * Wait for all management tasks to complete before shutting down CLSM (CASSANDRA-13123)
 * INSERT statement fails when Tuple type is used as clustering column with default DESC order (CASSANDRA-13717)
 * Fix pending view mutations handling and cleanup batchlog when there are local and remote paired mutations (CASSANDRA-13069)
 * Improve config validation and documentation on overflow and NPE (CASSANDRA-13622)
 * Range deletes in a CAS batch are ignored (CASSANDRA-13655)
 * Avoid assertion error when IndexSummary > 2G (CASSANDRA-12014)
 * Change repair midpoint logging for tiny ranges (CASSANDRA-13603)
 * Better handle corrupt final commitlog segment (CASSANDRA-11995)
 * StreamingHistogram is not thread safe (CASSANDRA-13756)
 * Fix MV timestamp issues (CASSANDRA-11500)
 * Better tolerate improperly formatted bcrypt hashes (CASSANDRA-13626)
 * Fix race condition in read command serialization (CASSANDRA-13363)
 * Fix AssertionError in short read protection (CASSANDRA-13747)
 * Don't skip corrupted sstables on startup (CASSANDRA-13620)
 * Fix the merging of cells with different user type versions (CASSANDRA-13776)
 * Copy session properties on cqlsh.py do_login (CASSANDRA-13640)
 * Potential AssertionError during ReadRepair of range tombstone and partition deletions (CASSANDRA-13719)
 * Don't let stress write warmup data if n=0 (CASSANDRA-13773)
 * Gossip thread slows down when using batch commit log (CASSANDRA-12966)
 * Randomize batchlog endpoint selection with only 1 or 2 racks (CASSANDRA-12884)
 * Fix digest calculation for counter cells (CASSANDRA-13750)
 * Fix ColumnDefinition.cellValueType() for non-frozen collection and change SSTabledump to use type.toJSONString() (CASSANDRA-13573)
 * Skip materialized view addition if the base table doesn't exist (CASSANDRA-13737)
 * Drop table should remove corresponding entries in dropped_columns table (CASSANDRA-13730)
 * Log warn message until legacy auth tables have been migrated (CASSANDRA-13371)
 * Fix incorrect [2.1 <- 3.0] serialization of counter cells created in 2.0 (CASSANDRA-13691)
 * Fix invalid writetime for null cells (CASSANDRA-13711)
 * Fix ALTER TABLE statement to atomically propagate changes to the table and its MVs (CASSANDRA-12952)
 * Fixed ambiguous output of nodetool tablestats command (CASSANDRA-13722)
 * Fix Digest mismatch Exception if hints file has UnknownColumnFamily (CASSANDRA-13696)
 * Purge tombstones created by expired cells (CASSANDRA-13643)
 * Make concat work with iterators that have different subsets of columns (CASSANDRA-13482)
 * Set test.runners based on cores and memory size (CASSANDRA-13078)
 * Allow different NUMACTL_ARGS to be passed in (CASSANDRA-13557)
 * Allow native function calls in CQLSSTableWriter (CASSANDRA-12606)
 * Fix secondary index queries on COMPACT tables (CASSANDRA-13627)
 * Nodetool listsnapshots output is missing a newline, if there are no snapshots (CASSANDRA-13568)
 * sstabledump reports incorrect usage for argument order (CASSANDRA-13532)
Merged from 2.2:
 * Safely handle empty buffers when outputting to JSON (CASSANDRA-13868)
 * Copy session properties on cqlsh.py do_login (CASSANDRA-13847)
 * Fix load over calculated issue in IndexSummaryRedistribution (CASSANDRA-13738)
 * Fix compaction and flush exception not captured (CASSANDRA-13833)
 * Uncaught exceptions in Netty pipeline (CASSANDRA-13649)
 * Prevent integer overflow on exabyte filesystems (CASSANDRA-13067)
 * Fix queries with LIMIT and filtering on clustering columns (CASSANDRA-11223)
 * Fix potential NPE when resume bootstrap fails (CASSANDRA-13272)
 * Fix toJSONString for the UDT, tuple and collection types (CASSANDRA-13592)
 * Fix nested Tuples/UDTs validation (CASSANDRA-13646)
Merged from 2.1:
 * Clone HeartBeatState when building gossip messages. Make its generation/version volatile (CASSANDRA-13700)


3.11.0
 * Allow native function calls in CQLSSTableWriter (CASSANDRA-12606)
 * Replace string comparison with regex/number checks in MessagingService test (CASSANDRA-13216)
 * Fix formatting of duration columns in CQLSH (CASSANDRA-13549)
 * Fix the problem with duplicated rows when using paging with SASI (CASSANDRA-13302)
 * Allow CONTAINS statements filtering on the partition key and it’s parts (CASSANDRA-13275)
 * Fall back to even ranges calculation in clusters with vnodes when tokens are distributed unevenly (CASSANDRA-13229)
 * Fix duration type validation to prevent overflow (CASSANDRA-13218)
 * Forbid unsupported creation of SASI indexes over partition key columns (CASSANDRA-13228)
 * Reject multiple values for a key in CQL grammar. (CASSANDRA-13369)
 * UDA fails without input rows (CASSANDRA-13399)
 * Fix compaction-stress by using daemonInitialization (CASSANDRA-13188)
 * V5 protocol flags decoding broken (CASSANDRA-13443)
 * Use write lock not read lock for removing sstables from compaction strategies. (CASSANDRA-13422)
 * Use corePoolSize equal to maxPoolSize in JMXEnabledThreadPoolExecutors (CASSANDRA-13329)
 * Avoid rebuilding SASI indexes containing no values (CASSANDRA-12962)
 * Add charset to Analyser input stream (CASSANDRA-13151)
 * Fix testLimitSSTables flake caused by concurrent flush (CASSANDRA-12820)
 * cdc column addition strikes again (CASSANDRA-13382)
 * Fix static column indexes (CASSANDRA-13277)
 * DataOutputBuffer.asNewBuffer broken (CASSANDRA-13298)
 * unittest CipherFactoryTest failed on MacOS (CASSANDRA-13370)
 * Forbid SELECT restrictions and CREATE INDEX over non-frozen UDT columns (CASSANDRA-13247)
 * Default logging we ship will incorrectly print "?:?" for "%F:%L" pattern (CASSANDRA-13317)
 * Possible AssertionError in UnfilteredRowIteratorWithLowerBound (CASSANDRA-13366)
 * Support unaligned memory access for AArch64 (CASSANDRA-13326)
 * Improve SASI range iterator efficiency on intersection with an empty range (CASSANDRA-12915).
 * Fix equality comparisons of columns using the duration type (CASSANDRA-13174)
 * Move to FastThreadLocalThread and FastThreadLocal (CASSANDRA-13034)
 * nodetool stopdaemon errors out (CASSANDRA-13030)
 * Tables in system_distributed should not use gcgs of 0 (CASSANDRA-12954)
 * Fix primary index calculation for SASI (CASSANDRA-12910)
 * More fixes to the TokenAllocator (CASSANDRA-12990)
 * NoReplicationTokenAllocator should work with zero replication factor (CASSANDRA-12983)
 * Address message coalescing regression (CASSANDRA-12676)
 * Delete illegal character from StandardTokenizerImpl.jflex (CASSANDRA-13417)
 * Fix cqlsh automatic protocol downgrade regression (CASSANDRA-13307)
 * Tracing payload not passed from QueryMessage to tracing session (CASSANDRA-12835)
Merged from 3.0:
 * Filter header only commit logs before recovery (CASSANDRA-13918)
 * Ensure int overflow doesn't occur when calculating large partition warning size (CASSANDRA-13172)
 * Ensure consistent view of partition columns between coordinator and replica in ColumnFilter (CASSANDRA-13004)
 * Failed unregistering mbean during drop keyspace (CASSANDRA-13346)
 * nodetool scrub/cleanup/upgradesstables exit code is wrong (CASSANDRA-13542)
 * Fix the reported number of sstable data files accessed per read (CASSANDRA-13120)
 * Fix schema digest mismatch during rolling upgrades from versions before 3.0.12 (CASSANDRA-13559)
 * Upgrade JNA version to 4.4.0 (CASSANDRA-13072)
 * Interned ColumnIdentifiers should use minimal ByteBuffers (CASSANDRA-13533)
 * Fix repair process violating start/end token limits for small ranges (CASSANDRA-13052)
 * Add storage port options to sstableloader (CASSANDRA-13518)
 * Properly handle quoted index names in cqlsh DESCRIBE output (CASSANDRA-12847)
 * Fix NPE in StorageService.excise() (CASSANDRA-13163)
 * Expire OutboundTcpConnection messages by a single Thread (CASSANDRA-13265)
 * Fail repair if insufficient responses received (CASSANDRA-13397)
 * Fix SSTableLoader fail when the loaded table contains dropped columns (CASSANDRA-13276)
 * Avoid name clashes in CassandraIndexTest (CASSANDRA-13427)
 * Handling partially written hint files (CASSANDRA-12728)
 * Interrupt replaying hints on decommission (CASSANDRA-13308)
 * Handling partially written hint files (CASSANDRA-12728)
 * Fix NPE issue in StorageService (CASSANDRA-13060)
 * Make reading of range tombstones more reliable (CASSANDRA-12811)
 * Fix startup problems due to schema tables not completely flushed (CASSANDRA-12213)
 * Fix view builder bug that can filter out data on restart (CASSANDRA-13405)
 * Fix 2i page size calculation when there are no regular columns (CASSANDRA-13400)
 * Fix the conversion of 2.X expired rows without regular column data (CASSANDRA-13395)
 * Fix hint delivery when using ext+internal IPs with prefer_local enabled (CASSANDRA-13020)
 * Legacy deserializer can create empty range tombstones (CASSANDRA-13341)
 * Legacy caching options can prevent 3.0 upgrade (CASSANDRA-13384)
 * Use the Kernel32 library to retrieve the PID on Windows and fix startup checks (CASSANDRA-13333)
 * Fix code to not exchange schema across major versions (CASSANDRA-13274)
 * Dropping column results in "corrupt" SSTable (CASSANDRA-13337)
 * Bugs handling range tombstones in the sstable iterators (CASSANDRA-13340)
 * Fix CONTAINS filtering for null collections (CASSANDRA-13246)
 * Applying: Use a unique metric reservoir per test run when using Cassandra-wide metrics residing in MBeans (CASSANDRA-13216)
 * Propagate row deletions in 2i tables on upgrade (CASSANDRA-13320)
 * Slice.isEmpty() returns false for some empty slices (CASSANDRA-13305)
 * Add formatted row output to assertEmpty in CQL Tester (CASSANDRA-13238)
 * Prevent data loss on upgrade 2.1 - 3.0 by adding component separator to LogRecord absolute path (CASSANDRA-13294)
 * Improve testing on macOS by eliminating sigar logging (CASSANDRA-13233)
 * Cqlsh copy-from should error out when csv contains invalid data for collections (CASSANDRA-13071)
 * Fix "multiple versions of ant detected..." when running ant test (CASSANDRA-13232)
 * Coalescing strategy sleeps too much (CASSANDRA-13090)
 * Faster StreamingHistogram (CASSANDRA-13038)
 * Legacy deserializer can create unexpected boundary range tombstones (CASSANDRA-13237)
 * Remove unnecessary assertion from AntiCompactionTest (CASSANDRA-13070)
 * Fix cqlsh COPY for dates before 1900 (CASSANDRA-13185)
 * Use keyspace replication settings on system.size_estimates table (CASSANDRA-9639)
 * Add vm.max_map_count StartupCheck (CASSANDRA-13008)
 * Obfuscate password in stress-graphs (CASSANDRA-12233)
 * Hint related logging should include the IP address of the destination in addition to
   host ID (CASSANDRA-13205)
 * Reloading logback.xml does not work (CASSANDRA-13173)
 * Lightweight transactions temporarily fail after upgrade from 2.1 to 3.0 (CASSANDRA-13109)
 * Duplicate rows after upgrading from 2.1.16 to 3.0.10/3.9 (CASSANDRA-13125)
 * Fix UPDATE queries with empty IN restrictions (CASSANDRA-13152)
 * Fix handling of partition with partition-level deletion plus
   live rows in sstabledump (CASSANDRA-13177)
 * Provide user workaround when system_schema.columns does not contain entries
   for a table that's in system_schema.tables (CASSANDRA-13180)
 * Nodetool upgradesstables/scrub/compact ignores system tables (CASSANDRA-13410)
 * Fix schema version calculation for rolling upgrades (CASSANDRA-13441)
Merged from 2.2:
 * Nodes started with join_ring=False should be able to serve requests when authentication is enabled (CASSANDRA-11381)
 * cqlsh COPY FROM: increment error count only for failures, not for attempts (CASSANDRA-13209)
 * Avoid starting gossiper in RemoveTest (CASSANDRA-13407)
 * Fix weightedSize() for row-cache reported by JMX and NodeTool (CASSANDRA-13393)
 * Fix JVM metric names (CASSANDRA-13103)
 * Honor truststore-password parameter in cassandra-stress (CASSANDRA-12773)
 * Discard in-flight shadow round responses (CASSANDRA-12653)
 * Don't anti-compact repaired data to avoid inconsistencies (CASSANDRA-13153)
 * Wrong logger name in AnticompactionTask (CASSANDRA-13343)
 * Commitlog replay may fail if last mutation is within 4 bytes of end of segment (CASSANDRA-13282)
 * Fix queries updating multiple time the same list (CASSANDRA-13130)
 * Fix GRANT/REVOKE when keyspace isn't specified (CASSANDRA-13053)
 * Fix flaky LongLeveledCompactionStrategyTest (CASSANDRA-12202)
 * Fix failing COPY TO STDOUT (CASSANDRA-12497)
 * Fix ColumnCounter::countAll behaviour for reverse queries (CASSANDRA-13222)
 * Exceptions encountered calling getSeeds() breaks OTC thread (CASSANDRA-13018)
 * Fix negative mean latency metric (CASSANDRA-12876)
 * Use only one file pointer when creating commitlog segments (CASSANDRA-12539)
Merged from 2.1:
 * Fix 2ndary index queries on partition keys for tables with static columns (CASSANDRA-13147)
 * Fix ParseError unhashable type list in cqlsh copy from (CASSANDRA-13364)
 * Remove unused repositories (CASSANDRA-13278)
 * Log stacktrace of uncaught exceptions (CASSANDRA-13108)
 * Use portable stderr for java error in startup (CASSANDRA-13211)
 * Fix Thread Leak in OutboundTcpConnection (CASSANDRA-13204)
 * Upgrade netty version to fix memory leak with client encryption (CASSANDRA-13114)
 * Coalescing strategy can enter infinite loop (CASSANDRA-13159)


3.10
 * Fix secondary index queries regression (CASSANDRA-13013)
 * Add duration type to the protocol V5 (CASSANDRA-12850)
 * Fix duration type validation (CASSANDRA-13143)
 * Fix flaky GcCompactionTest (CASSANDRA-12664)
 * Fix TestHintedHandoff.hintedhandoff_decom_test (CASSANDRA-13058)
 * Fixed query monitoring for range queries (CASSANDRA-13050)
 * Remove outboundBindAny configuration property (CASSANDRA-12673)
 * Use correct bounds for all-data range when filtering (CASSANDRA-12666)
 * Remove timing window in test case (CASSANDRA-12875)
 * Resolve unit testing without JCE security libraries installed (CASSANDRA-12945)
 * Fix inconsistencies in cassandra-stress load balancing policy (CASSANDRA-12919)
 * Fix validation of non-frozen UDT cells (CASSANDRA-12916)
 * Don't shut down socket input/output on StreamSession (CASSANDRA-12903)
 * Fix Murmur3PartitionerTest (CASSANDRA-12858)
 * Move cqlsh syntax rules into separate module and allow easier customization (CASSANDRA-12897)
 * Fix CommitLogSegmentManagerTest (CASSANDRA-12283)
 * Fix cassandra-stress truncate option (CASSANDRA-12695)
 * Fix crossNode value when receiving messages (CASSANDRA-12791)
 * Don't load MX4J beans twice (CASSANDRA-12869)
 * Extend native protocol request flags, add versions to SUPPORTED, and introduce ProtocolVersion enum (CASSANDRA-12838)
 * Set JOINING mode when running pre-join tasks (CASSANDRA-12836)
 * remove net.mintern.primitive library due to license issue (CASSANDRA-12845)
 * Properly format IPv6 addresses when logging JMX service URL (CASSANDRA-12454)
 * Optimize the vnode allocation for single replica per DC (CASSANDRA-12777)
 * Use non-token restrictions for bounds when token restrictions are overridden (CASSANDRA-12419)
 * Fix CQLSH auto completion for PER PARTITION LIMIT (CASSANDRA-12803)
 * Use different build directories for Eclipse and Ant (CASSANDRA-12466)
 * Avoid potential AttributeError in cqlsh due to no table metadata (CASSANDRA-12815)
 * Fix RandomReplicationAwareTokenAllocatorTest.testExistingCluster (CASSANDRA-12812)
 * Upgrade commons-codec to 1.9 (CASSANDRA-12790)
 * Add duration data type (CASSANDRA-11873)
 * Make the fanout size for LeveledCompactionStrategy to be configurable (CASSANDRA-11550)
 * Fix timeout in ReplicationAwareTokenAllocatorTest (CASSANDRA-12784)
 * Improve sum aggregate functions (CASSANDRA-12417)
 * Make cassandra.yaml docs for batch_size_*_threshold_in_kb reflect changes in CASSANDRA-10876 (CASSANDRA-12761)
 * cqlsh fails to format collections when using aliases (CASSANDRA-11534)
 * Check for hash conflicts in prepared statements (CASSANDRA-12733)
 * Exit query parsing upon first error (CASSANDRA-12598)
 * Fix cassandra-stress to use single seed in UUID generation (CASSANDRA-12729)
 * CQLSSTableWriter does not allow Update statement (CASSANDRA-12450)
 * Config class uses boxed types but DD exposes primitive types (CASSANDRA-12199)
 * Add pre- and post-shutdown hooks to Storage Service (CASSANDRA-12461)
 * Add hint delivery metrics (CASSANDRA-12693)
 * Remove IndexInfo cache from FileIndexInfoRetriever (CASSANDRA-12731)
 * ColumnIndex does not reuse buffer (CASSANDRA-12502)
 * cdc column addition still breaks schema migration tasks (CASSANDRA-12697)
 * Upgrade metrics-reporter dependencies (CASSANDRA-12089)
 * Tune compaction thread count via nodetool (CASSANDRA-12248)
 * Add +=/-= shortcut syntax for update queries (CASSANDRA-12232)
 * Include repair session IDs in repair start message (CASSANDRA-12532)
 * Add a blocking task to Index, run before joining the ring (CASSANDRA-12039)
 * Fix NPE when using CQLSSTableWriter (CASSANDRA-12667)
 * Support optional backpressure strategies at the coordinator (CASSANDRA-9318)
 * Make randompartitioner work with new vnode allocation (CASSANDRA-12647)
 * Fix cassandra-stress graphing (CASSANDRA-12237)
 * Allow filtering on partition key columns for queries without secondary indexes (CASSANDRA-11031)
 * Fix Cassandra Stress reporting thread model and precision (CASSANDRA-12585)
 * Add JMH benchmarks.jar (CASSANDRA-12586)
 * Cleanup uses of AlterTableStatementColumn (CASSANDRA-12567)
 * Add keep-alive to streaming (CASSANDRA-11841)
 * Tracing payload is passed through newSession(..) (CASSANDRA-11706)
 * avoid deleting non existing sstable files and improve related log messages (CASSANDRA-12261)
 * json/yaml output format for nodetool compactionhistory (CASSANDRA-12486)
 * Retry all internode messages once after a connection is
   closed and reopened (CASSANDRA-12192)
 * Add support to rebuild from targeted replica (CASSANDRA-9875)
 * Add sequence distribution type to cassandra stress (CASSANDRA-12490)
 * "SELECT * FROM foo LIMIT ;" does not error out (CASSANDRA-12154)
 * Define executeLocally() at the ReadQuery Level (CASSANDRA-12474)
 * Extend read/write failure messages with a map of replica addresses
   to error codes in the v5 native protocol (CASSANDRA-12311)
 * Fix rebuild of SASI indexes with existing index files (CASSANDRA-12374)
 * Let DatabaseDescriptor not implicitly startup services (CASSANDRA-9054, 12550)
 * Fix clustering indexes in presence of static columns in SASI (CASSANDRA-12378)
 * Fix queries on columns with reversed type on SASI indexes (CASSANDRA-12223)
 * Added slow query log (CASSANDRA-12403)
 * Count full coordinated request against timeout (CASSANDRA-12256)
 * Allow TTL with null value on insert and update (CASSANDRA-12216)
 * Make decommission operation resumable (CASSANDRA-12008)
 * Add support to one-way targeted repair (CASSANDRA-9876)
 * Remove clientutil jar (CASSANDRA-11635)
 * Fix compaction throughput throttle (CASSANDRA-12366, CASSANDRA-12717)
 * Delay releasing Memtable memory on flush until PostFlush has finished running (CASSANDRA-12358)
 * Cassandra stress should dump all setting on startup (CASSANDRA-11914)
 * Make it possible to compact a given token range (CASSANDRA-10643)
 * Allow updating DynamicEndpointSnitch properties via JMX (CASSANDRA-12179)
 * Collect metrics on queries by consistency level (CASSANDRA-7384)
 * Add support for GROUP BY to SELECT statement (CASSANDRA-10707)
 * Deprecate memtable_cleanup_threshold and update default for memtable_flush_writers (CASSANDRA-12228)
 * Upgrade to OHC 0.4.4 (CASSANDRA-12133)
 * Add version command to cassandra-stress (CASSANDRA-12258)
 * Create compaction-stress tool (CASSANDRA-11844)
 * Garbage-collecting compaction operation and schema option (CASSANDRA-7019)
 * Add beta protocol flag for v5 native protocol (CASSANDRA-12142)
 * Support filtering on non-PRIMARY KEY columns in the CREATE
   MATERIALIZED VIEW statement's WHERE clause (CASSANDRA-10368)
 * Unify STDOUT and SYSTEMLOG logback format (CASSANDRA-12004)
 * COPY FROM should raise error for non-existing input files (CASSANDRA-12174)
 * Faster write path (CASSANDRA-12269)
 * Option to leave omitted columns in INSERT JSON unset (CASSANDRA-11424)
 * Support json/yaml output in nodetool tpstats (CASSANDRA-12035)
 * Expose metrics for successful/failed authentication attempts (CASSANDRA-10635)
 * Prepend snapshot name with "truncated" or "dropped" when a snapshot
   is taken before truncating or dropping a table (CASSANDRA-12178)
 * Optimize RestrictionSet (CASSANDRA-12153)
 * cqlsh does not automatically downgrade CQL version (CASSANDRA-12150)
 * Omit (de)serialization of state variable in UDAs (CASSANDRA-9613)
 * Create a system table to expose prepared statements (CASSANDRA-8831)
 * Reuse DataOutputBuffer from ColumnIndex (CASSANDRA-11970)
 * Remove DatabaseDescriptor dependency from SegmentedFile (CASSANDRA-11580)
 * Add supplied username to authentication error messages (CASSANDRA-12076)
 * Remove pre-startup check for open JMX port (CASSANDRA-12074)
 * Remove compaction Severity from DynamicEndpointSnitch (CASSANDRA-11738)
 * Restore resumable hints delivery (CASSANDRA-11960)
 * Properly record CAS contention (CASSANDRA-12626)
Merged from 3.0:
 * Dump threads when unit tests time out (CASSANDRA-13117)
 * Better error when modifying function permissions without explicit keyspace (CASSANDRA-12925)
 * Indexer is not correctly invoked when building indexes over sstables (CASSANDRA-13075)
 * Stress daemon help is incorrect (CASSANDRA-12563)
 * Read repair is not blocking repair to finish in foreground repair (CASSANDRA-13115)
 * Replace empty strings with null values if they cannot be converted (CASSANDRA-12794)
 * Remove support for non-JavaScript UDFs (CASSANDRA-12883)
 * Fix deserialization of 2.x DeletedCells (CASSANDRA-12620)
 * Add parent repair session id to anticompaction log message (CASSANDRA-12186)
 * Improve contention handling on failure to acquire MV lock for streaming and hints (CASSANDRA-12905)
 * Fix DELETE and UPDATE queries with empty IN restrictions (CASSANDRA-12829)
 * Mark MVs as built after successful bootstrap (CASSANDRA-12984)
 * Estimated TS drop-time histogram updated with Cell.NO_DELETION_TIME (CASSANDRA-13040)
 * Nodetool compactionstats fails with NullPointerException (CASSANDRA-13021)
 * Thread local pools never cleaned up (CASSANDRA-13033)
 * Set RPC_READY to false when draining or if a node is marked as shutdown (CASSANDRA-12781)
 * CQL often queries static columns unnecessarily (CASSANDRA-12768)
 * Make sure sstables only get committed when it's safe to discard commit log records (CASSANDRA-12956)
 * Reject default_time_to_live option when creating or altering MVs (CASSANDRA-12868)
 * Nodetool should use a more sane max heap size (CASSANDRA-12739)
 * LocalToken ensures token values are cloned on heap (CASSANDRA-12651)
 * AnticompactionRequestSerializer serializedSize is incorrect (CASSANDRA-12934)
 * Prevent reloading of logback.xml from UDF sandbox (CASSANDRA-12535)
 * Reenable HeapPool (CASSANDRA-12900)
 * Disallow offheap_buffers memtable allocation (CASSANDRA-11039)
 * Fix CommitLogSegmentManagerTest (CASSANDRA-12283)
 * Pass root cause to CorruptBlockException when uncompression failed (CASSANDRA-12889)
 * Batch with multiple conditional updates for the same partition causes AssertionError (CASSANDRA-12867)
 * Make AbstractReplicationStrategy extendable from outside its package (CASSANDRA-12788)
 * Don't tell users to turn off consistent rangemovements during rebuild. (CASSANDRA-12296)
 * Fix CommitLogTest.testDeleteIfNotDirty (CASSANDRA-12854)
 * Avoid deadlock due to MV lock contention (CASSANDRA-12689)
 * Fix for KeyCacheCqlTest flakiness (CASSANDRA-12801)
 * Include SSTable filename in compacting large row message (CASSANDRA-12384)
 * Fix potential socket leak (CASSANDRA-12329, CASSANDRA-12330)
 * Fix ViewTest.testCompaction (CASSANDRA-12789)
 * Improve avg aggregate functions (CASSANDRA-12417)
 * Preserve quoted reserved keyword column names in MV creation (CASSANDRA-11803)
 * nodetool stopdaemon errors out (CASSANDRA-12646)
 * Split materialized view mutations on build to prevent OOM (CASSANDRA-12268)
 * mx4j does not work in 3.0.8 (CASSANDRA-12274)
 * Abort cqlsh copy-from in case of no answer after prolonged period of time (CASSANDRA-12740)
 * Avoid sstable corrupt exception due to dropped static column (CASSANDRA-12582)
 * Make stress use client mode to avoid checking commit log size on startup (CASSANDRA-12478)
 * Fix exceptions with new vnode allocation (CASSANDRA-12715)
 * Unify drain and shutdown processes (CASSANDRA-12509)
 * Fix NPE in ComponentOfSlice.isEQ() (CASSANDRA-12706)
 * Fix failure in LogTransactionTest (CASSANDRA-12632)
 * Fix potentially incomplete non-frozen UDT values when querying with the
   full primary key specified (CASSANDRA-12605)
 * Make sure repaired tombstones are dropped when only_purge_repaired_tombstones is enabled (CASSANDRA-12703)
 * Skip writing MV mutations to commitlog on mutation.applyUnsafe() (CASSANDRA-11670)
 * Establish consistent distinction between non-existing partition and NULL value for LWTs on static columns (CASSANDRA-12060)
 * Extend ColumnIdentifier.internedInstances key to include the type that generated the byte buffer (CASSANDRA-12516)
 * Handle composite prefixes with final EOC=0 as in 2.x and refactor LegacyLayout.decodeBound (CASSANDRA-12423)
 * select_distinct_with_deletions_test failing on non-vnode environments (CASSANDRA-11126)
 * Stack Overflow returned to queries while upgrading (CASSANDRA-12527)
 * Fix legacy regex for temporary files from 2.2 (CASSANDRA-12565)
 * Add option to state current gc_grace_seconds to tools/bin/sstablemetadata (CASSANDRA-12208)
 * Fix file system race condition that may cause LogAwareFileLister to fail to classify files (CASSANDRA-11889)
 * Fix file handle leaks due to simultaneous compaction/repair and
   listing snapshots, calculating snapshot sizes, or making schema
   changes (CASSANDRA-11594)
 * Fix nodetool repair exits with 0 for some errors (CASSANDRA-12508)
 * Do not shut down BatchlogManager twice during drain (CASSANDRA-12504)
 * Disk failure policy should not be invoked on out of space (CASSANDRA-12385)
 * Calculate last compacted key on startup (CASSANDRA-6216)
 * Add schema to snapshot manifest, add USING TIMESTAMP clause to ALTER TABLE statements (CASSANDRA-7190)
 * If CF has no clustering columns, any row cache is full partition cache (CASSANDRA-12499)
 * Correct log message for statistics of offheap memtable flush (CASSANDRA-12776)
 * Explicitly set locale for string validation (CASSANDRA-12541,CASSANDRA-12542,CASSANDRA-12543,CASSANDRA-12545)
Merged from 2.2:
 * Fix speculative retry bugs (CASSANDRA-13009)
 * Fix handling of nulls and unsets in IN conditions (CASSANDRA-12981)
 * Fix race causing infinite loop if Thrift server is stopped before it starts listening (CASSANDRA-12856)
 * CompactionTasks now correctly drops sstables out of compaction when not enough disk space is available (CASSANDRA-12979)
 * Fix DynamicEndpointSnitch noop in multi-datacenter situations (CASSANDRA-13074)
 * cqlsh copy-from: encode column names to avoid primary key parsing errors (CASSANDRA-12909)
 * Temporarily fix bug that creates commit log when running offline tools (CASSANDRA-8616)
 * Reduce granuality of OpOrder.Group during index build (CASSANDRA-12796)
 * Test bind parameters and unset parameters in InsertUpdateIfConditionTest (CASSANDRA-12980)
 * Use saved tokens when setting local tokens on StorageService.joinRing (CASSANDRA-12935)
 * cqlsh: fix DESC TYPES errors (CASSANDRA-12914)
 * Fix leak on skipped SSTables in sstableupgrade (CASSANDRA-12899)
 * Avoid blocking gossip during pending range calculation (CASSANDRA-12281)
 * Fix purgeability of tombstones with max timestamp (CASSANDRA-12792)
 * Fail repair if participant dies during sync or anticompaction (CASSANDRA-12901)
 * cqlsh COPY: unprotected pk values before converting them if not using prepared statements (CASSANDRA-12863)
 * Fix Util.spinAssertEquals (CASSANDRA-12283)
 * Fix potential NPE for compactionstats (CASSANDRA-12462)
 * Prepare legacy authenticate statement if credentials table initialised after node startup (CASSANDRA-12813)
 * Change cassandra.wait_for_tracing_events_timeout_secs default to 0 (CASSANDRA-12754)
 * Clean up permissions when a UDA is dropped (CASSANDRA-12720)
 * Limit colUpdateTimeDelta histogram updates to reasonable deltas (CASSANDRA-11117)
 * Fix leak errors and execution rejected exceptions when draining (CASSANDRA-12457)
 * Fix merkle tree depth calculation (CASSANDRA-12580)
 * Make Collections deserialization more robust (CASSANDRA-12618)
 * Fix exceptions when enabling gossip on nodes that haven't joined the ring (CASSANDRA-12253)
 * Fix authentication problem when invoking cqlsh copy from a SOURCE command (CASSANDRA-12642)
 * Decrement pending range calculator jobs counter in finally block
 * cqlshlib tests: increase default execute timeout (CASSANDRA-12481)
 * Forward writes to replacement node when replace_address != broadcast_address (CASSANDRA-8523)
 * Fail repair on non-existing table (CASSANDRA-12279)
 * Enable repair -pr and -local together (fix regression of CASSANDRA-7450) (CASSANDRA-12522)
 * Better handle invalid system roles table (CASSANDRA-12700)
 * Split consistent range movement flag correction (CASSANDRA-12786)
Merged from 2.1:
 * cqlsh copy-from: sort user type fields in csv (CASSANDRA-12959)
 * Don't skip sstables based on maxLocalDeletionTime (CASSANDRA-12765)


3.8, 3.9
 * Fix value skipping with counter columns (CASSANDRA-11726)
 * Fix nodetool tablestats miss SSTable count (CASSANDRA-12205)
 * Fixed flacky SSTablesIteratedTest (CASSANDRA-12282)
 * Fixed flacky SSTableRewriterTest: check file counts before calling validateCFS (CASSANDRA-12348)
 * cqlsh: Fix handling of $$-escaped strings (CASSANDRA-12189)
 * Fix SSL JMX requiring truststore containing server cert (CASSANDRA-12109)
 * RTE from new CDC column breaks in flight queries (CASSANDRA-12236)
 * Fix hdr logging for single operation workloads (CASSANDRA-12145)
 * Fix SASI PREFIX search in CONTAINS mode with partial terms (CASSANDRA-12073)
 * Increase size of flushExecutor thread pool (CASSANDRA-12071)
 * Partial revert of CASSANDRA-11971, cannot recycle buffer in SP.sendMessagesToNonlocalDC (CASSANDRA-11950)
 * Upgrade netty to 4.0.39 (CASSANDRA-12032, CASSANDRA-12034)
 * Improve details in compaction log message (CASSANDRA-12080)
 * Allow unset values in CQLSSTableWriter (CASSANDRA-11911)
 * Chunk cache to request compressor-compatible buffers if pool space is exhausted (CASSANDRA-11993)
 * Remove DatabaseDescriptor dependencies from SequentialWriter (CASSANDRA-11579)
 * Move skip_stop_words filter before stemming (CASSANDRA-12078)
 * Support seek() in EncryptedFileSegmentInputStream (CASSANDRA-11957)
 * SSTable tools mishandling LocalPartitioner (CASSANDRA-12002)
 * When SEPWorker assigned work, set thread name to match pool (CASSANDRA-11966)
 * Add cross-DC latency metrics (CASSANDRA-11596)
 * Allow terms in selection clause (CASSANDRA-10783)
 * Add bind variables to trace (CASSANDRA-11719)
 * Switch counter shards' clock to timestamps (CASSANDRA-9811)
 * Introduce HdrHistogram and response/service/wait separation to stress tool (CASSANDRA-11853)
 * entry-weighers in QueryProcessor should respect partitionKeyBindIndexes field (CASSANDRA-11718)
 * Support older ant versions (CASSANDRA-11807)
 * Estimate compressed on disk size when deciding if sstable size limit reached (CASSANDRA-11623)
 * cassandra-stress profiles should support case sensitive schemas (CASSANDRA-11546)
 * Remove DatabaseDescriptor dependency from FileUtils (CASSANDRA-11578)
 * Faster streaming (CASSANDRA-9766)
 * Add prepared query parameter to trace for "Execute CQL3 prepared query" session (CASSANDRA-11425)
 * Add repaired percentage metric (CASSANDRA-11503)
 * Add Change-Data-Capture (CASSANDRA-8844)
Merged from 3.0:
 * Fix paging for 2.x to 3.x upgrades (CASSANDRA-11195)
 * Fix clean interval not sent to commit log for empty memtable flush (CASSANDRA-12436)
 * Fix potential resource leak in RMIServerSocketFactoryImpl (CASSANDRA-12331)
 * Make sure compaction stats are updated when compaction is interrupted (CASSANDRA-12100)
 * Change commitlog and sstables to track dirty and clean intervals (CASSANDRA-11828)
 * NullPointerException during compaction on table with static columns (CASSANDRA-12336)
 * Fixed ConcurrentModificationException when reading metrics in GraphiteReporter (CASSANDRA-11823)
 * Fix upgrade of super columns on thrift (CASSANDRA-12335)
 * Fixed flacky BlacklistingCompactionsTest, switched to fixed size types and increased corruption size (CASSANDRA-12359)
 * Rerun ReplicationAwareTokenAllocatorTest on failure to avoid flakiness (CASSANDRA-12277)
 * Exception when computing read-repair for range tombstones (CASSANDRA-12263)
 * Lost counter writes in compact table and static columns (CASSANDRA-12219)
 * AssertionError with MVs on updating a row that isn't indexed due to a null value (CASSANDRA-12247)
 * Disable RR and speculative retry with EACH_QUORUM reads (CASSANDRA-11980)
 * Add option to override compaction space check (CASSANDRA-12180)
 * Faster startup by only scanning each directory for temporary files once (CASSANDRA-12114)
 * Respond with v1/v2 protocol header when responding to driver that attempts
   to connect with too low of a protocol version (CASSANDRA-11464)
 * NullPointerExpception when reading/compacting table (CASSANDRA-11988)
 * Fix problem with undeleteable rows on upgrade to new sstable format (CASSANDRA-12144)
 * Fix potential bad messaging service message for paged range reads
   within mixed-version 3.x clusters (CASSANDRA-12249)
 * Fix paging logic for deleted partitions with static columns (CASSANDRA-12107)
 * Wait until the message is being send to decide which serializer must be used (CASSANDRA-11393)
 * Fix migration of static thrift column names with non-text comparators (CASSANDRA-12147)
 * Fix upgrading sparse tables that are incorrectly marked as dense (CASSANDRA-11315)
 * Fix reverse queries ignoring range tombstones (CASSANDRA-11733)
 * Avoid potential race when rebuilding CFMetaData (CASSANDRA-12098)
 * Avoid missing sstables when getting the canonical sstables (CASSANDRA-11996)
 * Always select the live sstables when getting sstables in bounds (CASSANDRA-11944)
 * Fix column ordering of results with static columns for Thrift requests in
   a mixed 2.x/3.x cluster, also fix potential non-resolved duplication of
   those static columns in query results (CASSANDRA-12123)
 * Avoid digest mismatch with empty but static rows (CASSANDRA-12090)
 * Fix EOF exception when altering column type (CASSANDRA-11820)
 * Fix potential race in schema during new table creation (CASSANDRA-12083)
 * cqlsh: fix error handling in rare COPY FROM failure scenario (CASSANDRA-12070)
 * Disable autocompaction during drain (CASSANDRA-11878)
 * Add a metrics timer to MemtablePool and use it to track time spent blocked on memory in MemtableAllocator (CASSANDRA-11327)
 * Fix upgrading schema with super columns with non-text subcomparators (CASSANDRA-12023)
 * Add TimeWindowCompactionStrategy (CASSANDRA-9666)
 * Fix JsonTransformer output of partition with deletion info (CASSANDRA-12418)
 * Fix NPE in SSTableLoader when specifying partial directory path (CASSANDRA-12609)
Merged from 2.2:
 * Add local address entry in PropertyFileSnitch (CASSANDRA-11332)
 * cqlsh copy: fix missing counter values (CASSANDRA-12476)
 * Move migration tasks to non-periodic queue, assure flush executor shutdown after non-periodic executor (CASSANDRA-12251)
 * cqlsh copy: fixed possible race in initializing feeding thread (CASSANDRA-11701)
 * Only set broadcast_rpc_address on Ec2MultiRegionSnitch if it's not set (CASSANDRA-11357)
 * Update StorageProxy range metrics for timeouts, failures and unavailables (CASSANDRA-9507)
 * Add Sigar to classes included in clientutil.jar (CASSANDRA-11635)
 * Add decay to histograms and timers used for metrics (CASSANDRA-11752)
 * Fix hanging stream session (CASSANDRA-10992)
 * Fix INSERT JSON, fromJson() support of smallint, tinyint types (CASSANDRA-12371)
 * Restore JVM metric export for metric reporters (CASSANDRA-12312)
 * Release sstables of failed stream sessions only when outgoing transfers are finished (CASSANDRA-11345)
 * Wait for tracing events before returning response and query at same consistency level client side (CASSANDRA-11465)
 * cqlsh copyutil should get host metadata by connected address (CASSANDRA-11979)
 * Fixed cqlshlib.test.remove_test_db (CASSANDRA-12214)
 * Synchronize ThriftServer::stop() (CASSANDRA-12105)
 * Use dedicated thread for JMX notifications (CASSANDRA-12146)
 * Improve streaming synchronization and fault tolerance (CASSANDRA-11414)
 * MemoryUtil.getShort() should return an unsigned short also for architectures not supporting unaligned memory accesses (CASSANDRA-11973)
Merged from 2.1:
 * Fix queries with empty ByteBuffer values in clustering column restrictions (CASSANDRA-12127)
 * Disable passing control to post-flush after flush failure to prevent data loss (CASSANDRA-11828)
 * Allow STCS-in-L0 compactions to reduce scope with LCS (CASSANDRA-12040)
 * cannot use cql since upgrading python to 2.7.11+ (CASSANDRA-11850)
 * Fix filtering on clustering columns when 2i is used (CASSANDRA-11907)


3.0.8
 * Fix potential race in schema during new table creation (CASSANDRA-12083)
 * cqlsh: fix error handling in rare COPY FROM failure scenario (CASSANDRA-12070)
 * Disable autocompaction during drain (CASSANDRA-11878)
 * Add a metrics timer to MemtablePool and use it to track time spent blocked on memory in MemtableAllocator (CASSANDRA-11327)
 * Fix upgrading schema with super columns with non-text subcomparators (CASSANDRA-12023)
 * Add TimeWindowCompactionStrategy (CASSANDRA-9666)
Merged from 2.2:
 * Allow nodetool info to run with readonly JMX access (CASSANDRA-11755)
 * Validate bloom_filter_fp_chance against lowest supported
   value when the table is created (CASSANDRA-11920)
 * Don't send erroneous NEW_NODE notifications on restart (CASSANDRA-11038)
 * StorageService shutdown hook should use a volatile variable (CASSANDRA-11984)
Merged from 2.1:
 * Add system property to set the max number of native transport requests in queue (CASSANDRA-11363)
 * Fix queries with empty ByteBuffer values in clustering column restrictions (CASSANDRA-12127)
 * Disable passing control to post-flush after flush failure to prevent data loss (CASSANDRA-11828)
 * Allow STCS-in-L0 compactions to reduce scope with LCS (CASSANDRA-12040)
 * cannot use cql since upgrading python to 2.7.11+ (CASSANDRA-11850)
 * Fix filtering on clustering columns when 2i is used (CASSANDRA-11907)
 * Avoid stalling paxos when the paxos state expires (CASSANDRA-12043)
 * Remove finished incoming streaming connections from MessagingService (CASSANDRA-11854)
 * Don't try to get sstables for non-repairing column families (CASSANDRA-12077)
 * Avoid marking too many sstables as repaired (CASSANDRA-11696)
 * Prevent select statements with clustering key > 64k (CASSANDRA-11882)
 * Fix clock skew corrupting other nodes with paxos (CASSANDRA-11991)
 * Remove distinction between non-existing static columns and existing but null in LWTs (CASSANDRA-9842)
 * Cache local ranges when calculating repair neighbors (CASSANDRA-11934)
 * Allow LWT operation on static column with only partition keys (CASSANDRA-10532)
 * Create interval tree over canonical sstables to avoid missing sstables during streaming (CASSANDRA-11886)
 * cqlsh COPY FROM: shutdown parent cluster after forking, to avoid corrupting SSL connections (CASSANDRA-11749)


3.7
 * Support multiple folders for user defined compaction tasks (CASSANDRA-11765)
 * Fix race in CompactionStrategyManager's pause/resume (CASSANDRA-11922)
Merged from 3.0:
 * Fix legacy serialization of Thrift-generated non-compound range tombstones
   when communicating with 2.x nodes (CASSANDRA-11930)
 * Fix Directories instantiations where CFS.initialDirectories should be used (CASSANDRA-11849)
 * Avoid referencing DatabaseDescriptor in AbstractType (CASSANDRA-11912)
 * Don't use static dataDirectories field in Directories instances (CASSANDRA-11647)
 * Fix sstables not being protected from removal during index build (CASSANDRA-11905)
 * cqlsh: Suppress stack trace from Read/WriteFailures (CASSANDRA-11032)
 * Remove unneeded code to repair index summaries that have
   been improperly down-sampled (CASSANDRA-11127)
 * Avoid WriteTimeoutExceptions during commit log replay due to materialized
   view lock contention (CASSANDRA-11891)
 * Prevent OOM failures on SSTable corruption, improve tests for corruption detection (CASSANDRA-9530)
 * Use CFS.initialDirectories when clearing snapshots (CASSANDRA-11705)
 * Allow compaction strategies to disable early open (CASSANDRA-11754)
 * Refactor Materialized View code (CASSANDRA-11475)
 * Update Java Driver (CASSANDRA-11615)
Merged from 2.2:
 * Persist local metadata earlier in startup sequence (CASSANDRA-11742)
 * cqlsh: fix tab completion for case-sensitive identifiers (CASSANDRA-11664)
 * Avoid showing estimated key as -1 in tablestats (CASSANDRA-11587)
 * Fix possible race condition in CommitLog.recover (CASSANDRA-11743)
 * Enable client encryption in sstableloader with cli options (CASSANDRA-11708)
 * Possible memory leak in NIODataInputStream (CASSANDRA-11867)
 * Add seconds to cqlsh tracing session duration (CASSANDRA-11753)
 * Fix commit log replay after out-of-order flush completion (CASSANDRA-9669)
 * Prohibit Reversed Counter type as part of the PK (CASSANDRA-9395)
 * cqlsh: correctly handle non-ascii chars in error messages (CASSANDRA-11626)
Merged from 2.1:
 * Run CommitLog tests with different compression settings (CASSANDRA-9039)
 * cqlsh: apply current keyspace to source command (CASSANDRA-11152)
 * Clear out parent repair session if repair coordinator dies (CASSANDRA-11824)
 * Set default streaming_socket_timeout_in_ms to 24 hours (CASSANDRA-11840)
 * Do not consider local node a valid source during replace (CASSANDRA-11848)
 * Add message dropped tasks to nodetool netstats (CASSANDRA-11855)
 * Avoid holding SSTableReaders for duration of incremental repair (CASSANDRA-11739)


3.6
 * Correctly migrate schema for frozen UDTs during 2.x -> 3.x upgrades
   (does not affect any released versions) (CASSANDRA-11613)
 * Allow server startup if JMX is configured directly (CASSANDRA-11725)
 * Prevent direct memory OOM on buffer pool allocations (CASSANDRA-11710)
 * Enhanced Compaction Logging (CASSANDRA-10805)
 * Make prepared statement cache size configurable (CASSANDRA-11555)
 * Integrated JMX authentication and authorization (CASSANDRA-10091)
 * Add units to stress ouput (CASSANDRA-11352)
 * Fix PER PARTITION LIMIT for single and multi partitions queries (CASSANDRA-11603)
 * Add uncompressed chunk cache for RandomAccessReader (CASSANDRA-5863)
 * Clarify ClusteringPrefix hierarchy (CASSANDRA-11213)
 * Always perform collision check before joining ring (CASSANDRA-10134)
 * SSTableWriter output discrepancy (CASSANDRA-11646)
 * Fix potential timeout in NativeTransportService.testConcurrentDestroys (CASSANDRA-10756)
 * Support large partitions on the 3.0 sstable format (CASSANDRA-11206,11763)
 * Add support to rebuild from specific range (CASSANDRA-10406)
 * Optimize the overlapping lookup by calculating all the
   bounds in advance (CASSANDRA-11571)
 * Support json/yaml output in nodetool tablestats (CASSANDRA-5977)
 * (stress) Add datacenter option to -node options (CASSANDRA-11591)
 * Fix handling of empty slices (CASSANDRA-11513)
 * Make number of cores used by cqlsh COPY visible to testing code (CASSANDRA-11437)
 * Allow filtering on clustering columns for queries without secondary indexes (CASSANDRA-11310)
 * Refactor Restriction hierarchy (CASSANDRA-11354)
 * Eliminate allocations in R/W path (CASSANDRA-11421)
 * Update Netty to 4.0.36 (CASSANDRA-11567)
 * Fix PER PARTITION LIMIT for queries requiring post-query ordering (CASSANDRA-11556)
 * Allow instantiation of UDTs and tuples in UDFs (CASSANDRA-10818)
 * Support UDT in CQLSSTableWriter (CASSANDRA-10624)
 * Support for non-frozen user-defined types, updating
   individual fields of user-defined types (CASSANDRA-7423)
 * Make LZ4 compression level configurable (CASSANDRA-11051)
 * Allow per-partition LIMIT clause in CQL (CASSANDRA-7017)
 * Make custom filtering more extensible with UserExpression (CASSANDRA-11295)
 * Improve field-checking and error reporting in cassandra.yaml (CASSANDRA-10649)
 * Print CAS stats in nodetool proxyhistograms (CASSANDRA-11507)
 * More user friendly error when providing an invalid token to nodetool (CASSANDRA-9348)
 * Add static column support to SASI index (CASSANDRA-11183)
 * Support EQ/PREFIX queries in SASI CONTAINS mode without tokenization (CASSANDRA-11434)
 * Support LIKE operator in prepared statements (CASSANDRA-11456)
 * Add a command to see if a Materialized View has finished building (CASSANDRA-9967)
 * Log endpoint and port associated with streaming operation (CASSANDRA-8777)
 * Print sensible units for all log messages (CASSANDRA-9692)
 * Upgrade Netty to version 4.0.34 (CASSANDRA-11096)
 * Break the CQL grammar into separate Parser and Lexer (CASSANDRA-11372)
 * Compress only inter-dc traffic by default (CASSANDRA-8888)
 * Add metrics to track write amplification (CASSANDRA-11420)
 * cassandra-stress: cannot handle "value-less" tables (CASSANDRA-7739)
 * Add/drop multiple columns in one ALTER TABLE statement (CASSANDRA-10411)
 * Add require_endpoint_verification opt for internode encryption (CASSANDRA-9220)
 * Add auto import java.util for UDF code block (CASSANDRA-11392)
 * Add --hex-format option to nodetool getsstables (CASSANDRA-11337)
 * sstablemetadata should print sstable min/max token (CASSANDRA-7159)
 * Do not wrap CassandraException in TriggerExecutor (CASSANDRA-9421)
 * COPY TO should have higher double precision (CASSANDRA-11255)
 * Stress should exit with non-zero status after failure (CASSANDRA-10340)
 * Add client to cqlsh SHOW_SESSION (CASSANDRA-8958)
 * Fix nodetool tablestats keyspace level metrics (CASSANDRA-11226)
 * Store repair options in parent_repair_history (CASSANDRA-11244)
 * Print current leveling in sstableofflinerelevel (CASSANDRA-9588)
 * Change repair message for keyspaces with RF 1 (CASSANDRA-11203)
 * Remove hard-coded SSL cipher suites and protocols (CASSANDRA-10508)
 * Improve concurrency in CompactionStrategyManager (CASSANDRA-10099)
 * (cqlsh) interpret CQL type for formatting blobs (CASSANDRA-11274)
 * Refuse to start and print txn log information in case of disk
   corruption (CASSANDRA-10112)
 * Resolve some eclipse-warnings (CASSANDRA-11086)
 * (cqlsh) Show static columns in a different color (CASSANDRA-11059)
 * Allow to remove TTLs on table with default_time_to_live (CASSANDRA-11207)
Merged from 3.0:
 * Disallow creating view with a static column (CASSANDRA-11602)
 * Reduce the amount of object allocations caused by the getFunctions methods (CASSANDRA-11593)
 * Potential error replaying commitlog with smallint/tinyint/date/time types (CASSANDRA-11618)
 * Fix queries with filtering on counter columns (CASSANDRA-11629)
 * Improve tombstone printing in sstabledump (CASSANDRA-11655)
 * Fix paging for range queries where all clustering columns are specified (CASSANDRA-11669)
 * Don't require HEAP_NEW_SIZE to be set when using G1 (CASSANDRA-11600)
 * Fix sstabledump not showing cells after tombstone marker (CASSANDRA-11654)
 * Ignore all LocalStrategy keyspaces for streaming and other related
   operations (CASSANDRA-11627)
 * Ensure columnfilter covers indexed columns for thrift 2i queries (CASSANDRA-11523)
 * Only open one sstable scanner per sstable (CASSANDRA-11412)
 * Option to specify ProtocolVersion in cassandra-stress (CASSANDRA-11410)
 * ArithmeticException in avgFunctionForDecimal (CASSANDRA-11485)
 * LogAwareFileLister should only use OLD sstable files in current folder to determine disk consistency (CASSANDRA-11470)
 * Notify indexers of expired rows during compaction (CASSANDRA-11329)
 * Properly respond with ProtocolError when a v1/v2 native protocol
   header is received (CASSANDRA-11464)
 * Validate that num_tokens and initial_token are consistent with one another (CASSANDRA-10120)
Merged from 2.2:
 * Exit JVM if JMX server fails to startup (CASSANDRA-11540)
 * Produce a heap dump when exiting on OOM (CASSANDRA-9861)
 * Restore ability to filter on clustering columns when using a 2i (CASSANDRA-11510)
 * JSON datetime formatting needs timezone (CASSANDRA-11137)
 * Fix is_dense recalculation for Thrift-updated tables (CASSANDRA-11502)
 * Remove unnescessary file existence check during anticompaction (CASSANDRA-11660)
 * Add missing files to debian packages (CASSANDRA-11642)
 * Avoid calling Iterables::concat in loops during ModificationStatement::getFunctions (CASSANDRA-11621)
 * cqlsh: COPY FROM should use regular inserts for single statement batches and
   report errors correctly if workers processes crash on initialization (CASSANDRA-11474)
 * Always close cluster with connection in CqlRecordWriter (CASSANDRA-11553)
 * Allow only DISTINCT queries with partition keys restrictions (CASSANDRA-11339)
 * CqlConfigHelper no longer requires both a keystore and truststore to work (CASSANDRA-11532)
 * Make deprecated repair methods backward-compatible with previous notification service (CASSANDRA-11430)
 * IncomingStreamingConnection version check message wrong (CASSANDRA-11462)
Merged from 2.1:
 * Support mlockall on IBM POWER arch (CASSANDRA-11576)
 * Add option to disable use of severity in DynamicEndpointSnitch (CASSANDRA-11737)
 * cqlsh COPY FROM fails for null values with non-prepared statements (CASSANDRA-11631)
 * Make cython optional in pylib/setup.py (CASSANDRA-11630)
 * Change order of directory searching for cassandra.in.sh to favor local one (CASSANDRA-11628)
 * cqlsh COPY FROM fails with []{} chars in UDT/tuple fields/values (CASSANDRA-11633)
 * clqsh: COPY FROM throws TypeError with Cython extensions enabled (CASSANDRA-11574)
 * cqlsh: COPY FROM ignores NULL values in conversion (CASSANDRA-11549)
 * Validate levels when building LeveledScanner to avoid overlaps with orphaned sstables (CASSANDRA-9935)


3.5
 * StaticTokenTreeBuilder should respect posibility of duplicate tokens (CASSANDRA-11525)
 * Correctly fix potential assertion error during compaction (CASSANDRA-11353)
 * Avoid index segment stitching in RAM which lead to OOM on big SSTable files (CASSANDRA-11383)
 * Fix clustering and row filters for LIKE queries on clustering columns (CASSANDRA-11397)
Merged from 3.0:
 * Fix rare NPE on schema upgrade from 2.x to 3.x (CASSANDRA-10943)
 * Improve backoff policy for cqlsh COPY FROM (CASSANDRA-11320)
 * Improve IF NOT EXISTS check in CREATE INDEX (CASSANDRA-11131)
 * Upgrade ohc to 0.4.3
 * Enable SO_REUSEADDR for JMX RMI server sockets (CASSANDRA-11093)
 * Allocate merkletrees with the correct size (CASSANDRA-11390)
 * Support streaming pre-3.0 sstables (CASSANDRA-10990)
 * Add backpressure to compressed or encrypted commit log (CASSANDRA-10971)
 * SSTableExport supports secondary index tables (CASSANDRA-11330)
 * Fix sstabledump to include missing info in debug output (CASSANDRA-11321)
 * Establish and implement canonical bulk reading workload(s) (CASSANDRA-10331)
 * Fix paging for IN queries on tables without clustering columns (CASSANDRA-11208)
 * Remove recursive call from CompositesSearcher (CASSANDRA-11304)
 * Fix filtering on non-primary key columns for queries without index (CASSANDRA-6377)
 * Fix sstableloader fail when using materialized view (CASSANDRA-11275)
Merged from 2.2:
 * DatabaseDescriptor should log stacktrace in case of Eception during seed provider creation (CASSANDRA-11312)
 * Use canonical path for directory in SSTable descriptor (CASSANDRA-10587)
 * Add cassandra-stress keystore option (CASSANDRA-9325)
 * Dont mark sstables as repairing with sub range repairs (CASSANDRA-11451)
 * Notify when sstables change after cancelling compaction (CASSANDRA-11373)
 * cqlsh: COPY FROM should check that explicit column names are valid (CASSANDRA-11333)
 * Add -Dcassandra.start_gossip startup option (CASSANDRA-10809)
 * Fix UTF8Validator.validate() for modified UTF-8 (CASSANDRA-10748)
 * Clarify that now() function is calculated on the coordinator node in CQL documentation (CASSANDRA-10900)
 * Fix bloom filter sizing with LCS (CASSANDRA-11344)
 * (cqlsh) Fix error when result is 0 rows with EXPAND ON (CASSANDRA-11092)
 * Add missing newline at end of bin/cqlsh (CASSANDRA-11325)
 * Unresolved hostname leads to replace being ignored (CASSANDRA-11210)
 * Only log yaml config once, at startup (CASSANDRA-11217)
 * Reference leak with parallel repairs on the same table (CASSANDRA-11215)
Merged from 2.1:
 * Add a -j parameter to scrub/cleanup/upgradesstables to state how
   many threads to use (CASSANDRA-11179)
 * COPY FROM on large datasets: fix progress report and debug performance (CASSANDRA-11053)
 * InvalidateKeys should have a weak ref to key cache (CASSANDRA-11176)


3.4
 * (cqlsh) add cqlshrc option to always connect using ssl (CASSANDRA-10458)
 * Cleanup a few resource warnings (CASSANDRA-11085)
 * Allow custom tracing implementations (CASSANDRA-10392)
 * Extract LoaderOptions to be able to be used from outside (CASSANDRA-10637)
 * fix OnDiskIndexTest to properly treat empty ranges (CASSANDRA-11205)
 * fix TrackerTest to handle new notifications (CASSANDRA-11178)
 * add SASI validation for partitioner and complex columns (CASSANDRA-11169)
 * Add caching of encrypted credentials in PasswordAuthenticator (CASSANDRA-7715)
 * fix SASI memtable switching on flush (CASSANDRA-11159)
 * Remove duplicate offline compaction tracking (CASSANDRA-11148)
 * fix EQ semantics of analyzed SASI indexes (CASSANDRA-11130)
 * Support long name output for nodetool commands (CASSANDRA-7950)
 * Encrypted hints (CASSANDRA-11040)
 * SASI index options validation (CASSANDRA-11136)
 * Optimize disk seek using min/max column name meta data when the LIMIT clause is used
   (CASSANDRA-8180)
 * Add LIKE support to CQL3 (CASSANDRA-11067)
 * Generic Java UDF types (CASSANDRA-10819)
 * cqlsh: Include sub-second precision in timestamps by default (CASSANDRA-10428)
 * Set javac encoding to utf-8 (CASSANDRA-11077)
 * Integrate SASI index into Cassandra (CASSANDRA-10661)
 * Add --skip-flush option to nodetool snapshot
 * Skip values for non-queried columns (CASSANDRA-10657)
 * Add support for secondary indexes on static columns (CASSANDRA-8103)
 * CommitLogUpgradeTestMaker creates broken commit logs (CASSANDRA-11051)
 * Add metric for number of dropped mutations (CASSANDRA-10866)
 * Simplify row cache invalidation code (CASSANDRA-10396)
 * Support user-defined compaction through nodetool (CASSANDRA-10660)
 * Stripe view locks by key and table ID to reduce contention (CASSANDRA-10981)
 * Add nodetool gettimeout and settimeout commands (CASSANDRA-10953)
 * Add 3.0 metadata to sstablemetadata output (CASSANDRA-10838)
Merged from 3.0:
 * MV should only query complex columns included in the view (CASSANDRA-11069)
 * Failed aggregate creation breaks server permanently (CASSANDRA-11064)
 * Add sstabledump tool (CASSANDRA-7464)
 * Introduce backpressure for hints (CASSANDRA-10972)
 * Fix ClusteringPrefix not being able to read tombstone range boundaries (CASSANDRA-11158)
 * Prevent logging in sandboxed state (CASSANDRA-11033)
 * Disallow drop/alter operations of UDTs used by UDAs (CASSANDRA-10721)
 * Add query time validation method on Index (CASSANDRA-11043)
 * Avoid potential AssertionError in mixed version cluster (CASSANDRA-11128)
 * Properly handle hinted handoff after topology changes (CASSANDRA-5902)
 * AssertionError when listing sstable files on inconsistent disk state (CASSANDRA-11156)
 * Fix wrong rack counting and invalid conditions check for TokenAllocation
   (CASSANDRA-11139)
 * Avoid creating empty hint files (CASSANDRA-11090)
 * Fix leak detection strong reference loop using weak reference (CASSANDRA-11120)
 * Configurie BatchlogManager to stop delayed tasks on shutdown (CASSANDRA-11062)
 * Hadoop integration is incompatible with Cassandra Driver 3.0.0 (CASSANDRA-11001)
 * Add dropped_columns to the list of schema table so it gets handled
   properly (CASSANDRA-11050)
 * Fix NPE when using forceRepairRangeAsync without DC (CASSANDRA-11239)
Merged from 2.2:
 * Preserve order for preferred SSL cipher suites (CASSANDRA-11164)
 * Range.compareTo() violates the contract of Comparable (CASSANDRA-11216)
 * Avoid NPE when serializing ErrorMessage with null message (CASSANDRA-11167)
 * Replacing an aggregate with a new version doesn't reset INITCOND (CASSANDRA-10840)
 * (cqlsh) cqlsh cannot be called through symlink (CASSANDRA-11037)
 * fix ohc and java-driver pom dependencies in build.xml (CASSANDRA-10793)
 * Protect from keyspace dropped during repair (CASSANDRA-11065)
 * Handle adding fields to a UDT in SELECT JSON and toJson() (CASSANDRA-11146)
 * Better error message for cleanup (CASSANDRA-10991)
 * cqlsh pg-style-strings broken if line ends with ';' (CASSANDRA-11123)
 * Always persist upsampled index summaries (CASSANDRA-10512)
 * (cqlsh) Fix inconsistent auto-complete (CASSANDRA-10733)
 * Make SELECT JSON and toJson() threadsafe (CASSANDRA-11048)
 * Fix SELECT on tuple relations for mixed ASC/DESC clustering order (CASSANDRA-7281)
 * Use cloned TokenMetadata in size estimates to avoid race against membership check
   (CASSANDRA-10736)
 * (cqlsh) Support utf-8/cp65001 encoding on Windows (CASSANDRA-11030)
 * Fix paging on DISTINCT queries repeats result when first row in partition changes
   (CASSANDRA-10010)
 * (cqlsh) Support timezone conversion using pytz (CASSANDRA-10397)
 * cqlsh: change default encoding to UTF-8 (CASSANDRA-11124)
Merged from 2.1:
 * Checking if an unlogged batch is local is inefficient (CASSANDRA-11529)
 * Fix out-of-space error treatment in memtable flushing (CASSANDRA-11448).
 * Don't do defragmentation if reading from repaired sstables (CASSANDRA-10342)
 * Fix streaming_socket_timeout_in_ms not enforced (CASSANDRA-11286)
 * Avoid dropping message too quickly due to missing unit conversion (CASSANDRA-11302)
 * Don't remove FailureDetector history on removeEndpoint (CASSANDRA-10371)
 * Only notify if repair status changed (CASSANDRA-11172)
 * Use logback setting for 'cassandra -v' command (CASSANDRA-10767)
 * Fix sstableloader to unthrottle streaming by default (CASSANDRA-9714)
 * Fix incorrect warning in 'nodetool status' (CASSANDRA-10176)
 * Properly release sstable ref when doing offline scrub (CASSANDRA-10697)
 * Improve nodetool status performance for large cluster (CASSANDRA-7238)
 * Gossiper#isEnabled is not thread safe (CASSANDRA-11116)
 * Avoid major compaction mixing repaired and unrepaired sstables in DTCS (CASSANDRA-11113)
 * Make it clear what DTCS timestamp_resolution is used for (CASSANDRA-11041)
 * (cqlsh) Display milliseconds when datetime overflows (CASSANDRA-10625)


3.3
 * Avoid infinite loop if owned range is smaller than number of
   data dirs (CASSANDRA-11034)
 * Avoid bootstrap hanging when existing nodes have no data to stream (CASSANDRA-11010)
Merged from 3.0:
 * Remove double initialization of newly added tables (CASSANDRA-11027)
 * Filter keys searcher results by target range (CASSANDRA-11104)
 * Fix deserialization of legacy read commands (CASSANDRA-11087)
 * Fix incorrect computation of deletion time in sstable metadata (CASSANDRA-11102)
 * Avoid memory leak when collecting sstable metadata (CASSANDRA-11026)
 * Mutations do not block for completion under view lock contention (CASSANDRA-10779)
 * Invalidate legacy schema tables when unloading them (CASSANDRA-11071)
 * (cqlsh) handle INSERT and UPDATE statements with LWT conditions correctly
   (CASSANDRA-11003)
 * Fix DISTINCT queries in mixed version clusters (CASSANDRA-10762)
 * Migrate build status for indexes along with legacy schema (CASSANDRA-11046)
 * Ensure SSTables for legacy KEYS indexes can be read (CASSANDRA-11045)
 * Added support for IBM zSystems architecture (CASSANDRA-11054)
 * Update CQL documentation (CASSANDRA-10899)
 * Check the column name, not cell name, for dropped columns when reading
   legacy sstables (CASSANDRA-11018)
 * Don't attempt to index clustering values of static rows (CASSANDRA-11021)
 * Remove checksum files after replaying hints (CASSANDRA-10947)
 * Support passing base table metadata to custom 2i validation (CASSANDRA-10924)
 * Ensure stale index entries are purged during reads (CASSANDRA-11013)
 * (cqlsh) Also apply --connect-timeout to control connection
   timeout (CASSANDRA-10959)
 * Fix AssertionError when removing from list using UPDATE (CASSANDRA-10954)
 * Fix UnsupportedOperationException when reading old sstable with range
   tombstone (CASSANDRA-10743)
 * MV should use the maximum timestamp of the primary key (CASSANDRA-10910)
 * Fix potential assertion error during compaction (CASSANDRA-10944)
Merged from 2.2:
 * maxPurgeableTimestamp needs to check memtables too (CASSANDRA-9949)
 * Apply change to compaction throughput in real time (CASSANDRA-10025)
 * (cqlsh) encode input correctly when saving history
 * Fix potential NPE on ORDER BY queries with IN (CASSANDRA-10955)
 * Start L0 STCS-compactions even if there is a L0 -> L1 compaction
   going (CASSANDRA-10979)
 * Make UUID LSB unique per process (CASSANDRA-7925)
 * Avoid NPE when performing sstable tasks (scrub etc.) (CASSANDRA-10980)
 * Make sure client gets tombstone overwhelmed warning (CASSANDRA-9465)
 * Fix error streaming section more than 2GB (CASSANDRA-10961)
 * Histogram buckets exposed in jmx are sorted incorrectly (CASSANDRA-10975)
 * Enable GC logging by default (CASSANDRA-10140)
 * Optimize pending range computation (CASSANDRA-9258)
 * Skip commit log and saved cache directories in SSTable version startup check (CASSANDRA-10902)
 * drop/alter user should be case sensitive (CASSANDRA-10817)
Merged from 2.1:
 * test_bulk_round_trip_blogposts is failing occasionally (CASSANDRA-10938)
 * Fix isJoined return true only after becoming cluster member (CASANDRA-11007)
 * Fix bad gossip generation seen in long-running clusters (CASSANDRA-10969)
 * Avoid NPE when incremental repair fails (CASSANDRA-10909)
 * Unmark sstables compacting once they are done in cleanup/scrub/upgradesstables (CASSANDRA-10829)
 * Allow simultaneous bootstrapping with strict consistency when no vnodes are used (CASSANDRA-11005)
 * Log a message when major compaction does not result in a single file (CASSANDRA-10847)
 * (cqlsh) fix cqlsh_copy_tests when vnodes are disabled (CASSANDRA-10997)
 * (cqlsh) Add request timeout option to cqlsh (CASSANDRA-10686)
 * Avoid AssertionError while submitting hint with LWT (CASSANDRA-10477)
 * If CompactionMetadata is not in stats file, use index summary instead (CASSANDRA-10676)
 * Retry sending gossip syn multiple times during shadow round (CASSANDRA-8072)
 * Fix pending range calculation during moves (CASSANDRA-10887)
 * Sane default (200Mbps) for inter-DC streaming througput (CASSANDRA-8708)



3.2
 * Make sure tokens don't exist in several data directories (CASSANDRA-6696)
 * Add requireAuthorization method to IAuthorizer (CASSANDRA-10852)
 * Move static JVM options to conf/jvm.options file (CASSANDRA-10494)
 * Fix CassandraVersion to accept x.y version string (CASSANDRA-10931)
 * Add forceUserDefinedCleanup to allow more flexible cleanup (CASSANDRA-10708)
 * (cqlsh) allow setting TTL with COPY (CASSANDRA-9494)
 * Fix counting of received sstables in streaming (CASSANDRA-10949)
 * Implement hints compression (CASSANDRA-9428)
 * Fix potential assertion error when reading static columns (CASSANDRA-10903)
 * Fix EstimatedHistogram creation in nodetool tablehistograms (CASSANDRA-10859)
 * Establish bootstrap stream sessions sequentially (CASSANDRA-6992)
 * Sort compactionhistory output by timestamp (CASSANDRA-10464)
 * More efficient BTree removal (CASSANDRA-9991)
 * Make tablehistograms accept the same syntax as tablestats (CASSANDRA-10149)
 * Group pending compactions based on table (CASSANDRA-10718)
 * Add compressor name in sstablemetadata output (CASSANDRA-9879)
 * Fix type casting for counter columns (CASSANDRA-10824)
 * Prevent running Cassandra as root (CASSANDRA-8142)
 * bound maximum in-flight commit log replay mutation bytes to 64 megabytes (CASSANDRA-8639)
 * Normalize all scripts (CASSANDRA-10679)
 * Make compression ratio much more accurate (CASSANDRA-10225)
 * Optimize building of Clustering object when only one is created (CASSANDRA-10409)
 * Make index building pluggable (CASSANDRA-10681)
 * Add sstable flush observer (CASSANDRA-10678)
 * Improve NTS endpoints calculation (CASSANDRA-10200)
 * Improve performance of the folderSize function (CASSANDRA-10677)
 * Add support for type casting in selection clause (CASSANDRA-10310)
 * Added graphing option to cassandra-stress (CASSANDRA-7918)
 * Abort in-progress queries that time out (CASSANDRA-7392)
 * Add transparent data encryption core classes (CASSANDRA-9945)
Merged from 3.0:
 * Better handling of SSL connection errors inter-node (CASSANDRA-10816)
 * Avoid NoSuchElementException when executing empty batch (CASSANDRA-10711)
 * Avoid building PartitionUpdate in toString (CASSANDRA-10897)
 * Reduce heap spent when receiving many SSTables (CASSANDRA-10797)
 * Add back support for 3rd party auth providers to bulk loader (CASSANDRA-10873)
 * Eliminate the dependency on jgrapht for UDT resolution (CASSANDRA-10653)
 * (Hadoop) Close Clusters and Sessions in Hadoop Input/Output classes (CASSANDRA-10837)
 * Fix sstableloader not working with upper case keyspace name (CASSANDRA-10806)
Merged from 2.2:
 * jemalloc detection fails due to quoting issues in regexv (CASSANDRA-10946)
 * (cqlsh) show correct column names for empty result sets (CASSANDRA-9813)
 * Add new types to Stress (CASSANDRA-9556)
 * Add property to allow listening on broadcast interface (CASSANDRA-9748)
Merged from 2.1:
 * Match cassandra-loader options in COPY FROM (CASSANDRA-9303)
 * Fix binding to any address in CqlBulkRecordWriter (CASSANDRA-9309)
 * cqlsh fails to decode utf-8 characters for text typed columns (CASSANDRA-10875)
 * Log error when stream session fails (CASSANDRA-9294)
 * Fix bugs in commit log archiving startup behavior (CASSANDRA-10593)
 * (cqlsh) further optimise COPY FROM (CASSANDRA-9302)
 * Allow CREATE TABLE WITH ID (CASSANDRA-9179)
 * Make Stress compiles within eclipse (CASSANDRA-10807)
 * Cassandra Daemon should print JVM arguments (CASSANDRA-10764)
 * Allow cancellation of index summary redistribution (CASSANDRA-8805)


3.1.1
Merged from 3.0:
  * Fix upgrade data loss due to range tombstone deleting more data than then should
    (CASSANDRA-10822)


3.1
Merged from 3.0:
 * Avoid MV race during node decommission (CASSANDRA-10674)
 * Disable reloading of GossipingPropertyFileSnitch (CASSANDRA-9474)
 * Handle single-column deletions correction in materialized views
   when the column is part of the view primary key (CASSANDRA-10796)
 * Fix issue with datadir migration on upgrade (CASSANDRA-10788)
 * Fix bug with range tombstones on reverse queries and test coverage for
   AbstractBTreePartition (CASSANDRA-10059)
 * Remove 64k limit on collection elements (CASSANDRA-10374)
 * Remove unclear Indexer.indexes() method (CASSANDRA-10690)
 * Fix NPE on stream read error (CASSANDRA-10771)
 * Normalize cqlsh DESC output (CASSANDRA-10431)
 * Rejects partition range deletions when columns are specified (CASSANDRA-10739)
 * Fix error when saving cached key for old format sstable (CASSANDRA-10778)
 * Invalidate prepared statements on DROP INDEX (CASSANDRA-10758)
 * Fix SELECT statement with IN restrictions on partition key,
   ORDER BY and LIMIT (CASSANDRA-10729)
 * Improve stress performance over 1k threads (CASSANDRA-7217)
 * Wait for migration responses to complete before bootstrapping (CASSANDRA-10731)
 * Unable to create a function with argument of type Inet (CASSANDRA-10741)
 * Fix backward incompatibiliy in CqlInputFormat (CASSANDRA-10717)
 * Correctly preserve deletion info on updated rows when notifying indexers
   of single-row deletions (CASSANDRA-10694)
 * Notify indexers of partition delete during cleanup (CASSANDRA-10685)
 * Keep the file open in trySkipCache (CASSANDRA-10669)
 * Updated trigger example (CASSANDRA-10257)
Merged from 2.2:
 * Verify tables in pseudo-system keyspaces at startup (CASSANDRA-10761)
 * Fix IllegalArgumentException in DataOutputBuffer.reallocate for large buffers (CASSANDRA-10592)
 * Show CQL help in cqlsh in web browser (CASSANDRA-7225)
 * Serialize on disk the proper SSTable compression ratio (CASSANDRA-10775)
 * Reject index queries while the index is building (CASSANDRA-8505)
 * CQL.textile syntax incorrectly includes optional keyspace for aggregate SFUNC and FINALFUNC (CASSANDRA-10747)
 * Fix JSON update with prepared statements (CASSANDRA-10631)
 * Don't do anticompaction after subrange repair (CASSANDRA-10422)
 * Fix SimpleDateType type compatibility (CASSANDRA-10027)
 * (Hadoop) fix splits calculation (CASSANDRA-10640)
 * (Hadoop) ensure that Cluster instances are always closed (CASSANDRA-10058)
Merged from 2.1:
 * Fix Stress profile parsing on Windows (CASSANDRA-10808)
 * Fix incremental repair hang when replica is down (CASSANDRA-10288)
 * Optimize the way we check if a token is repaired in anticompaction (CASSANDRA-10768)
 * Add proper error handling to stream receiver (CASSANDRA-10774)
 * Warn or fail when changing cluster topology live (CASSANDRA-10243)
 * Status command in debian/ubuntu init script doesn't work (CASSANDRA-10213)
 * Some DROP ... IF EXISTS incorrectly result in exceptions on non-existing KS (CASSANDRA-10658)
 * DeletionTime.compareTo wrong in rare cases (CASSANDRA-10749)
 * Force encoding when computing statement ids (CASSANDRA-10755)
 * Properly reject counters as map keys (CASSANDRA-10760)
 * Fix the sstable-needs-cleanup check (CASSANDRA-10740)
 * (cqlsh) Print column names before COPY operation (CASSANDRA-8935)
 * Fix CompressedInputStream for proper cleanup (CASSANDRA-10012)
 * (cqlsh) Support counters in COPY commands (CASSANDRA-9043)
 * Try next replica if not possible to connect to primary replica on
   ColumnFamilyRecordReader (CASSANDRA-2388)
 * Limit window size in DTCS (CASSANDRA-10280)
 * sstableloader does not use MAX_HEAP_SIZE env parameter (CASSANDRA-10188)
 * (cqlsh) Improve COPY TO performance and error handling (CASSANDRA-9304)
 * Create compression chunk for sending file only (CASSANDRA-10680)
 * Forbid compact clustering column type changes in ALTER TABLE (CASSANDRA-8879)
 * Reject incremental repair with subrange repair (CASSANDRA-10422)
 * Add a nodetool command to refresh size_estimates (CASSANDRA-9579)
 * Invalidate cache after stream receive task is completed (CASSANDRA-10341)
 * Reject counter writes in CQLSSTableWriter (CASSANDRA-10258)
 * Remove superfluous COUNTER_MUTATION stage mapping (CASSANDRA-10605)


3.0
 * Fix AssertionError while flushing memtable due to materialized views
   incorrectly inserting empty rows (CASSANDRA-10614)
 * Store UDA initcond as CQL literal in the schema table, instead of a blob (CASSANDRA-10650)
 * Don't use -1 for the position of partition key in schema (CASSANDRA-10491)
 * Fix distinct queries in mixed version cluster (CASSANDRA-10573)
 * Skip sstable on clustering in names query (CASSANDRA-10571)
 * Remove value skipping as it breaks read-repair (CASSANDRA-10655)
 * Fix bootstrapping with MVs (CASSANDRA-10621)
 * Make sure EACH_QUORUM reads are using NTS (CASSANDRA-10584)
 * Fix MV replica filtering for non-NetworkTopologyStrategy (CASSANDRA-10634)
 * (Hadoop) fix CIF describeSplits() not handling 0 size estimates (CASSANDRA-10600)
 * Fix reading of legacy sstables (CASSANDRA-10590)
 * Use CQL type names in schema metadata tables (CASSANDRA-10365)
 * Guard batchlog replay against integer division by zero (CASSANDRA-9223)
 * Fix bug when adding a column to thrift with the same name than a primary key (CASSANDRA-10608)
 * Add client address argument to IAuthenticator::newSaslNegotiator (CASSANDRA-8068)
 * Fix implementation of LegacyLayout.LegacyBoundComparator (CASSANDRA-10602)
 * Don't use 'names query' read path for counters (CASSANDRA-10572)
 * Fix backward compatibility for counters (CASSANDRA-10470)
 * Remove memory_allocator paramter from cassandra.yaml (CASSANDRA-10581,10628)
 * Execute the metadata reload task of all registered indexes on CFS::reload (CASSANDRA-10604)
 * Fix thrift cas operations with defined columns (CASSANDRA-10576)
 * Fix PartitionUpdate.operationCount()for updates with static column operations (CASSANDRA-10606)
 * Fix thrift get() queries with defined columns (CASSANDRA-10586)
 * Fix marking of indexes as built and removed (CASSANDRA-10601)
 * Skip initialization of non-registered 2i instances, remove Index::getIndexName (CASSANDRA-10595)
 * Fix batches on multiple tables (CASSANDRA-10554)
 * Ensure compaction options are validated when updating KeyspaceMetadata (CASSANDRA-10569)
 * Flatten Iterator Transformation Hierarchy (CASSANDRA-9975)
 * Remove token generator (CASSANDRA-5261)
 * RolesCache should not be created for any authenticator that does not requireAuthentication (CASSANDRA-10562)
 * Fix LogTransaction checking only a single directory for files (CASSANDRA-10421)
 * Fix handling of range tombstones when reading old format sstables (CASSANDRA-10360)
 * Aggregate with Initial Condition fails with C* 3.0 (CASSANDRA-10367)
Merged from 2.2:
 * (cqlsh) show partial trace if incomplete after max_trace_wait (CASSANDRA-7645)
 * Use most up-to-date version of schema for system tables (CASSANDRA-10652)
 * Deprecate memory_allocator in cassandra.yaml (CASSANDRA-10581,10628)
 * Expose phi values from failure detector via JMX and tweak debug
   and trace logging (CASSANDRA-9526)
 * Fix IllegalArgumentException in DataOutputBuffer.reallocate for large buffers (CASSANDRA-10592)
Merged from 2.1:
 * Shutdown compaction in drain to prevent leak (CASSANDRA-10079)
 * (cqlsh) fix COPY using wrong variable name for time_format (CASSANDRA-10633)
 * Do not run SizeEstimatesRecorder if a node is not a member of the ring (CASSANDRA-9912)
 * Improve handling of dead nodes in gossip (CASSANDRA-10298)
 * Fix logback-tools.xml incorrectly configured for outputing to System.err
   (CASSANDRA-9937)
 * Fix streaming to catch exception so retry not fail (CASSANDRA-10557)
 * Add validation method to PerRowSecondaryIndex (CASSANDRA-10092)
 * Support encrypted and plain traffic on the same port (CASSANDRA-10559)
 * Do STCS in DTCS windows (CASSANDRA-10276)
 * Avoid repetition of JVM_OPTS in debian package (CASSANDRA-10251)
 * Fix potential NPE from handling result of SIM.highestSelectivityIndex (CASSANDRA-10550)
 * Fix paging issues with partitions containing only static columns data (CASSANDRA-10381)
 * Fix conditions on static columns (CASSANDRA-10264)
 * AssertionError: attempted to delete non-existing file CommitLog (CASSANDRA-10377)
 * Fix sorting for queries with an IN condition on partition key columns (CASSANDRA-10363)


3.0-rc2
 * Fix SELECT DISTINCT queries between 2.2.2 nodes and 3.0 nodes (CASSANDRA-10473)
 * Remove circular references in SegmentedFile (CASSANDRA-10543)
 * Ensure validation of indexed values only occurs once per-partition (CASSANDRA-10536)
 * Fix handling of static columns for range tombstones in thrift (CASSANDRA-10174)
 * Support empty ColumnFilter for backward compatility on empty IN (CASSANDRA-10471)
 * Remove Pig support (CASSANDRA-10542)
 * Fix LogFile throws Exception when assertion is disabled (CASSANDRA-10522)
 * Revert CASSANDRA-7486, make CMS default GC, move GC config to
   conf/jvm.options (CASSANDRA-10403)
 * Fix TeeingAppender causing some logs to be truncated/empty (CASSANDRA-10447)
 * Allow EACH_QUORUM for reads (CASSANDRA-9602)
 * Fix potential ClassCastException while upgrading (CASSANDRA-10468)
 * Fix NPE in MVs on update (CASSANDRA-10503)
 * Only include modified cell data in indexing deltas (CASSANDRA-10438)
 * Do not load keyspace when creating sstable writer (CASSANDRA-10443)
 * If node is not yet gossiping write all MV updates to batchlog only (CASSANDRA-10413)
 * Re-populate token metadata after commit log recovery (CASSANDRA-10293)
 * Provide additional metrics for materialized views (CASSANDRA-10323)
 * Flush system schema tables after local schema changes (CASSANDRA-10429)
Merged from 2.2:
 * Reduce contention getting instances of CompositeType (CASSANDRA-10433)
 * Fix the regression when using LIMIT with aggregates (CASSANDRA-10487)
 * Avoid NoClassDefFoundError during DataDescriptor initialization on windows (CASSANDRA-10412)
 * Preserve case of quoted Role & User names (CASSANDRA-10394)
 * cqlsh pg-style-strings broken (CASSANDRA-10484)
 * cqlsh prompt includes name of keyspace after failed `use` statement (CASSANDRA-10369)
Merged from 2.1:
 * (cqlsh) Distinguish negative and positive infinity in output (CASSANDRA-10523)
 * (cqlsh) allow custom time_format for COPY TO (CASSANDRA-8970)
 * Don't allow startup if the node's rack has changed (CASSANDRA-10242)
 * (cqlsh) show partial trace if incomplete after max_trace_wait (CASSANDRA-7645)
 * Allow LOCAL_JMX to be easily overridden (CASSANDRA-10275)
 * Mark nodes as dead even if they've already left (CASSANDRA-10205)


3.0.0-rc1
 * Fix mixed version read request compatibility for compact static tables
   (CASSANDRA-10373)
 * Fix paging of DISTINCT with static and IN (CASSANDRA-10354)
 * Allow MATERIALIZED VIEW's SELECT statement to restrict primary key
   columns (CASSANDRA-9664)
 * Move crc_check_chance out of compression options (CASSANDRA-9839)
 * Fix descending iteration past end of BTreeSearchIterator (CASSANDRA-10301)
 * Transfer hints to a different node on decommission (CASSANDRA-10198)
 * Check partition keys for CAS operations during stmt validation (CASSANDRA-10338)
 * Add custom query expressions to SELECT (CASSANDRA-10217)
 * Fix minor bugs in MV handling (CASSANDRA-10362)
 * Allow custom indexes with 0,1 or multiple target columns (CASSANDRA-10124)
 * Improve MV schema representation (CASSANDRA-9921)
 * Add flag to enable/disable coordinator batchlog for MV writes (CASSANDRA-10230)
 * Update cqlsh COPY for new internal driver serialization interface (CASSANDRA-10318)
 * Give index implementations more control over rebuild operations (CASSANDRA-10312)
 * Update index file format (CASSANDRA-10314)
 * Add "shadowable" row tombstones to deal with mv timestamp issues (CASSANDRA-10261)
 * CFS.loadNewSSTables() broken for pre-3.0 sstables
 * Cache selected index in read command to reduce lookups (CASSANDRA-10215)
 * Small optimizations of sstable index serialization (CASSANDRA-10232)
 * Support for both encrypted and unencrypted native transport connections (CASSANDRA-9590)
Merged from 2.2:
 * Configurable page size in cqlsh (CASSANDRA-9855)
 * Defer default role manager setup until all nodes are on 2.2+ (CASSANDRA-9761)
 * Handle missing RoleManager in config after upgrade to 2.2 (CASSANDRA-10209)
Merged from 2.1:
 * Bulk Loader API could not tolerate even node failure (CASSANDRA-10347)
 * Avoid misleading pushed notifications when multiple nodes
   share an rpc_address (CASSANDRA-10052)
 * Fix dropping undroppable when message queue is full (CASSANDRA-10113)
 * Fix potential ClassCastException during paging (CASSANDRA-10352)
 * Prevent ALTER TYPE from creating circular references (CASSANDRA-10339)
 * Fix cache handling of 2i and base tables (CASSANDRA-10155, 10359)
 * Fix NPE in nodetool compactionhistory (CASSANDRA-9758)
 * (Pig) support BulkOutputFormat as a URL parameter (CASSANDRA-7410)
 * BATCH statement is broken in cqlsh (CASSANDRA-10272)
 * (cqlsh) Make cqlsh PEP8 Compliant (CASSANDRA-10066)
 * (cqlsh) Fix error when starting cqlsh with --debug (CASSANDRA-10282)
 * Scrub, Cleanup and Upgrade do not unmark compacting until all operations
   have completed, regardless of the occurence of exceptions (CASSANDRA-10274)


3.0.0-beta2
 * Fix columns returned by AbstractBtreePartitions (CASSANDRA-10220)
 * Fix backward compatibility issue due to AbstractBounds serialization bug (CASSANDRA-9857)
 * Fix startup error when upgrading nodes (CASSANDRA-10136)
 * Base table PRIMARY KEY can be assumed to be NOT NULL in MV creation (CASSANDRA-10147)
 * Improve batchlog write patch (CASSANDRA-9673)
 * Re-apply MaterializedView updates on commitlog replay (CASSANDRA-10164)
 * Require AbstractType.isByteOrderComparable declaration in constructor (CASSANDRA-9901)
 * Avoid digest mismatch on upgrade to 3.0 (CASSANDRA-9554)
 * Fix Materialized View builder when adding multiple MVs (CASSANDRA-10156)
 * Choose better poolingOptions for protocol v4 in cassandra-stress (CASSANDRA-10182)
 * Fix LWW bug affecting Materialized Views (CASSANDRA-10197)
 * Ensures frozen sets and maps are always sorted (CASSANDRA-10162)
 * Don't deadlock when flushing CFS backed custom indexes (CASSANDRA-10181)
 * Fix double flushing of secondary index tables (CASSANDRA-10180)
 * Fix incorrect handling of range tombstones in thrift (CASSANDRA-10046)
 * Only use batchlog when paired materialized view replica is remote (CASSANDRA-10061)
 * Reuse TemporalRow when updating multiple MaterializedViews (CASSANDRA-10060)
 * Validate gc_grace_seconds for batchlog writes and MVs (CASSANDRA-9917)
 * Fix sstablerepairedset (CASSANDRA-10132)
Merged from 2.2:
 * Cancel transaction for sstables we wont redistribute index summary
   for (CASSANDRA-10270)
 * Retry snapshot deletion after compaction and gc on Windows (CASSANDRA-10222)
 * Fix failure to start with space in directory path on Windows (CASSANDRA-10239)
 * Fix repair hang when snapshot failed (CASSANDRA-10057)
 * Fall back to 1/4 commitlog volume for commitlog_total_space on small disks
   (CASSANDRA-10199)
Merged from 2.1:
 * Added configurable warning threshold for GC duration (CASSANDRA-8907)
 * Fix handling of streaming EOF (CASSANDRA-10206)
 * Only check KeyCache when it is enabled
 * Change streaming_socket_timeout_in_ms default to 1 hour (CASSANDRA-8611)
 * (cqlsh) update list of CQL keywords (CASSANDRA-9232)
 * Add nodetool gettraceprobability command (CASSANDRA-10234)
Merged from 2.0:
 * Fix rare race where older gossip states can be shadowed (CASSANDRA-10366)
 * Fix consolidating racks violating the RF contract (CASSANDRA-10238)
 * Disallow decommission when node is in drained state (CASSANDRA-8741)


2.2.1
 * Fix race during construction of commit log (CASSANDRA-10049)
 * Fix LeveledCompactionStrategyTest (CASSANDRA-9757)
 * Fix broken UnbufferedDataOutputStreamPlus.writeUTF (CASSANDRA-10203)
 * (cqlsh) default load-from-file encoding to utf-8 (CASSANDRA-9898)
 * Avoid returning Permission.NONE when failing to query users table (CASSANDRA-10168)
 * (cqlsh) add CLEAR command (CASSANDRA-10086)
 * Support string literals as Role names for compatibility (CASSANDRA-10135)
Merged from 2.1:
 * Only check KeyCache when it is enabled
 * Change streaming_socket_timeout_in_ms default to 1 hour (CASSANDRA-8611)
 * (cqlsh) update list of CQL keywords (CASSANDRA-9232)


3.0.0-beta1
 * Redesign secondary index API (CASSANDRA-9459, 7771, 9041)
 * Fix throwing ReadFailure instead of ReadTimeout on range queries (CASSANDRA-10125)
 * Rewrite hinted handoff (CASSANDRA-6230)
 * Fix query on static compact tables (CASSANDRA-10093)
 * Fix race during construction of commit log (CASSANDRA-10049)
 * Add option to only purge repaired tombstones (CASSANDRA-6434)
 * Change authorization handling for MVs (CASSANDRA-9927)
 * Add custom JMX enabled executor for UDF sandbox (CASSANDRA-10026)
 * Fix row deletion bug for Materialized Views (CASSANDRA-10014)
 * Support mixed-version clusters with Cassandra 2.1 and 2.2 (CASSANDRA-9704)
 * Fix multiple slices on RowSearchers (CASSANDRA-10002)
 * Fix bug in merging of collections (CASSANDRA-10001)
 * Optimize batchlog replay to avoid full scans (CASSANDRA-7237)
 * Repair improvements when using vnodes (CASSANDRA-5220)
 * Disable scripted UDFs by default (CASSANDRA-9889)
 * Bytecode inspection for Java-UDFs (CASSANDRA-9890)
 * Use byte to serialize MT hash length (CASSANDRA-9792)
 * Replace usage of Adler32 with CRC32 (CASSANDRA-8684)
 * Fix migration to new format from 2.1 SSTable (CASSANDRA-10006)
 * SequentialWriter should extend BufferedDataOutputStreamPlus (CASSANDRA-9500)
 * Use the same repairedAt timestamp within incremental repair session (CASSANDRA-9111)
Merged from 2.2:
 * Allow count(*) and count(1) to be use as normal aggregation (CASSANDRA-10114)
 * An NPE is thrown if the column name is unknown for an IN relation (CASSANDRA-10043)
 * Apply commit_failure_policy to more errors on startup (CASSANDRA-9749)
 * Fix histogram overflow exception (CASSANDRA-9973)
 * Route gossip messages over dedicated socket (CASSANDRA-9237)
 * Add checksum to saved cache files (CASSANDRA-9265)
 * Log warning when using an aggregate without partition key (CASSANDRA-9737)
Merged from 2.1:
 * (cqlsh) Allow encoding to be set through command line (CASSANDRA-10004)
 * Add new JMX methods to change local compaction strategy (CASSANDRA-9965)
 * Write hints for paxos commits (CASSANDRA-7342)
 * (cqlsh) Fix timestamps before 1970 on Windows, always
   use UTC for timestamp display (CASSANDRA-10000)
 * (cqlsh) Avoid overwriting new config file with old config
   when both exist (CASSANDRA-9777)
 * Release snapshot selfRef when doing snapshot repair (CASSANDRA-9998)
 * Cannot replace token does not exist - DN node removed as Fat Client (CASSANDRA-9871)
Merged from 2.0:
 * Don't cast expected bf size to an int (CASSANDRA-9959)
 * Make getFullyExpiredSSTables less expensive (CASSANDRA-9882)


3.0.0-alpha1
 * Implement proper sandboxing for UDFs (CASSANDRA-9402)
 * Simplify (and unify) cleanup of compaction leftovers (CASSANDRA-7066)
 * Allow extra schema definitions in cassandra-stress yaml (CASSANDRA-9850)
 * Metrics should use up to date nomenclature (CASSANDRA-9448)
 * Change CREATE/ALTER TABLE syntax for compression (CASSANDRA-8384)
 * Cleanup crc and adler code for java 8 (CASSANDRA-9650)
 * Storage engine refactor (CASSANDRA-8099, 9743, 9746, 9759, 9781, 9808, 9825,
   9848, 9705, 9859, 9867, 9874, 9828, 9801)
 * Update Guava to 18.0 (CASSANDRA-9653)
 * Bloom filter false positive ratio is not honoured (CASSANDRA-8413)
 * New option for cassandra-stress to leave a ratio of columns null (CASSANDRA-9522)
 * Change hinted_handoff_enabled yaml setting, JMX (CASSANDRA-9035)
 * Add algorithmic token allocation (CASSANDRA-7032)
 * Add nodetool command to replay batchlog (CASSANDRA-9547)
 * Make file buffer cache independent of paths being read (CASSANDRA-8897)
 * Remove deprecated legacy Hadoop code (CASSANDRA-9353)
 * Decommissioned nodes will not rejoin the cluster (CASSANDRA-8801)
 * Change gossip stabilization to use endpoit size (CASSANDRA-9401)
 * Change default garbage collector to G1 (CASSANDRA-7486)
 * Populate TokenMetadata early during startup (CASSANDRA-9317)
 * Undeprecate cache recentHitRate (CASSANDRA-6591)
 * Add support for selectively varint encoding fields (CASSANDRA-9499, 9865)
 * Materialized Views (CASSANDRA-6477)
Merged from 2.2:
 * Avoid grouping sstables for anticompaction with DTCS (CASSANDRA-9900)
 * UDF / UDA execution time in trace (CASSANDRA-9723)
 * Fix broken internode SSL (CASSANDRA-9884)
Merged from 2.1:
 * Add new JMX methods to change local compaction strategy (CASSANDRA-9965)
 * Fix handling of enable/disable autocompaction (CASSANDRA-9899)
 * Add consistency level to tracing ouput (CASSANDRA-9827)
 * Remove repair snapshot leftover on startup (CASSANDRA-7357)
 * Use random nodes for batch log when only 2 racks (CASSANDRA-8735)
 * Ensure atomicity inside thrift and stream session (CASSANDRA-7757)
 * Fix nodetool info error when the node is not joined (CASSANDRA-9031)
Merged from 2.0:
 * Log when messages are dropped due to cross_node_timeout (CASSANDRA-9793)
 * Don't track hotness when opening from snapshot for validation (CASSANDRA-9382)


2.2.0
 * Allow the selection of columns together with aggregates (CASSANDRA-9767)
 * Fix cqlsh copy methods and other windows specific issues (CASSANDRA-9795)
 * Don't wrap byte arrays in SequentialWriter (CASSANDRA-9797)
 * sum() and avg() functions missing for smallint and tinyint types (CASSANDRA-9671)
 * Revert CASSANDRA-9542 (allow native functions in UDA) (CASSANDRA-9771)
Merged from 2.1:
 * Fix MarshalException when upgrading superColumn family (CASSANDRA-9582)
 * Fix broken logging for "empty" flushes in Memtable (CASSANDRA-9837)
 * Handle corrupt files on startup (CASSANDRA-9686)
 * Fix clientutil jar and tests (CASSANDRA-9760)
 * (cqlsh) Allow the SSL protocol version to be specified through the
    config file or environment variables (CASSANDRA-9544)
Merged from 2.0:
 * Add tool to find why expired sstables are not getting dropped (CASSANDRA-10015)
 * Remove erroneous pending HH tasks from tpstats/jmx (CASSANDRA-9129)
 * Don't cast expected bf size to an int (CASSANDRA-9959)
 * checkForEndpointCollision fails for legitimate collisions (CASSANDRA-9765)
 * Complete CASSANDRA-8448 fix (CASSANDRA-9519)
 * Don't include auth credentials in debug log (CASSANDRA-9682)
 * Can't transition from write survey to normal mode (CASSANDRA-9740)
 * Scrub (recover) sstables even when -Index.db is missing (CASSANDRA-9591)
 * Fix growing pending background compaction (CASSANDRA-9662)


2.2.0-rc2
 * Re-enable memory-mapped I/O on Windows (CASSANDRA-9658)
 * Warn when an extra-large partition is compacted (CASSANDRA-9643)
 * (cqlsh) Allow setting the initial connection timeout (CASSANDRA-9601)
 * BulkLoader has --transport-factory option but does not use it (CASSANDRA-9675)
 * Allow JMX over SSL directly from nodetool (CASSANDRA-9090)
 * Update cqlsh for UDFs (CASSANDRA-7556)
 * Change Windows kernel default timer resolution (CASSANDRA-9634)
 * Deprected sstable2json and json2sstable (CASSANDRA-9618)
 * Allow native functions in user-defined aggregates (CASSANDRA-9542)
 * Don't repair system_distributed by default (CASSANDRA-9621)
 * Fix mixing min, max, and count aggregates for blob type (CASSANRA-9622)
 * Rename class for DATE type in Java driver (CASSANDRA-9563)
 * Duplicate compilation of UDFs on coordinator (CASSANDRA-9475)
 * Fix connection leak in CqlRecordWriter (CASSANDRA-9576)
 * Mlockall before opening system sstables & remove boot_without_jna option (CASSANDRA-9573)
 * Add functions to convert timeuuid to date or time, deprecate dateOf and unixTimestampOf (CASSANDRA-9229)
 * Make sure we cancel non-compacting sstables from LifecycleTransaction (CASSANDRA-9566)
 * Fix deprecated repair JMX API (CASSANDRA-9570)
 * Add logback metrics (CASSANDRA-9378)
 * Update and refactor ant test/test-compression to run the tests in parallel (CASSANDRA-9583)
 * Fix upgrading to new directory for secondary index (CASSANDRA-9687)
Merged from 2.1:
 * (cqlsh) Fix bad check for CQL compatibility when DESCRIBE'ing
   COMPACT STORAGE tables with no clustering columns
 * Eliminate strong self-reference chains in sstable ref tidiers (CASSANDRA-9656)
 * Ensure StreamSession uses canonical sstable reader instances (CASSANDRA-9700)
 * Ensure memtable book keeping is not corrupted in the event we shrink usage (CASSANDRA-9681)
 * Update internal python driver for cqlsh (CASSANDRA-9064)
 * Fix IndexOutOfBoundsException when inserting tuple with too many
   elements using the string literal notation (CASSANDRA-9559)
 * Enable describe on indices (CASSANDRA-7814)
 * Fix incorrect result for IN queries where column not found (CASSANDRA-9540)
 * ColumnFamilyStore.selectAndReference may block during compaction (CASSANDRA-9637)
 * Fix bug in cardinality check when compacting (CASSANDRA-9580)
 * Fix memory leak in Ref due to ConcurrentLinkedQueue.remove() behaviour (CASSANDRA-9549)
 * Make rebuild only run one at a time (CASSANDRA-9119)
Merged from 2.0:
 * Avoid NPE in AuthSuccess#decode (CASSANDRA-9727)
 * Add listen_address to system.local (CASSANDRA-9603)
 * Bug fixes to resultset metadata construction (CASSANDRA-9636)
 * Fix setting 'durable_writes' in ALTER KEYSPACE (CASSANDRA-9560)
 * Avoids ballot clash in Paxos (CASSANDRA-9649)
 * Improve trace messages for RR (CASSANDRA-9479)
 * Fix suboptimal secondary index selection when restricted
   clustering column is also indexed (CASSANDRA-9631)
 * (cqlsh) Add min_threshold to DTCS option autocomplete (CASSANDRA-9385)
 * Fix error message when attempting to create an index on a column
   in a COMPACT STORAGE table with clustering columns (CASSANDRA-9527)
 * 'WITH WITH' in alter keyspace statements causes NPE (CASSANDRA-9565)
 * Expose some internals of SelectStatement for inspection (CASSANDRA-9532)
 * ArrivalWindow should use primitives (CASSANDRA-9496)
 * Periodically submit background compaction tasks (CASSANDRA-9592)
 * Set HAS_MORE_PAGES flag to false when PagingState is null (CASSANDRA-9571)


2.2.0-rc1
 * Compressed commit log should measure compressed space used (CASSANDRA-9095)
 * Fix comparison bug in CassandraRoleManager#collectRoles (CASSANDRA-9551)
 * Add tinyint,smallint,time,date support for UDFs (CASSANDRA-9400)
 * Deprecates SSTableSimpleWriter and SSTableSimpleUnsortedWriter (CASSANDRA-9546)
 * Empty INITCOND treated as null in aggregate (CASSANDRA-9457)
 * Remove use of Cell in Thrift MapReduce classes (CASSANDRA-8609)
 * Integrate pre-release Java Driver 2.2-rc1, custom build (CASSANDRA-9493)
 * Clean up gossiper logic for old versions (CASSANDRA-9370)
 * Fix custom payload coding/decoding to match the spec (CASSANDRA-9515)
 * ant test-all results incomplete when parsed (CASSANDRA-9463)
 * Disallow frozen<> types in function arguments and return types for
   clarity (CASSANDRA-9411)
 * Static Analysis to warn on unsafe use of Autocloseable instances (CASSANDRA-9431)
 * Update commitlog archiving examples now that commitlog segments are
   not recycled (CASSANDRA-9350)
 * Extend Transactional API to sstable lifecycle management (CASSANDRA-8568)
 * (cqlsh) Add support for native protocol 4 (CASSANDRA-9399)
 * Ensure that UDF and UDAs are keyspace-isolated (CASSANDRA-9409)
 * Revert CASSANDRA-7807 (tracing completion client notifications) (CASSANDRA-9429)
 * Add ability to stop compaction by ID (CASSANDRA-7207)
 * Let CassandraVersion handle SNAPSHOT version (CASSANDRA-9438)
Merged from 2.1:
 * (cqlsh) Fix using COPY through SOURCE or -f (CASSANDRA-9083)
 * Fix occasional lack of `system` keyspace in schema tables (CASSANDRA-8487)
 * Use ProtocolError code instead of ServerError code for native protocol
   error responses to unsupported protocol versions (CASSANDRA-9451)
 * Default commitlog_sync_batch_window_in_ms changed to 2ms (CASSANDRA-9504)
 * Fix empty partition assertion in unsorted sstable writing tools (CASSANDRA-9071)
 * Ensure truncate without snapshot cannot produce corrupt responses (CASSANDRA-9388)
 * Consistent error message when a table mixes counter and non-counter
   columns (CASSANDRA-9492)
 * Avoid getting unreadable keys during anticompaction (CASSANDRA-9508)
 * (cqlsh) Better float precision by default (CASSANDRA-9224)
 * Improve estimated row count (CASSANDRA-9107)
 * Optimize range tombstone memory footprint (CASSANDRA-8603)
 * Use configured gcgs in anticompaction (CASSANDRA-9397)
Merged from 2.0:
 * Don't accumulate more range than necessary in RangeTombstone.Tracker (CASSANDRA-9486)
 * Add broadcast and rpc addresses to system.local (CASSANDRA-9436)
 * Always mark sstable suspect when corrupted (CASSANDRA-9478)
 * Add database users and permissions to CQL3 documentation (CASSANDRA-7558)
 * Allow JVM_OPTS to be passed to standalone tools (CASSANDRA-5969)
 * Fix bad condition in RangeTombstoneList (CASSANDRA-9485)
 * Fix potential StackOverflow when setting CrcCheckChance over JMX (CASSANDRA-9488)
 * Fix null static columns in pages after the first, paged reversed
   queries (CASSANDRA-8502)
 * Fix counting cache serialization in request metrics (CASSANDRA-9466)
 * Add option not to validate atoms during scrub (CASSANDRA-9406)


2.2.0-beta1
 * Introduce Transactional API for internal state changes (CASSANDRA-8984)
 * Add a flag in cassandra.yaml to enable UDFs (CASSANDRA-9404)
 * Better support of null for UDF (CASSANDRA-8374)
 * Use ecj instead of javassist for UDFs (CASSANDRA-8241)
 * faster async logback configuration for tests (CASSANDRA-9376)
 * Add `smallint` and `tinyint` data types (CASSANDRA-8951)
 * Avoid thrift schema creation when native driver is used in stress tool (CASSANDRA-9374)
 * Make Functions.declared thread-safe
 * Add client warnings to native protocol v4 (CASSANDRA-8930)
 * Allow roles cache to be invalidated (CASSANDRA-8967)
 * Upgrade Snappy (CASSANDRA-9063)
 * Don't start Thrift rpc by default (CASSANDRA-9319)
 * Only stream from unrepaired sstables with incremental repair (CASSANDRA-8267)
 * Aggregate UDFs allow SFUNC return type to differ from STYPE if FFUNC specified (CASSANDRA-9321)
 * Remove Thrift dependencies in bundled tools (CASSANDRA-8358)
 * Disable memory mapping of hsperfdata file for JVM statistics (CASSANDRA-9242)
 * Add pre-startup checks to detect potential incompatibilities (CASSANDRA-8049)
 * Distinguish between null and unset in protocol v4 (CASSANDRA-7304)
 * Add user/role permissions for user-defined functions (CASSANDRA-7557)
 * Allow cassandra config to be updated to restart daemon without unloading classes (CASSANDRA-9046)
 * Don't initialize compaction writer before checking if iter is empty (CASSANDRA-9117)
 * Don't execute any functions at prepare-time (CASSANDRA-9037)
 * Share file handles between all instances of a SegmentedFile (CASSANDRA-8893)
 * Make it possible to major compact LCS (CASSANDRA-7272)
 * Make FunctionExecutionException extend RequestExecutionException
   (CASSANDRA-9055)
 * Add support for SELECT JSON, INSERT JSON syntax and new toJson(), fromJson()
   functions (CASSANDRA-7970)
 * Optimise max purgeable timestamp calculation in compaction (CASSANDRA-8920)
 * Constrain internode message buffer sizes, and improve IO class hierarchy (CASSANDRA-8670)
 * New tool added to validate all sstables in a node (CASSANDRA-5791)
 * Push notification when tracing completes for an operation (CASSANDRA-7807)
 * Delay "node up" and "node added" notifications until native protocol server is started (CASSANDRA-8236)
 * Compressed Commit Log (CASSANDRA-6809)
 * Optimise IntervalTree (CASSANDRA-8988)
 * Add a key-value payload for third party usage (CASSANDRA-8553, 9212)
 * Bump metrics-reporter-config dependency for metrics 3.0 (CASSANDRA-8149)
 * Partition intra-cluster message streams by size, not type (CASSANDRA-8789)
 * Add WriteFailureException to native protocol, notify coordinator of
   write failures (CASSANDRA-8592)
 * Convert SequentialWriter to nio (CASSANDRA-8709)
 * Add role based access control (CASSANDRA-7653, 8650, 7216, 8760, 8849, 8761, 8850)
 * Record client ip address in tracing sessions (CASSANDRA-8162)
 * Indicate partition key columns in response metadata for prepared
   statements (CASSANDRA-7660)
 * Merge UUIDType and TimeUUIDType parse logic (CASSANDRA-8759)
 * Avoid memory allocation when searching index summary (CASSANDRA-8793)
 * Optimise (Time)?UUIDType Comparisons (CASSANDRA-8730)
 * Make CRC32Ex into a separate maven dependency (CASSANDRA-8836)
 * Use preloaded jemalloc w/ Unsafe (CASSANDRA-8714, 9197)
 * Avoid accessing partitioner through StorageProxy (CASSANDRA-8244, 8268)
 * Upgrade Metrics library and remove depricated metrics (CASSANDRA-5657)
 * Serializing Row cache alternative, fully off heap (CASSANDRA-7438)
 * Duplicate rows returned when in clause has repeated values (CASSANDRA-6706)
 * Make CassandraException unchecked, extend RuntimeException (CASSANDRA-8560)
 * Support direct buffer decompression for reads (CASSANDRA-8464)
 * DirectByteBuffer compatible LZ4 methods (CASSANDRA-7039)
 * Group sstables for anticompaction correctly (CASSANDRA-8578)
 * Add ReadFailureException to native protocol, respond
   immediately when replicas encounter errors while handling
   a read request (CASSANDRA-7886)
 * Switch CommitLogSegment from RandomAccessFile to nio (CASSANDRA-8308)
 * Allow mixing token and partition key restrictions (CASSANDRA-7016)
 * Support index key/value entries on map collections (CASSANDRA-8473)
 * Modernize schema tables (CASSANDRA-8261)
 * Support for user-defined aggregation functions (CASSANDRA-8053)
 * Fix NPE in SelectStatement with empty IN values (CASSANDRA-8419)
 * Refactor SelectStatement, return IN results in natural order instead
   of IN value list order and ignore duplicate values in partition key IN restrictions (CASSANDRA-7981)
 * Support UDTs, tuples, and collections in user-defined
   functions (CASSANDRA-7563)
 * Fix aggregate fn results on empty selection, result column name,
   and cqlsh parsing (CASSANDRA-8229)
 * Mark sstables as repaired after full repair (CASSANDRA-7586)
 * Extend Descriptor to include a format value and refactor reader/writer
   APIs (CASSANDRA-7443)
 * Integrate JMH for microbenchmarks (CASSANDRA-8151)
 * Keep sstable levels when bootstrapping (CASSANDRA-7460)
 * Add Sigar library and perform basic OS settings check on startup (CASSANDRA-7838)
 * Support for aggregation functions (CASSANDRA-4914)
 * Remove cassandra-cli (CASSANDRA-7920)
 * Accept dollar quoted strings in CQL (CASSANDRA-7769)
 * Make assassinate a first class command (CASSANDRA-7935)
 * Support IN clause on any partition key column (CASSANDRA-7855)
 * Support IN clause on any clustering column (CASSANDRA-4762)
 * Improve compaction logging (CASSANDRA-7818)
 * Remove YamlFileNetworkTopologySnitch (CASSANDRA-7917)
 * Do anticompaction in groups (CASSANDRA-6851)
 * Support user-defined functions (CASSANDRA-7395, 7526, 7562, 7740, 7781, 7929,
   7924, 7812, 8063, 7813, 7708)
 * Permit configurable timestamps with cassandra-stress (CASSANDRA-7416)
 * Move sstable RandomAccessReader to nio2, which allows using the
   FILE_SHARE_DELETE flag on Windows (CASSANDRA-4050)
 * Remove CQL2 (CASSANDRA-5918)
 * Optimize fetching multiple cells by name (CASSANDRA-6933)
 * Allow compilation in java 8 (CASSANDRA-7028)
 * Make incremental repair default (CASSANDRA-7250)
 * Enable code coverage thru JaCoCo (CASSANDRA-7226)
 * Switch external naming of 'column families' to 'tables' (CASSANDRA-4369)
 * Shorten SSTable path (CASSANDRA-6962)
 * Use unsafe mutations for most unit tests (CASSANDRA-6969)
 * Fix race condition during calculation of pending ranges (CASSANDRA-7390)
 * Fail on very large batch sizes (CASSANDRA-8011)
 * Improve concurrency of repair (CASSANDRA-6455, 8208, 9145)
 * Select optimal CRC32 implementation at runtime (CASSANDRA-8614)
 * Evaluate MurmurHash of Token once per query (CASSANDRA-7096)
 * Generalize progress reporting (CASSANDRA-8901)
 * Resumable bootstrap streaming (CASSANDRA-8838, CASSANDRA-8942)
 * Allow scrub for secondary index (CASSANDRA-5174)
 * Save repair data to system table (CASSANDRA-5839)
 * fix nodetool names that reference column families (CASSANDRA-8872)
 Merged from 2.1:
 * Warn on misuse of unlogged batches (CASSANDRA-9282)
 * Failure detector detects and ignores local pauses (CASSANDRA-9183)
 * Add utility class to support for rate limiting a given log statement (CASSANDRA-9029)
 * Add missing consistency levels to cassandra-stess (CASSANDRA-9361)
 * Fix commitlog getCompletedTasks to not increment (CASSANDRA-9339)
 * Fix for harmless exceptions logged as ERROR (CASSANDRA-8564)
 * Delete processed sstables in sstablesplit/sstableupgrade (CASSANDRA-8606)
 * Improve sstable exclusion from partition tombstones (CASSANDRA-9298)
 * Validate the indexed column rather than the cell's contents for 2i (CASSANDRA-9057)
 * Add support for top-k custom 2i queries (CASSANDRA-8717)
 * Fix error when dropping table during compaction (CASSANDRA-9251)
 * cassandra-stress supports validation operations over user profiles (CASSANDRA-8773)
 * Add support for rate limiting log messages (CASSANDRA-9029)
 * Log the partition key with tombstone warnings (CASSANDRA-8561)
 * Reduce runWithCompactionsDisabled poll interval to 1ms (CASSANDRA-9271)
 * Fix PITR commitlog replay (CASSANDRA-9195)
 * GCInspector logs very different times (CASSANDRA-9124)
 * Fix deleting from an empty list (CASSANDRA-9198)
 * Update tuple and collection types that use a user-defined type when that UDT
   is modified (CASSANDRA-9148, CASSANDRA-9192)
 * Use higher timeout for prepair and snapshot in repair (CASSANDRA-9261)
 * Fix anticompaction blocking ANTI_ENTROPY stage (CASSANDRA-9151)
 * Repair waits for anticompaction to finish (CASSANDRA-9097)
 * Fix streaming not holding ref when stream error (CASSANDRA-9295)
 * Fix canonical view returning early opened SSTables (CASSANDRA-9396)
Merged from 2.0:
 * (cqlsh) Add LOGIN command to switch users (CASSANDRA-7212)
 * Clone SliceQueryFilter in AbstractReadCommand implementations (CASSANDRA-8940)
 * Push correct protocol notification for DROP INDEX (CASSANDRA-9310)
 * token-generator - generated tokens too long (CASSANDRA-9300)
 * Fix counting of tombstones for TombstoneOverwhelmingException (CASSANDRA-9299)
 * Fix ReconnectableSnitch reconnecting to peers during upgrade (CASSANDRA-6702)
 * Include keyspace and table name in error log for collections over the size
   limit (CASSANDRA-9286)
 * Avoid potential overlap in LCS with single-partition sstables (CASSANDRA-9322)
 * Log warning message when a table is queried before the schema has fully
   propagated (CASSANDRA-9136)
 * Overload SecondaryIndex#indexes to accept the column definition (CASSANDRA-9314)
 * (cqlsh) Add SERIAL and LOCAL_SERIAL consistency levels (CASSANDRA-8051)
 * Fix index selection during rebuild with certain table layouts (CASSANDRA-9281)
 * Fix partition-level-delete-only workload accounting (CASSANDRA-9194)
 * Allow scrub to handle corrupted compressed chunks (CASSANDRA-9140)
 * Fix assertion error when resetlocalschema is run during repair (CASSANDRA-9249)
 * Disable single sstable tombstone compactions for DTCS by default (CASSANDRA-9234)
 * IncomingTcpConnection thread is not named (CASSANDRA-9262)
 * Close incoming connections when MessagingService is stopped (CASSANDRA-9238)
 * Fix streaming hang when retrying (CASSANDRA-9132)


2.1.5
 * Re-add deprecated cold_reads_to_omit param for backwards compat (CASSANDRA-9203)
 * Make anticompaction visible in compactionstats (CASSANDRA-9098)
 * Improve nodetool getendpoints documentation about the partition
   key parameter (CASSANDRA-6458)
 * Don't check other keyspaces for schema changes when an user-defined
   type is altered (CASSANDRA-9187)
 * Add generate-idea-files target to build.xml (CASSANDRA-9123)
 * Allow takeColumnFamilySnapshot to take a list of tables (CASSANDRA-8348)
 * Limit major sstable operations to their canonical representation (CASSANDRA-8669)
 * cqlsh: Add tests for INSERT and UPDATE tab completion (CASSANDRA-9125)
 * cqlsh: quote column names when needed in COPY FROM inserts (CASSANDRA-9080)
 * Do not load read meter for offline operations (CASSANDRA-9082)
 * cqlsh: Make CompositeType data readable (CASSANDRA-8919)
 * cqlsh: Fix display of triggers (CASSANDRA-9081)
 * Fix NullPointerException when deleting or setting an element by index on
   a null list collection (CASSANDRA-9077)
 * Buffer bloom filter serialization (CASSANDRA-9066)
 * Fix anti-compaction target bloom filter size (CASSANDRA-9060)
 * Make FROZEN and TUPLE unreserved keywords in CQL (CASSANDRA-9047)
 * Prevent AssertionError from SizeEstimatesRecorder (CASSANDRA-9034)
 * Avoid overwriting index summaries for sstables with an older format that
   does not support downsampling; rebuild summaries on startup when this
   is detected (CASSANDRA-8993)
 * Fix potential data loss in CompressedSequentialWriter (CASSANDRA-8949)
 * Make PasswordAuthenticator number of hashing rounds configurable (CASSANDRA-8085)
 * Fix AssertionError when binding nested collections in DELETE (CASSANDRA-8900)
 * Check for overlap with non-early sstables in LCS (CASSANDRA-8739)
 * Only calculate max purgable timestamp if we have to (CASSANDRA-8914)
 * (cqlsh) Greatly improve performance of COPY FROM (CASSANDRA-8225)
 * IndexSummary effectiveIndexInterval is now a guideline, not a rule (CASSANDRA-8993)
 * Use correct bounds for page cache eviction of compressed files (CASSANDRA-8746)
 * SSTableScanner enforces its bounds (CASSANDRA-8946)
 * Cleanup cell equality (CASSANDRA-8947)
 * Introduce intra-cluster message coalescing (CASSANDRA-8692)
 * DatabaseDescriptor throws NPE when rpc_interface is used (CASSANDRA-8839)
 * Don't check if an sstable is live for offline compactions (CASSANDRA-8841)
 * Don't set clientMode in SSTableLoader (CASSANDRA-8238)
 * Fix SSTableRewriter with disabled early open (CASSANDRA-8535)
 * Fix cassandra-stress so it respects the CL passed in user mode (CASSANDRA-8948)
 * Fix rare NPE in ColumnDefinition#hasIndexOption() (CASSANDRA-8786)
 * cassandra-stress reports per-operation statistics, plus misc (CASSANDRA-8769)
 * Add SimpleDate (cql date) and Time (cql time) types (CASSANDRA-7523)
 * Use long for key count in cfstats (CASSANDRA-8913)
 * Make SSTableRewriter.abort() more robust to failure (CASSANDRA-8832)
 * Remove cold_reads_to_omit from STCS (CASSANDRA-8860)
 * Make EstimatedHistogram#percentile() use ceil instead of floor (CASSANDRA-8883)
 * Fix top partitions reporting wrong cardinality (CASSANDRA-8834)
 * Fix rare NPE in KeyCacheSerializer (CASSANDRA-8067)
 * Pick sstables for validation as late as possible inc repairs (CASSANDRA-8366)
 * Fix commitlog getPendingTasks to not increment (CASSANDRA-8862)
 * Fix parallelism adjustment in range and secondary index queries
   when the first fetch does not satisfy the limit (CASSANDRA-8856)
 * Check if the filtered sstables is non-empty in STCS (CASSANDRA-8843)
 * Upgrade java-driver used for cassandra-stress (CASSANDRA-8842)
 * Fix CommitLog.forceRecycleAllSegments() memory access error (CASSANDRA-8812)
 * Improve assertions in Memory (CASSANDRA-8792)
 * Fix SSTableRewriter cleanup (CASSANDRA-8802)
 * Introduce SafeMemory for CompressionMetadata.Writer (CASSANDRA-8758)
 * 'nodetool info' prints exception against older node (CASSANDRA-8796)
 * Ensure SSTableReader.last corresponds exactly with the file end (CASSANDRA-8750)
 * Make SSTableWriter.openEarly more robust and obvious (CASSANDRA-8747)
 * Enforce SSTableReader.first/last (CASSANDRA-8744)
 * Cleanup SegmentedFile API (CASSANDRA-8749)
 * Avoid overlap with early compaction replacement (CASSANDRA-8683)
 * Safer Resource Management++ (CASSANDRA-8707)
 * Write partition size estimates into a system table (CASSANDRA-7688)
 * cqlsh: Fix keys() and full() collection indexes in DESCRIBE output
   (CASSANDRA-8154)
 * Show progress of streaming in nodetool netstats (CASSANDRA-8886)
 * IndexSummaryBuilder utilises offheap memory, and shares data between
   each IndexSummary opened from it (CASSANDRA-8757)
 * markCompacting only succeeds if the exact SSTableReader instances being
   marked are in the live set (CASSANDRA-8689)
 * cassandra-stress support for varint (CASSANDRA-8882)
 * Fix Adler32 digest for compressed sstables (CASSANDRA-8778)
 * Add nodetool statushandoff/statusbackup (CASSANDRA-8912)
 * Use stdout for progress and stats in sstableloader (CASSANDRA-8982)
 * Correctly identify 2i datadir from older versions (CASSANDRA-9116)
Merged from 2.0:
 * Ignore gossip SYNs after shutdown (CASSANDRA-9238)
 * Avoid overflow when calculating max sstable size in LCS (CASSANDRA-9235)
 * Make sstable blacklisting work with compression (CASSANDRA-9138)
 * Do not attempt to rebuild indexes if no index accepts any column (CASSANDRA-9196)
 * Don't initiate snitch reconnection for dead states (CASSANDRA-7292)
 * Fix ArrayIndexOutOfBoundsException in CQLSSTableWriter (CASSANDRA-8978)
 * Add shutdown gossip state to prevent timeouts during rolling restarts (CASSANDRA-8336)
 * Fix running with java.net.preferIPv6Addresses=true (CASSANDRA-9137)
 * Fix failed bootstrap/replace attempts being persisted in system.peers (CASSANDRA-9180)
 * Flush system.IndexInfo after marking index built (CASSANDRA-9128)
 * Fix updates to min/max_compaction_threshold through cassandra-cli
   (CASSANDRA-8102)
 * Don't include tmp files when doing offline relevel (CASSANDRA-9088)
 * Use the proper CAS WriteType when finishing a previous round during Paxos
   preparation (CASSANDRA-8672)
 * Avoid race in cancelling compactions (CASSANDRA-9070)
 * More aggressive check for expired sstables in DTCS (CASSANDRA-8359)
 * Fix ignored index_interval change in ALTER TABLE statements (CASSANDRA-7976)
 * Do more aggressive compaction in old time windows in DTCS (CASSANDRA-8360)
 * java.lang.AssertionError when reading saved cache (CASSANDRA-8740)
 * "disk full" when running cleanup (CASSANDRA-9036)
 * Lower logging level from ERROR to DEBUG when a scheduled schema pull
   cannot be completed due to a node being down (CASSANDRA-9032)
 * Fix MOVED_NODE client event (CASSANDRA-8516)
 * Allow overriding MAX_OUTSTANDING_REPLAY_COUNT (CASSANDRA-7533)
 * Fix malformed JMX ObjectName containing IPv6 addresses (CASSANDRA-9027)
 * (cqlsh) Allow increasing CSV field size limit through
   cqlshrc config option (CASSANDRA-8934)
 * Stop logging range tombstones when exceeding the threshold
   (CASSANDRA-8559)
 * Fix NullPointerException when nodetool getendpoints is run
   against invalid keyspaces or tables (CASSANDRA-8950)
 * Allow specifying the tmp dir (CASSANDRA-7712)
 * Improve compaction estimated tasks estimation (CASSANDRA-8904)
 * Fix duplicate up/down messages sent to native clients (CASSANDRA-7816)
 * Expose commit log archive status via JMX (CASSANDRA-8734)
 * Provide better exceptions for invalid replication strategy parameters
   (CASSANDRA-8909)
 * Fix regression in mixed single and multi-column relation support for
   SELECT statements (CASSANDRA-8613)
 * Add ability to limit number of native connections (CASSANDRA-8086)
 * Fix CQLSSTableWriter throwing exception and spawning threads
   (CASSANDRA-8808)
 * Fix MT mismatch between empty and GC-able data (CASSANDRA-8979)
 * Fix incorrect validation when snapshotting single table (CASSANDRA-8056)
 * Add offline tool to relevel sstables (CASSANDRA-8301)
 * Preserve stream ID for more protocol errors (CASSANDRA-8848)
 * Fix combining token() function with multi-column relations on
   clustering columns (CASSANDRA-8797)
 * Make CFS.markReferenced() resistant to bad refcounting (CASSANDRA-8829)
 * Fix StreamTransferTask abort/complete bad refcounting (CASSANDRA-8815)
 * Fix AssertionError when querying a DESC clustering ordered
   table with ASC ordering and paging (CASSANDRA-8767)
 * AssertionError: "Memory was freed" when running cleanup (CASSANDRA-8716)
 * Make it possible to set max_sstable_age to fractional days (CASSANDRA-8406)
 * Fix some multi-column relations with indexes on some clustering
   columns (CASSANDRA-8275)
 * Fix memory leak in SSTableSimple*Writer and SSTableReader.validate()
   (CASSANDRA-8748)
 * Throw OOM if allocating memory fails to return a valid pointer (CASSANDRA-8726)
 * Fix SSTableSimpleUnsortedWriter ConcurrentModificationException (CASSANDRA-8619)
 * 'nodetool info' prints exception against older node (CASSANDRA-8796)
 * Ensure SSTableSimpleUnsortedWriter.close() terminates if
   disk writer has crashed (CASSANDRA-8807)


2.1.4
 * Bind JMX to localhost unless explicitly configured otherwise (CASSANDRA-9085)


2.1.3
 * Fix HSHA/offheap_objects corruption (CASSANDRA-8719)
 * Upgrade libthrift to 0.9.2 (CASSANDRA-8685)
 * Don't use the shared ref in sstableloader (CASSANDRA-8704)
 * Purge internal prepared statements if related tables or
   keyspaces are dropped (CASSANDRA-8693)
 * (cqlsh) Handle unicode BOM at start of files (CASSANDRA-8638)
 * Stop compactions before exiting offline tools (CASSANDRA-8623)
 * Update tools/stress/README.txt to match current behaviour (CASSANDRA-7933)
 * Fix schema from Thrift conversion with empty metadata (CASSANDRA-8695)
 * Safer Resource Management (CASSANDRA-7705)
 * Make sure we compact highly overlapping cold sstables with
   STCS (CASSANDRA-8635)
 * rpc_interface and listen_interface generate NPE on startup when specified
   interface doesn't exist (CASSANDRA-8677)
 * Fix ArrayIndexOutOfBoundsException in nodetool cfhistograms (CASSANDRA-8514)
 * Switch from yammer metrics for nodetool cf/proxy histograms (CASSANDRA-8662)
 * Make sure we don't add tmplink files to the compaction
   strategy (CASSANDRA-8580)
 * (cqlsh) Handle maps with blob keys (CASSANDRA-8372)
 * (cqlsh) Handle DynamicCompositeType schemas correctly (CASSANDRA-8563)
 * Duplicate rows returned when in clause has repeated values (CASSANDRA-6706)
 * Add tooling to detect hot partitions (CASSANDRA-7974)
 * Fix cassandra-stress user-mode truncation of partition generation (CASSANDRA-8608)
 * Only stream from unrepaired sstables during inc repair (CASSANDRA-8267)
 * Don't allow starting multiple inc repairs on the same sstables (CASSANDRA-8316)
 * Invalidate prepared BATCH statements when related tables
   or keyspaces are dropped (CASSANDRA-8652)
 * Fix missing results in secondary index queries on collections
   with ALLOW FILTERING (CASSANDRA-8421)
 * Expose EstimatedHistogram metrics for range slices (CASSANDRA-8627)
 * (cqlsh) Escape clqshrc passwords properly (CASSANDRA-8618)
 * Fix NPE when passing wrong argument in ALTER TABLE statement (CASSANDRA-8355)
 * Pig: Refactor and deprecate CqlStorage (CASSANDRA-8599)
 * Don't reuse the same cleanup strategy for all sstables (CASSANDRA-8537)
 * Fix case-sensitivity of index name on CREATE and DROP INDEX
   statements (CASSANDRA-8365)
 * Better detection/logging for corruption in compressed sstables (CASSANDRA-8192)
 * Use the correct repairedAt value when closing writer (CASSANDRA-8570)
 * (cqlsh) Handle a schema mismatch being detected on startup (CASSANDRA-8512)
 * Properly calculate expected write size during compaction (CASSANDRA-8532)
 * Invalidate affected prepared statements when a table's columns
   are altered (CASSANDRA-7910)
 * Stress - user defined writes should populate sequentally (CASSANDRA-8524)
 * Fix regression in SSTableRewriter causing some rows to become unreadable
   during compaction (CASSANDRA-8429)
 * Run major compactions for repaired/unrepaired in parallel (CASSANDRA-8510)
 * (cqlsh) Fix compression options in DESCRIBE TABLE output when compression
   is disabled (CASSANDRA-8288)
 * (cqlsh) Fix DESCRIBE output after keyspaces are altered (CASSANDRA-7623)
 * Make sure we set lastCompactedKey correctly (CASSANDRA-8463)
 * (cqlsh) Fix output of CONSISTENCY command (CASSANDRA-8507)
 * (cqlsh) Fixed the handling of LIST statements (CASSANDRA-8370)
 * Make sstablescrub check leveled manifest again (CASSANDRA-8432)
 * Check first/last keys in sstable when giving out positions (CASSANDRA-8458)
 * Disable mmap on Windows (CASSANDRA-6993)
 * Add missing ConsistencyLevels to cassandra-stress (CASSANDRA-8253)
 * Add auth support to cassandra-stress (CASSANDRA-7985)
 * Fix ArrayIndexOutOfBoundsException when generating error message
   for some CQL syntax errors (CASSANDRA-8455)
 * Scale memtable slab allocation logarithmically (CASSANDRA-7882)
 * cassandra-stress simultaneous inserts over same seed (CASSANDRA-7964)
 * Reduce cassandra-stress sampling memory requirements (CASSANDRA-7926)
 * Ensure memtable flush cannot expire commit log entries from its future (CASSANDRA-8383)
 * Make read "defrag" async to reclaim memtables (CASSANDRA-8459)
 * Remove tmplink files for offline compactions (CASSANDRA-8321)
 * Reduce maxHintsInProgress (CASSANDRA-8415)
 * BTree updates may call provided update function twice (CASSANDRA-8018)
 * Release sstable references after anticompaction (CASSANDRA-8386)
 * Handle abort() in SSTableRewriter properly (CASSANDRA-8320)
 * Centralize shared executors (CASSANDRA-8055)
 * Fix filtering for CONTAINS (KEY) relations on frozen collection
   clustering columns when the query is restricted to a single
   partition (CASSANDRA-8203)
 * Do more aggressive entire-sstable TTL expiry checks (CASSANDRA-8243)
 * Add more log info if readMeter is null (CASSANDRA-8238)
 * add check of the system wall clock time at startup (CASSANDRA-8305)
 * Support for frozen collections (CASSANDRA-7859)
 * Fix overflow on histogram computation (CASSANDRA-8028)
 * Have paxos reuse the timestamp generation of normal queries (CASSANDRA-7801)
 * Fix incremental repair not remove parent session on remote (CASSANDRA-8291)
 * Improve JBOD disk utilization (CASSANDRA-7386)
 * Log failed host when preparing incremental repair (CASSANDRA-8228)
 * Force config client mode in CQLSSTableWriter (CASSANDRA-8281)
 * Fix sstableupgrade throws exception (CASSANDRA-8688)
 * Fix hang when repairing empty keyspace (CASSANDRA-8694)
Merged from 2.0:
 * Fix IllegalArgumentException in dynamic snitch (CASSANDRA-8448)
 * Add support for UPDATE ... IF EXISTS (CASSANDRA-8610)
 * Fix reversal of list prepends (CASSANDRA-8733)
 * Prevent non-zero default_time_to_live on tables with counters
   (CASSANDRA-8678)
 * Fix SSTableSimpleUnsortedWriter ConcurrentModificationException
   (CASSANDRA-8619)
 * Round up time deltas lower than 1ms in BulkLoader (CASSANDRA-8645)
 * Add batch remove iterator to ABSC (CASSANDRA-8414, 8666)
 * Round up time deltas lower than 1ms in BulkLoader (CASSANDRA-8645)
 * Fix isClientMode check in Keyspace (CASSANDRA-8687)
 * Use more efficient slice size for querying internal secondary
   index tables (CASSANDRA-8550)
 * Fix potentially returning deleted rows with range tombstone (CASSANDRA-8558)
 * Check for available disk space before starting a compaction (CASSANDRA-8562)
 * Fix DISTINCT queries with LIMITs or paging when some partitions
   contain only tombstones (CASSANDRA-8490)
 * Introduce background cache refreshing to permissions cache
   (CASSANDRA-8194)
 * Fix race condition in StreamTransferTask that could lead to
   infinite loops and premature sstable deletion (CASSANDRA-7704)
 * Add an extra version check to MigrationTask (CASSANDRA-8462)
 * Ensure SSTableWriter cleans up properly after failure (CASSANDRA-8499)
 * Increase bf true positive count on key cache hit (CASSANDRA-8525)
 * Move MeteredFlusher to its own thread (CASSANDRA-8485)
 * Fix non-distinct results in DISTNCT queries on static columns when
   paging is enabled (CASSANDRA-8087)
 * Move all hints related tasks to hints internal executor (CASSANDRA-8285)
 * Fix paging for multi-partition IN queries (CASSANDRA-8408)
 * Fix MOVED_NODE topology event never being emitted when a node
   moves its token (CASSANDRA-8373)
 * Fix validation of indexes in COMPACT tables (CASSANDRA-8156)
 * Avoid StackOverflowError when a large list of IN values
   is used for a clustering column (CASSANDRA-8410)
 * Fix NPE when writetime() or ttl() calls are wrapped by
   another function call (CASSANDRA-8451)
 * Fix NPE after dropping a keyspace (CASSANDRA-8332)
 * Fix error message on read repair timeouts (CASSANDRA-7947)
 * Default DTCS base_time_seconds changed to 60 (CASSANDRA-8417)
 * Refuse Paxos operation with more than one pending endpoint (CASSANDRA-8346, 8640)
 * Throw correct exception when trying to bind a keyspace or table
   name (CASSANDRA-6952)
 * Make HHOM.compact synchronized (CASSANDRA-8416)
 * cancel latency-sampling task when CF is dropped (CASSANDRA-8401)
 * don't block SocketThread for MessagingService (CASSANDRA-8188)
 * Increase quarantine delay on replacement (CASSANDRA-8260)
 * Expose off-heap memory usage stats (CASSANDRA-7897)
 * Ignore Paxos commits for truncated tables (CASSANDRA-7538)
 * Validate size of indexed column values (CASSANDRA-8280)
 * Make LCS split compaction results over all data directories (CASSANDRA-8329)
 * Fix some failing queries that use multi-column relations
   on COMPACT STORAGE tables (CASSANDRA-8264)
 * Fix InvalidRequestException with ORDER BY (CASSANDRA-8286)
 * Disable SSLv3 for POODLE (CASSANDRA-8265)
 * Fix millisecond timestamps in Tracing (CASSANDRA-8297)
 * Include keyspace name in error message when there are insufficient
   live nodes to stream from (CASSANDRA-8221)
 * Avoid overlap in L1 when L0 contains many nonoverlapping
   sstables (CASSANDRA-8211)
 * Improve PropertyFileSnitch logging (CASSANDRA-8183)
 * Add DC-aware sequential repair (CASSANDRA-8193)
 * Use live sstables in snapshot repair if possible (CASSANDRA-8312)
 * Fix hints serialized size calculation (CASSANDRA-8587)


2.1.2
 * (cqlsh) parse_for_table_meta errors out on queries with undefined
   grammars (CASSANDRA-8262)
 * (cqlsh) Fix SELECT ... TOKEN() function broken in C* 2.1.1 (CASSANDRA-8258)
 * Fix Cassandra crash when running on JDK8 update 40 (CASSANDRA-8209)
 * Optimize partitioner tokens (CASSANDRA-8230)
 * Improve compaction of repaired/unrepaired sstables (CASSANDRA-8004)
 * Make cache serializers pluggable (CASSANDRA-8096)
 * Fix issues with CONTAINS (KEY) queries on secondary indexes
   (CASSANDRA-8147)
 * Fix read-rate tracking of sstables for some queries (CASSANDRA-8239)
 * Fix default timestamp in QueryOptions (CASSANDRA-8246)
 * Set socket timeout when reading remote version (CASSANDRA-8188)
 * Refactor how we track live size (CASSANDRA-7852)
 * Make sure unfinished compaction files are removed (CASSANDRA-8124)
 * Fix shutdown when run as Windows service (CASSANDRA-8136)
 * Fix DESCRIBE TABLE with custom indexes (CASSANDRA-8031)
 * Fix race in RecoveryManagerTest (CASSANDRA-8176)
 * Avoid IllegalArgumentException while sorting sstables in
   IndexSummaryManager (CASSANDRA-8182)
 * Shutdown JVM on file descriptor exhaustion (CASSANDRA-7579)
 * Add 'die' policy for commit log and disk failure (CASSANDRA-7927)
 * Fix installing as service on Windows (CASSANDRA-8115)
 * Fix CREATE TABLE for CQL2 (CASSANDRA-8144)
 * Avoid boxing in ColumnStats min/max trackers (CASSANDRA-8109)
Merged from 2.0:
 * Correctly handle non-text column names in cql3 (CASSANDRA-8178)
 * Fix deletion for indexes on primary key columns (CASSANDRA-8206)
 * Add 'nodetool statusgossip' (CASSANDRA-8125)
 * Improve client notification that nodes are ready for requests (CASSANDRA-7510)
 * Handle negative timestamp in writetime method (CASSANDRA-8139)
 * Pig: Remove errant LIMIT clause in CqlNativeStorage (CASSANDRA-8166)
 * Throw ConfigurationException when hsha is used with the default
   rpc_max_threads setting of 'unlimited' (CASSANDRA-8116)
 * Allow concurrent writing of the same table in the same JVM using
   CQLSSTableWriter (CASSANDRA-7463)
 * Fix totalDiskSpaceUsed calculation (CASSANDRA-8205)


2.1.1
 * Fix spin loop in AtomicSortedColumns (CASSANDRA-7546)
 * Dont notify when replacing tmplink files (CASSANDRA-8157)
 * Fix validation with multiple CONTAINS clause (CASSANDRA-8131)
 * Fix validation of collections in TriggerExecutor (CASSANDRA-8146)
 * Fix IllegalArgumentException when a list of IN values containing tuples
   is passed as a single arg to a prepared statement with the v1 or v2
   protocol (CASSANDRA-8062)
 * Fix ClassCastException in DISTINCT query on static columns with
   query paging (CASSANDRA-8108)
 * Fix NPE on null nested UDT inside a set (CASSANDRA-8105)
 * Fix exception when querying secondary index on set items or map keys
   when some clustering columns are specified (CASSANDRA-8073)
 * Send proper error response when there is an error during native
   protocol message decode (CASSANDRA-8118)
 * Gossip should ignore generation numbers too far in the future (CASSANDRA-8113)
 * Fix NPE when creating a table with frozen sets, lists (CASSANDRA-8104)
 * Fix high memory use due to tracking reads on incrementally opened sstable
   readers (CASSANDRA-8066)
 * Fix EXECUTE request with skipMetadata=false returning no metadata
   (CASSANDRA-8054)
 * Allow concurrent use of CQLBulkOutputFormat (CASSANDRA-7776)
 * Shutdown JVM on OOM (CASSANDRA-7507)
 * Upgrade netty version and enable epoll event loop (CASSANDRA-7761)
 * Don't duplicate sstables smaller than split size when using
   the sstablesplitter tool (CASSANDRA-7616)
 * Avoid re-parsing already prepared statements (CASSANDRA-7923)
 * Fix some Thrift slice deletions and updates of COMPACT STORAGE
   tables with some clustering columns omitted (CASSANDRA-7990)
 * Fix filtering for CONTAINS on sets (CASSANDRA-8033)
 * Properly track added size (CASSANDRA-7239)
 * Allow compilation in java 8 (CASSANDRA-7208)
 * Fix Assertion error on RangeTombstoneList diff (CASSANDRA-8013)
 * Release references to overlapping sstables during compaction (CASSANDRA-7819)
 * Send notification when opening compaction results early (CASSANDRA-8034)
 * Make native server start block until properly bound (CASSANDRA-7885)
 * (cqlsh) Fix IPv6 support (CASSANDRA-7988)
 * Ignore fat clients when checking for endpoint collision (CASSANDRA-7939)
 * Make sstablerepairedset take a list of files (CASSANDRA-7995)
 * (cqlsh) Tab completeion for indexes on map keys (CASSANDRA-7972)
 * (cqlsh) Fix UDT field selection in select clause (CASSANDRA-7891)
 * Fix resource leak in event of corrupt sstable
 * (cqlsh) Add command line option for cqlshrc file path (CASSANDRA-7131)
 * Provide visibility into prepared statements churn (CASSANDRA-7921, CASSANDRA-7930)
 * Invalidate prepared statements when their keyspace or table is
   dropped (CASSANDRA-7566)
 * cassandra-stress: fix support for NetworkTopologyStrategy (CASSANDRA-7945)
 * Fix saving caches when a table is dropped (CASSANDRA-7784)
 * Add better error checking of new stress profile (CASSANDRA-7716)
 * Use ThreadLocalRandom and remove FBUtilities.threadLocalRandom (CASSANDRA-7934)
 * Prevent operator mistakes due to simultaneous bootstrap (CASSANDRA-7069)
 * cassandra-stress supports whitelist mode for node config (CASSANDRA-7658)
 * GCInspector more closely tracks GC; cassandra-stress and nodetool report it (CASSANDRA-7916)
 * nodetool won't output bogus ownership info without a keyspace (CASSANDRA-7173)
 * Add human readable option to nodetool commands (CASSANDRA-5433)
 * Don't try to set repairedAt on old sstables (CASSANDRA-7913)
 * Add metrics for tracking PreparedStatement use (CASSANDRA-7719)
 * (cqlsh) tab-completion for triggers (CASSANDRA-7824)
 * (cqlsh) Support for query paging (CASSANDRA-7514)
 * (cqlsh) Show progress of COPY operations (CASSANDRA-7789)
 * Add syntax to remove multiple elements from a map (CASSANDRA-6599)
 * Support non-equals conditions in lightweight transactions (CASSANDRA-6839)
 * Add IF [NOT] EXISTS to create/drop triggers (CASSANDRA-7606)
 * (cqlsh) Display the current logged-in user (CASSANDRA-7785)
 * (cqlsh) Don't ignore CTRL-C during COPY FROM execution (CASSANDRA-7815)
 * (cqlsh) Order UDTs according to cross-type dependencies in DESCRIBE
   output (CASSANDRA-7659)
 * (cqlsh) Fix handling of CAS statement results (CASSANDRA-7671)
 * (cqlsh) COPY TO/FROM improvements (CASSANDRA-7405)
 * Support list index operations with conditions (CASSANDRA-7499)
 * Add max live/tombstoned cells to nodetool cfstats output (CASSANDRA-7731)
 * Validate IPv6 wildcard addresses properly (CASSANDRA-7680)
 * (cqlsh) Error when tracing query (CASSANDRA-7613)
 * Avoid IOOBE when building SyntaxError message snippet (CASSANDRA-7569)
 * SSTableExport uses correct validator to create string representation of partition
   keys (CASSANDRA-7498)
 * Avoid NPEs when receiving type changes for an unknown keyspace (CASSANDRA-7689)
 * Add support for custom 2i validation (CASSANDRA-7575)
 * Pig support for hadoop CqlInputFormat (CASSANDRA-6454)
 * Add duration mode to cassandra-stress (CASSANDRA-7468)
 * Add listen_interface and rpc_interface options (CASSANDRA-7417)
 * Improve schema merge performance (CASSANDRA-7444)
 * Adjust MT depth based on # of partition validating (CASSANDRA-5263)
 * Optimise NativeCell comparisons (CASSANDRA-6755)
 * Configurable client timeout for cqlsh (CASSANDRA-7516)
 * Include snippet of CQL query near syntax error in messages (CASSANDRA-7111)
 * Make repair -pr work with -local (CASSANDRA-7450)
 * Fix error in sstableloader with -cph > 1 (CASSANDRA-8007)
 * Fix snapshot repair error on indexed tables (CASSANDRA-8020)
 * Do not exit nodetool repair when receiving JMX NOTIF_LOST (CASSANDRA-7909)
 * Stream to private IP when available (CASSANDRA-8084)
Merged from 2.0:
 * Reject conditions on DELETE unless full PK is given (CASSANDRA-6430)
 * Properly reject the token function DELETE (CASSANDRA-7747)
 * Force batchlog replay before decommissioning a node (CASSANDRA-7446)
 * Fix hint replay with many accumulated expired hints (CASSANDRA-6998)
 * Fix duplicate results in DISTINCT queries on static columns with query
   paging (CASSANDRA-8108)
 * Add DateTieredCompactionStrategy (CASSANDRA-6602)
 * Properly validate ascii and utf8 string literals in CQL queries (CASSANDRA-8101)
 * (cqlsh) Fix autocompletion for alter keyspace (CASSANDRA-8021)
 * Create backup directories for commitlog archiving during startup (CASSANDRA-8111)
 * Reduce totalBlockFor() for LOCAL_* consistency levels (CASSANDRA-8058)
 * Fix merging schemas with re-dropped keyspaces (CASSANDRA-7256)
 * Fix counters in supercolumns during live upgrades from 1.2 (CASSANDRA-7188)
 * Notify DT subscribers when a column family is truncated (CASSANDRA-8088)
 * Add sanity check of $JAVA on startup (CASSANDRA-7676)
 * Schedule fat client schema pull on join (CASSANDRA-7993)
 * Don't reset nodes' versions when closing IncomingTcpConnections
   (CASSANDRA-7734)
 * Record the real messaging version in all cases in OutboundTcpConnection
   (CASSANDRA-8057)
 * SSL does not work in cassandra-cli (CASSANDRA-7899)
 * Fix potential exception when using ReversedType in DynamicCompositeType
   (CASSANDRA-7898)
 * Better validation of collection values (CASSANDRA-7833)
 * Track min/max timestamps correctly (CASSANDRA-7969)
 * Fix possible overflow while sorting CL segments for replay (CASSANDRA-7992)
 * Increase nodetool Xmx (CASSANDRA-7956)
 * Archive any commitlog segments present at startup (CASSANDRA-6904)
 * CrcCheckChance should adjust based on live CFMetadata not
   sstable metadata (CASSANDRA-7978)
 * token() should only accept columns in the partitioning
   key order (CASSANDRA-6075)
 * Add method to invalidate permission cache via JMX (CASSANDRA-7977)
 * Allow propagating multiple gossip states atomically (CASSANDRA-6125)
 * Log exceptions related to unclean native protocol client disconnects
   at DEBUG or INFO (CASSANDRA-7849)
 * Allow permissions cache to be set via JMX (CASSANDRA-7698)
 * Include schema_triggers CF in readable system resources (CASSANDRA-7967)
 * Fix RowIndexEntry to report correct serializedSize (CASSANDRA-7948)
 * Make CQLSSTableWriter sync within partitions (CASSANDRA-7360)
 * Potentially use non-local replicas in CqlConfigHelper (CASSANDRA-7906)
 * Explicitly disallow mixing multi-column and single-column
   relations on clustering columns (CASSANDRA-7711)
 * Better error message when condition is set on PK column (CASSANDRA-7804)
 * Don't send schema change responses and events for no-op DDL
   statements (CASSANDRA-7600)
 * (Hadoop) fix cluster initialisation for a split fetching (CASSANDRA-7774)
 * Throw InvalidRequestException when queries contain relations on entire
   collection columns (CASSANDRA-7506)
 * (cqlsh) enable CTRL-R history search with libedit (CASSANDRA-7577)
 * (Hadoop) allow ACFRW to limit nodes to local DC (CASSANDRA-7252)
 * (cqlsh) cqlsh should automatically disable tracing when selecting
   from system_traces (CASSANDRA-7641)
 * (Hadoop) Add CqlOutputFormat (CASSANDRA-6927)
 * Don't depend on cassandra config for nodetool ring (CASSANDRA-7508)
 * (cqlsh) Fix failing cqlsh formatting tests (CASSANDRA-7703)
 * Fix IncompatibleClassChangeError from hadoop2 (CASSANDRA-7229)
 * Add 'nodetool sethintedhandoffthrottlekb' (CASSANDRA-7635)
 * (cqlsh) Add tab-completion for CREATE/DROP USER IF [NOT] EXISTS (CASSANDRA-7611)
 * Catch errors when the JVM pulls the rug out from GCInspector (CASSANDRA-5345)
 * cqlsh fails when version number parts are not int (CASSANDRA-7524)
 * Fix NPE when table dropped during streaming (CASSANDRA-7946)
 * Fix wrong progress when streaming uncompressed (CASSANDRA-7878)
 * Fix possible infinite loop in creating repair range (CASSANDRA-7983)
 * Fix unit in nodetool for streaming throughput (CASSANDRA-7375)
Merged from 1.2:
 * Don't index tombstones (CASSANDRA-7828)
 * Improve PasswordAuthenticator default super user setup (CASSANDRA-7788)


2.1.0
 * (cqlsh) Removed "ALTER TYPE <name> RENAME TO <name>" from tab-completion
   (CASSANDRA-7895)
 * Fixed IllegalStateException in anticompaction (CASSANDRA-7892)
 * cqlsh: DESCRIBE support for frozen UDTs, tuples (CASSANDRA-7863)
 * Avoid exposing internal classes over JMX (CASSANDRA-7879)
 * Add null check for keys when freezing collection (CASSANDRA-7869)
 * Improve stress workload realism (CASSANDRA-7519)
Merged from 2.0:
 * Configure system.paxos with LeveledCompactionStrategy (CASSANDRA-7753)
 * Fix ALTER clustering column type from DateType to TimestampType when
   using DESC clustering order (CASSANRDA-7797)
 * Throw EOFException if we run out of chunks in compressed datafile
   (CASSANDRA-7664)
 * Fix PRSI handling of CQL3 row markers for row cleanup (CASSANDRA-7787)
 * Fix dropping collection when it's the last regular column (CASSANDRA-7744)
 * Make StreamReceiveTask thread safe and gc friendly (CASSANDRA-7795)
 * Validate empty cell names from counter updates (CASSANDRA-7798)
Merged from 1.2:
 * Don't allow compacted sstables to be marked as compacting (CASSANDRA-7145)
 * Track expired tombstones (CASSANDRA-7810)


2.1.0-rc7
 * Add frozen keyword and require UDT to be frozen (CASSANDRA-7857)
 * Track added sstable size correctly (CASSANDRA-7239)
 * (cqlsh) Fix case insensitivity (CASSANDRA-7834)
 * Fix failure to stream ranges when moving (CASSANDRA-7836)
 * Correctly remove tmplink files (CASSANDRA-7803)
 * (cqlsh) Fix column name formatting for functions, CAS operations,
   and UDT field selections (CASSANDRA-7806)
 * (cqlsh) Fix COPY FROM handling of null/empty primary key
   values (CASSANDRA-7792)
 * Fix ordering of static cells (CASSANDRA-7763)
Merged from 2.0:
 * Forbid re-adding dropped counter columns (CASSANDRA-7831)
 * Fix CFMetaData#isThriftCompatible() for PK-only tables (CASSANDRA-7832)
 * Always reject inequality on the partition key without token()
   (CASSANDRA-7722)
 * Always send Paxos commit to all replicas (CASSANDRA-7479)
 * Make disruptor_thrift_server invocation pool configurable (CASSANDRA-7594)
 * Make repair no-op when RF=1 (CASSANDRA-7864)


2.1.0-rc6
 * Fix OOM issue from netty caching over time (CASSANDRA-7743)
 * json2sstable couldn't import JSON for CQL table (CASSANDRA-7477)
 * Invalidate all caches on table drop (CASSANDRA-7561)
 * Skip strict endpoint selection for ranges if RF == nodes (CASSANRA-7765)
 * Fix Thrift range filtering without 2ary index lookups (CASSANDRA-7741)
 * Add tracing entries about concurrent range requests (CASSANDRA-7599)
 * (cqlsh) Fix DESCRIBE for NTS keyspaces (CASSANDRA-7729)
 * Remove netty buffer ref-counting (CASSANDRA-7735)
 * Pass mutated cf to index updater for use by PRSI (CASSANDRA-7742)
 * Include stress yaml example in release and deb (CASSANDRA-7717)
 * workaround for netty issue causing corrupted data off the wire (CASSANDRA-7695)
 * cqlsh DESC CLUSTER fails retrieving ring information (CASSANDRA-7687)
 * Fix binding null values inside UDT (CASSANDRA-7685)
 * Fix UDT field selection with empty fields (CASSANDRA-7670)
 * Bogus deserialization of static cells from sstable (CASSANDRA-7684)
 * Fix NPE on compaction leftover cleanup for dropped table (CASSANDRA-7770)
Merged from 2.0:
 * Fix race condition in StreamTransferTask that could lead to
   infinite loops and premature sstable deletion (CASSANDRA-7704)
 * (cqlsh) Wait up to 10 sec for a tracing session (CASSANDRA-7222)
 * Fix NPE in FileCacheService.sizeInBytes (CASSANDRA-7756)
 * Remove duplicates from StorageService.getJoiningNodes (CASSANDRA-7478)
 * Clone token map outside of hot gossip loops (CASSANDRA-7758)
 * Fix MS expiring map timeout for Paxos messages (CASSANDRA-7752)
 * Do not flush on truncate if durable_writes is false (CASSANDRA-7750)
 * Give CRR a default input_cql Statement (CASSANDRA-7226)
 * Better error message when adding a collection with the same name
   than a previously dropped one (CASSANDRA-6276)
 * Fix validation when adding static columns (CASSANDRA-7730)
 * (Thrift) fix range deletion of supercolumns (CASSANDRA-7733)
 * Fix potential AssertionError in RangeTombstoneList (CASSANDRA-7700)
 * Validate arguments of blobAs* functions (CASSANDRA-7707)
 * Fix potential AssertionError with 2ndary indexes (CASSANDRA-6612)
 * Avoid logging CompactionInterrupted at ERROR (CASSANDRA-7694)
 * Minor leak in sstable2jon (CASSANDRA-7709)
 * Add cassandra.auto_bootstrap system property (CASSANDRA-7650)
 * Update java driver (for hadoop) (CASSANDRA-7618)
 * Remove CqlPagingRecordReader/CqlPagingInputFormat (CASSANDRA-7570)
 * Support connecting to ipv6 jmx with nodetool (CASSANDRA-7669)


2.1.0-rc5
 * Reject counters inside user types (CASSANDRA-7672)
 * Switch to notification-based GCInspector (CASSANDRA-7638)
 * (cqlsh) Handle nulls in UDTs and tuples correctly (CASSANDRA-7656)
 * Don't use strict consistency when replacing (CASSANDRA-7568)
 * Fix min/max cell name collection on 2.0 SSTables with range
   tombstones (CASSANDRA-7593)
 * Tolerate min/max cell names of different lengths (CASSANDRA-7651)
 * Filter cached results correctly (CASSANDRA-7636)
 * Fix tracing on the new SEPExecutor (CASSANDRA-7644)
 * Remove shuffle and taketoken (CASSANDRA-7601)
 * Clean up Windows batch scripts (CASSANDRA-7619)
 * Fix native protocol drop user type notification (CASSANDRA-7571)
 * Give read access to system.schema_usertypes to all authenticated users
   (CASSANDRA-7578)
 * (cqlsh) Fix cqlsh display when zero rows are returned (CASSANDRA-7580)
 * Get java version correctly when JAVA_TOOL_OPTIONS is set (CASSANDRA-7572)
 * Fix NPE when dropping index from non-existent keyspace, AssertionError when
   dropping non-existent index with IF EXISTS (CASSANDRA-7590)
 * Fix sstablelevelresetter hang (CASSANDRA-7614)
 * (cqlsh) Fix deserialization of blobs (CASSANDRA-7603)
 * Use "keyspace updated" schema change message for UDT changes in v1 and
   v2 protocols (CASSANDRA-7617)
 * Fix tracing of range slices and secondary index lookups that are local
   to the coordinator (CASSANDRA-7599)
 * Set -Dcassandra.storagedir for all tool shell scripts (CASSANDRA-7587)
 * Don't swap max/min col names when mutating sstable metadata (CASSANDRA-7596)
 * (cqlsh) Correctly handle paged result sets (CASSANDRA-7625)
 * (cqlsh) Improve waiting for a trace to complete (CASSANDRA-7626)
 * Fix tracing of concurrent range slices and 2ary index queries (CASSANDRA-7626)
 * Fix scrub against collection type (CASSANDRA-7665)
Merged from 2.0:
 * Set gc_grace_seconds to seven days for system schema tables (CASSANDRA-7668)
 * SimpleSeedProvider no longer caches seeds forever (CASSANDRA-7663)
 * Always flush on truncate (CASSANDRA-7511)
 * Fix ReversedType(DateType) mapping to native protocol (CASSANDRA-7576)
 * Always merge ranges owned by a single node (CASSANDRA-6930)
 * Track max/min timestamps for range tombstones (CASSANDRA-7647)
 * Fix NPE when listing saved caches dir (CASSANDRA-7632)


2.1.0-rc4
 * Fix word count hadoop example (CASSANDRA-7200)
 * Updated memtable_cleanup_threshold and memtable_flush_writers defaults
   (CASSANDRA-7551)
 * (Windows) fix startup when WMI memory query fails (CASSANDRA-7505)
 * Anti-compaction proceeds if any part of the repair failed (CASSANDRA-7521)
 * Add missing table name to DROP INDEX responses and notifications (CASSANDRA-7539)
 * Bump CQL version to 3.2.0 and update CQL documentation (CASSANDRA-7527)
 * Fix configuration error message when running nodetool ring (CASSANDRA-7508)
 * Support conditional updates, tuple type, and the v3 protocol in cqlsh (CASSANDRA-7509)
 * Handle queries on multiple secondary index types (CASSANDRA-7525)
 * Fix cqlsh authentication with v3 native protocol (CASSANDRA-7564)
 * Fix NPE when unknown prepared statement ID is used (CASSANDRA-7454)
Merged from 2.0:
 * (Windows) force range-based repair to non-sequential mode (CASSANDRA-7541)
 * Fix range merging when DES scores are zero (CASSANDRA-7535)
 * Warn when SSL certificates have expired (CASSANDRA-7528)
 * Fix error when doing reversed queries with static columns (CASSANDRA-7490)
Merged from 1.2:
 * Set correct stream ID on responses when non-Exception Throwables
   are thrown while handling native protocol messages (CASSANDRA-7470)


2.1.0-rc3
 * Consider expiry when reconciling otherwise equal cells (CASSANDRA-7403)
 * Introduce CQL support for stress tool (CASSANDRA-6146)
 * Fix ClassCastException processing expired messages (CASSANDRA-7496)
 * Fix prepared marker for collections inside UDT (CASSANDRA-7472)
 * Remove left-over populate_io_cache_on_flush and replicate_on_write
   uses (CASSANDRA-7493)
 * (Windows) handle spaces in path names (CASSANDRA-7451)
 * Ensure writes have completed after dropping a table, before recycling
   commit log segments (CASSANDRA-7437)
 * Remove left-over rows_per_partition_to_cache (CASSANDRA-7493)
 * Fix error when CONTAINS is used with a bind marker (CASSANDRA-7502)
 * Properly reject unknown UDT field (CASSANDRA-7484)
Merged from 2.0:
 * Fix CC#collectTimeOrderedData() tombstone optimisations (CASSANDRA-7394)
 * Support DISTINCT for static columns and fix behaviour when DISTINC is
   not use (CASSANDRA-7305).
 * Workaround JVM NPE on JMX bind failure (CASSANDRA-7254)
 * Fix race in FileCacheService RemovalListener (CASSANDRA-7278)
 * Fix inconsistent use of consistencyForCommit that allowed LOCAL_QUORUM
   operations to incorrect become full QUORUM (CASSANDRA-7345)
 * Properly handle unrecognized opcodes and flags (CASSANDRA-7440)
 * (Hadoop) close CqlRecordWriter clients when finished (CASSANDRA-7459)
 * Commit disk failure policy (CASSANDRA-7429)
 * Make sure high level sstables get compacted (CASSANDRA-7414)
 * Fix AssertionError when using empty clustering columns and static columns
   (CASSANDRA-7455)
 * Add option to disable STCS in L0 (CASSANDRA-6621)
 * Upgrade to snappy-java 1.0.5.2 (CASSANDRA-7476)


2.1.0-rc2
 * Fix heap size calculation for CompoundSparseCellName and
   CompoundSparseCellName.WithCollection (CASSANDRA-7421)
 * Allow counter mutations in UNLOGGED batches (CASSANDRA-7351)
 * Modify reconcile logic to always pick a tombstone over a counter cell
   (CASSANDRA-7346)
 * Avoid incremental compaction on Windows (CASSANDRA-7365)
 * Fix exception when querying a composite-keyed table with a collection index
   (CASSANDRA-7372)
 * Use node's host id in place of counter ids (CASSANDRA-7366)
 * Fix error when doing reversed queries with static columns (CASSANDRA-7490)
 * Backport CASSANDRA-6747 (CASSANDRA-7560)
 * Track max/min timestamps for range tombstones (CASSANDRA-7647)
 * Fix NPE when listing saved caches dir (CASSANDRA-7632)
 * Fix sstableloader unable to connect encrypted node (CASSANDRA-7585)
Merged from 1.2:
 * Clone token map outside of hot gossip loops (CASSANDRA-7758)
 * Add stop method to EmbeddedCassandraService (CASSANDRA-7595)
 * Support connecting to ipv6 jmx with nodetool (CASSANDRA-7669)
 * Set gc_grace_seconds to seven days for system schema tables (CASSANDRA-7668)
 * SimpleSeedProvider no longer caches seeds forever (CASSANDRA-7663)
 * Set correct stream ID on responses when non-Exception Throwables
   are thrown while handling native protocol messages (CASSANDRA-7470)
 * Fix row size miscalculation in LazilyCompactedRow (CASSANDRA-7543)
 * Fix race in background compaction check (CASSANDRA-7745)
 * Don't clear out range tombstones during compaction (CASSANDRA-7808)


2.1.0-rc1
 * Revert flush directory (CASSANDRA-6357)
 * More efficient executor service for fast operations (CASSANDRA-4718)
 * Move less common tools into a new cassandra-tools package (CASSANDRA-7160)
 * Support more concurrent requests in native protocol (CASSANDRA-7231)
 * Add tab-completion to debian nodetool packaging (CASSANDRA-6421)
 * Change concurrent_compactors defaults (CASSANDRA-7139)
 * Add PowerShell Windows launch scripts (CASSANDRA-7001)
 * Make commitlog archive+restore more robust (CASSANDRA-6974)
 * Fix marking commitlogsegments clean (CASSANDRA-6959)
 * Add snapshot "manifest" describing files included (CASSANDRA-6326)
 * Parallel streaming for sstableloader (CASSANDRA-3668)
 * Fix bugs in supercolumns handling (CASSANDRA-7138)
 * Fix ClassClassException on composite dense tables (CASSANDRA-7112)
 * Cleanup and optimize collation and slice iterators (CASSANDRA-7107)
 * Upgrade NBHM lib (CASSANDRA-7128)
 * Optimize netty server (CASSANDRA-6861)
 * Fix repair hang when given CF does not exist (CASSANDRA-7189)
 * Allow c* to be shutdown in an embedded mode (CASSANDRA-5635)
 * Add server side batching to native transport (CASSANDRA-5663)
 * Make batchlog replay asynchronous (CASSANDRA-6134)
 * remove unused classes (CASSANDRA-7197)
 * Limit user types to the keyspace they are defined in (CASSANDRA-6643)
 * Add validate method to CollectionType (CASSANDRA-7208)
 * New serialization format for UDT values (CASSANDRA-7209, CASSANDRA-7261)
 * Fix nodetool netstats (CASSANDRA-7270)
 * Fix potential ClassCastException in HintedHandoffManager (CASSANDRA-7284)
 * Use prepared statements internally (CASSANDRA-6975)
 * Fix broken paging state with prepared statement (CASSANDRA-7120)
 * Fix IllegalArgumentException in CqlStorage (CASSANDRA-7287)
 * Allow nulls/non-existant fields in UDT (CASSANDRA-7206)
 * Add Thrift MultiSliceRequest (CASSANDRA-6757, CASSANDRA-7027)
 * Handle overlapping MultiSlices (CASSANDRA-7279)
 * Fix DataOutputTest on Windows (CASSANDRA-7265)
 * Embedded sets in user defined data-types are not updating (CASSANDRA-7267)
 * Add tuple type to CQL/native protocol (CASSANDRA-7248)
 * Fix CqlPagingRecordReader on tables with few rows (CASSANDRA-7322)
Merged from 2.0:
 * Copy compaction options to make sure they are reloaded (CASSANDRA-7290)
 * Add option to do more aggressive tombstone compactions (CASSANDRA-6563)
 * Don't try to compact already-compacting files in HHOM (CASSANDRA-7288)
 * Always reallocate buffers in HSHA (CASSANDRA-6285)
 * (Hadoop) support authentication in CqlRecordReader (CASSANDRA-7221)
 * (Hadoop) Close java driver Cluster in CQLRR.close (CASSANDRA-7228)
 * Warn when 'USING TIMESTAMP' is used on a CAS BATCH (CASSANDRA-7067)
 * return all cpu values from BackgroundActivityMonitor.readAndCompute (CASSANDRA-7183)
 * Correctly delete scheduled range xfers (CASSANDRA-7143)
 * return all cpu values from BackgroundActivityMonitor.readAndCompute (CASSANDRA-7183)
 * reduce garbage creation in calculatePendingRanges (CASSANDRA-7191)
 * fix c* launch issues on Russian os's due to output of linux 'free' cmd (CASSANDRA-6162)
 * Fix disabling autocompaction (CASSANDRA-7187)
 * Fix potential NumberFormatException when deserializing IntegerType (CASSANDRA-7088)
 * cqlsh can't tab-complete disabling compaction (CASSANDRA-7185)
 * cqlsh: Accept and execute CQL statement(s) from command-line parameter (CASSANDRA-7172)
 * Fix IllegalStateException in CqlPagingRecordReader (CASSANDRA-7198)
 * Fix the InvertedIndex trigger example (CASSANDRA-7211)
 * Add --resolve-ip option to 'nodetool ring' (CASSANDRA-7210)
 * reduce garbage on codec flag deserialization (CASSANDRA-7244)
 * Fix duplicated error messages on directory creation error at startup (CASSANDRA-5818)
 * Proper null handle for IF with map element access (CASSANDRA-7155)
 * Improve compaction visibility (CASSANDRA-7242)
 * Correctly delete scheduled range xfers (CASSANDRA-7143)
 * Make batchlog replica selection rack-aware (CASSANDRA-6551)
 * Fix CFMetaData#getColumnDefinitionFromColumnName() (CASSANDRA-7074)
 * Fix writetime/ttl functions for static columns (CASSANDRA-7081)
 * Suggest CTRL-C or semicolon after three blank lines in cqlsh (CASSANDRA-7142)
 * Fix 2ndary index queries with DESC clustering order (CASSANDRA-6950)
 * Invalid key cache entries on DROP (CASSANDRA-6525)
 * Fix flapping RecoveryManagerTest (CASSANDRA-7084)
 * Add missing iso8601 patterns for date strings (CASSANDRA-6973)
 * Support selecting multiple rows in a partition using IN (CASSANDRA-6875)
 * Add authentication support to shuffle (CASSANDRA-6484)
 * Swap local and global default read repair chances (CASSANDRA-7320)
 * Add conditional CREATE/DROP USER support (CASSANDRA-7264)
 * Cqlsh counts non-empty lines for "Blank lines" warning (CASSANDRA-7325)
Merged from 1.2:
 * Add Cloudstack snitch (CASSANDRA-7147)
 * Update system.peers correctly when relocating tokens (CASSANDRA-7126)
 * Add Google Compute Engine snitch (CASSANDRA-7132)
 * remove duplicate query for local tokens (CASSANDRA-7182)
 * exit CQLSH with error status code if script fails (CASSANDRA-6344)
 * Fix bug with some IN queries missig results (CASSANDRA-7105)
 * Fix availability validation for LOCAL_ONE CL (CASSANDRA-7319)
 * Hint streaming can cause decommission to fail (CASSANDRA-7219)


2.1.0-beta2
 * Increase default CL space to 8GB (CASSANDRA-7031)
 * Add range tombstones to read repair digests (CASSANDRA-6863)
 * Fix BTree.clear for large updates (CASSANDRA-6943)
 * Fail write instead of logging a warning when unable to append to CL
   (CASSANDRA-6764)
 * Eliminate possibility of CL segment appearing twice in active list
   (CASSANDRA-6557)
 * Apply DONTNEED fadvise to commitlog segments (CASSANDRA-6759)
 * Switch CRC component to Adler and include it for compressed sstables
   (CASSANDRA-4165)
 * Allow cassandra-stress to set compaction strategy options (CASSANDRA-6451)
 * Add broadcast_rpc_address option to cassandra.yaml (CASSANDRA-5899)
 * Auto reload GossipingPropertyFileSnitch config (CASSANDRA-5897)
 * Fix overflow of memtable_total_space_in_mb (CASSANDRA-6573)
 * Fix ABTC NPE and apply update function correctly (CASSANDRA-6692)
 * Allow nodetool to use a file or prompt for password (CASSANDRA-6660)
 * Fix AIOOBE when concurrently accessing ABSC (CASSANDRA-6742)
 * Fix assertion error in ALTER TYPE RENAME (CASSANDRA-6705)
 * Scrub should not always clear out repaired status (CASSANDRA-5351)
 * Improve handling of range tombstone for wide partitions (CASSANDRA-6446)
 * Fix ClassCastException for compact table with composites (CASSANDRA-6738)
 * Fix potentially repairing with wrong nodes (CASSANDRA-6808)
 * Change caching option syntax (CASSANDRA-6745)
 * Fix stress to do proper counter reads (CASSANDRA-6835)
 * Fix help message for stress counter_write (CASSANDRA-6824)
 * Fix stress smart Thrift client to pick servers correctly (CASSANDRA-6848)
 * Add logging levels (minimal, normal or verbose) to stress tool (CASSANDRA-6849)
 * Fix race condition in Batch CLE (CASSANDRA-6860)
 * Improve cleanup/scrub/upgradesstables failure handling (CASSANDRA-6774)
 * ByteBuffer write() methods for serializing sstables (CASSANDRA-6781)
 * Proper compare function for CollectionType (CASSANDRA-6783)
 * Update native server to Netty 4 (CASSANDRA-6236)
 * Fix off-by-one error in stress (CASSANDRA-6883)
 * Make OpOrder AutoCloseable (CASSANDRA-6901)
 * Remove sync repair JMX interface (CASSANDRA-6900)
 * Add multiple memory allocation options for memtables (CASSANDRA-6689, 6694)
 * Remove adjusted op rate from stress output (CASSANDRA-6921)
 * Add optimized CF.hasColumns() implementations (CASSANDRA-6941)
 * Serialize batchlog mutations with the version of the target node
   (CASSANDRA-6931)
 * Optimize CounterColumn#reconcile() (CASSANDRA-6953)
 * Properly remove 1.2 sstable support in 2.1 (CASSANDRA-6869)
 * Lock counter cells, not partitions (CASSANDRA-6880)
 * Track presence of legacy counter shards in sstables (CASSANDRA-6888)
 * Ensure safe resource cleanup when replacing sstables (CASSANDRA-6912)
 * Add failure handler to async callback (CASSANDRA-6747)
 * Fix AE when closing SSTable without releasing reference (CASSANDRA-7000)
 * Clean up IndexInfo on keyspace/table drops (CASSANDRA-6924)
 * Only snapshot relative SSTables when sequential repair (CASSANDRA-7024)
 * Require nodetool rebuild_index to specify index names (CASSANDRA-7038)
 * fix cassandra stress errors on reads with native protocol (CASSANDRA-7033)
 * Use OpOrder to guard sstable references for reads (CASSANDRA-6919)
 * Preemptive opening of compaction result (CASSANDRA-6916)
 * Multi-threaded scrub/cleanup/upgradesstables (CASSANDRA-5547)
 * Optimize cellname comparison (CASSANDRA-6934)
 * Native protocol v3 (CASSANDRA-6855)
 * Optimize Cell liveness checks and clean up Cell (CASSANDRA-7119)
 * Support consistent range movements (CASSANDRA-2434)
 * Display min timestamp in sstablemetadata viewer (CASSANDRA-6767)
Merged from 2.0:
 * Avoid race-prone second "scrub" of system keyspace (CASSANDRA-6797)
 * Pool CqlRecordWriter clients by inetaddress rather than Range
   (CASSANDRA-6665)
 * Fix compaction_history timestamps (CASSANDRA-6784)
 * Compare scores of full replica ordering in DES (CASSANDRA-6683)
 * fix CME in SessionInfo updateProgress affecting netstats (CASSANDRA-6577)
 * Allow repairing between specific replicas (CASSANDRA-6440)
 * Allow per-dc enabling of hints (CASSANDRA-6157)
 * Add compatibility for Hadoop 0.2.x (CASSANDRA-5201)
 * Fix EstimatedHistogram races (CASSANDRA-6682)
 * Failure detector correctly converts initial value to nanos (CASSANDRA-6658)
 * Add nodetool taketoken to relocate vnodes (CASSANDRA-4445)
 * Expose bulk loading progress over JMX (CASSANDRA-4757)
 * Correctly handle null with IF conditions and TTL (CASSANDRA-6623)
 * Account for range/row tombstones in tombstone drop
   time histogram (CASSANDRA-6522)
 * Stop CommitLogSegment.close() from calling sync() (CASSANDRA-6652)
 * Make commitlog failure handling configurable (CASSANDRA-6364)
 * Avoid overlaps in LCS (CASSANDRA-6688)
 * Improve support for paginating over composites (CASSANDRA-4851)
 * Fix count(*) queries in a mixed cluster (CASSANDRA-6707)
 * Improve repair tasks(snapshot, differencing) concurrency (CASSANDRA-6566)
 * Fix replaying pre-2.0 commit logs (CASSANDRA-6714)
 * Add static columns to CQL3 (CASSANDRA-6561)
 * Optimize single partition batch statements (CASSANDRA-6737)
 * Disallow post-query re-ordering when paging (CASSANDRA-6722)
 * Fix potential paging bug with deleted columns (CASSANDRA-6748)
 * Fix NPE on BulkLoader caused by losing StreamEvent (CASSANDRA-6636)
 * Fix truncating compression metadata (CASSANDRA-6791)
 * Add CMSClassUnloadingEnabled JVM option (CASSANDRA-6541)
 * Catch memtable flush exceptions during shutdown (CASSANDRA-6735)
 * Fix upgradesstables NPE for non-CF-based indexes (CASSANDRA-6645)
 * Fix UPDATE updating PRIMARY KEY columns implicitly (CASSANDRA-6782)
 * Fix IllegalArgumentException when updating from 1.2 with SuperColumns
   (CASSANDRA-6733)
 * FBUtilities.singleton() should use the CF comparator (CASSANDRA-6778)
 * Fix CQLSStableWriter.addRow(Map<String, Object>) (CASSANDRA-6526)
 * Fix HSHA server introducing corrupt data (CASSANDRA-6285)
 * Fix CAS conditions for COMPACT STORAGE tables (CASSANDRA-6813)
 * Starting threads in OutboundTcpConnectionPool constructor causes race conditions (CASSANDRA-7177)
 * Allow overriding cassandra-rackdc.properties file (CASSANDRA-7072)
 * Set JMX RMI port to 7199 (CASSANDRA-7087)
 * Use LOCAL_QUORUM for data reads at LOCAL_SERIAL (CASSANDRA-6939)
 * Log a warning for large batches (CASSANDRA-6487)
 * Put nodes in hibernate when join_ring is false (CASSANDRA-6961)
 * Avoid early loading of non-system keyspaces before compaction-leftovers
   cleanup at startup (CASSANDRA-6913)
 * Restrict Windows to parallel repairs (CASSANDRA-6907)
 * (Hadoop) Allow manually specifying start/end tokens in CFIF (CASSANDRA-6436)
 * Fix NPE in MeteredFlusher (CASSANDRA-6820)
 * Fix race processing range scan responses (CASSANDRA-6820)
 * Allow deleting snapshots from dropped keyspaces (CASSANDRA-6821)
 * Add uuid() function (CASSANDRA-6473)
 * Omit tombstones from schema digests (CASSANDRA-6862)
 * Include correct consistencyLevel in LWT timeout (CASSANDRA-6884)
 * Lower chances for losing new SSTables during nodetool refresh and
   ColumnFamilyStore.loadNewSSTables (CASSANDRA-6514)
 * Add support for DELETE ... IF EXISTS to CQL3 (CASSANDRA-5708)
 * Update hadoop_cql3_word_count example (CASSANDRA-6793)
 * Fix handling of RejectedExecution in sync Thrift server (CASSANDRA-6788)
 * Log more information when exceeding tombstone_warn_threshold (CASSANDRA-6865)
 * Fix truncate to not abort due to unreachable fat clients (CASSANDRA-6864)
 * Fix schema concurrency exceptions (CASSANDRA-6841)
 * Fix leaking validator FH in StreamWriter (CASSANDRA-6832)
 * Fix saving triggers to schema (CASSANDRA-6789)
 * Fix trigger mutations when base mutation list is immutable (CASSANDRA-6790)
 * Fix accounting in FileCacheService to allow re-using RAR (CASSANDRA-6838)
 * Fix static counter columns (CASSANDRA-6827)
 * Restore expiring->deleted (cell) compaction optimization (CASSANDRA-6844)
 * Fix CompactionManager.needsCleanup (CASSANDRA-6845)
 * Correctly compare BooleanType values other than 0 and 1 (CASSANDRA-6779)
 * Read message id as string from earlier versions (CASSANDRA-6840)
 * Properly use the Paxos consistency for (non-protocol) batch (CASSANDRA-6837)
 * Add paranoid disk failure option (CASSANDRA-6646)
 * Improve PerRowSecondaryIndex performance (CASSANDRA-6876)
 * Extend triggers to support CAS updates (CASSANDRA-6882)
 * Static columns with IF NOT EXISTS don't always work as expected (CASSANDRA-6873)
 * Fix paging with SELECT DISTINCT (CASSANDRA-6857)
 * Fix UnsupportedOperationException on CAS timeout (CASSANDRA-6923)
 * Improve MeteredFlusher handling of MF-unaffected column families
   (CASSANDRA-6867)
 * Add CqlRecordReader using native pagination (CASSANDRA-6311)
 * Add QueryHandler interface (CASSANDRA-6659)
 * Track liveRatio per-memtable, not per-CF (CASSANDRA-6945)
 * Make sure upgradesstables keeps sstable level (CASSANDRA-6958)
 * Fix LIMIT with static columns (CASSANDRA-6956)
 * Fix clash with CQL column name in thrift validation (CASSANDRA-6892)
 * Fix error with super columns in mixed 1.2-2.0 clusters (CASSANDRA-6966)
 * Fix bad skip of sstables on slice query with composite start/finish (CASSANDRA-6825)
 * Fix unintended update with conditional statement (CASSANDRA-6893)
 * Fix map element access in IF (CASSANDRA-6914)
 * Avoid costly range calculations for range queries on system keyspaces
   (CASSANDRA-6906)
 * Fix SSTable not released if stream session fails (CASSANDRA-6818)
 * Avoid build failure due to ANTLR timeout (CASSANDRA-6991)
 * Queries on compact tables can return more rows that requested (CASSANDRA-7052)
 * USING TIMESTAMP for batches does not work (CASSANDRA-7053)
 * Fix performance regression from CASSANDRA-5614 (CASSANDRA-6949)
 * Ensure that batchlog and hint timeouts do not produce hints (CASSANDRA-7058)
 * Merge groupable mutations in TriggerExecutor#execute() (CASSANDRA-7047)
 * Plug holes in resource release when wiring up StreamSession (CASSANDRA-7073)
 * Re-add parameter columns to tracing session (CASSANDRA-6942)
 * Preserves CQL metadata when updating table from thrift (CASSANDRA-6831)
Merged from 1.2:
 * Fix nodetool display with vnodes (CASSANDRA-7082)
 * Add UNLOGGED, COUNTER options to BATCH documentation (CASSANDRA-6816)
 * add extra SSL cipher suites (CASSANDRA-6613)
 * fix nodetool getsstables for blob PK (CASSANDRA-6803)
 * Fix BatchlogManager#deleteBatch() use of millisecond timestamps
   (CASSANDRA-6822)
 * Continue assassinating even if the endpoint vanishes (CASSANDRA-6787)
 * Schedule schema pulls on change (CASSANDRA-6971)
 * Non-droppable verbs shouldn't be dropped from OTC (CASSANDRA-6980)
 * Shutdown batchlog executor in SS#drain() (CASSANDRA-7025)
 * Fix batchlog to account for CF truncation records (CASSANDRA-6999)
 * Fix CQLSH parsing of functions and BLOB literals (CASSANDRA-7018)
 * Properly load trustore in the native protocol (CASSANDRA-6847)
 * Always clean up references in SerializingCache (CASSANDRA-6994)
 * Don't shut MessagingService down when replacing a node (CASSANDRA-6476)
 * fix npe when doing -Dcassandra.fd_initial_value_ms (CASSANDRA-6751)


2.1.0-beta1
 * Add flush directory distinct from compaction directories (CASSANDRA-6357)
 * Require JNA by default (CASSANDRA-6575)
 * add listsnapshots command to nodetool (CASSANDRA-5742)
 * Introduce AtomicBTreeColumns (CASSANDRA-6271, 6692)
 * Multithreaded commitlog (CASSANDRA-3578)
 * allocate fixed index summary memory pool and resample cold index summaries
   to use less memory (CASSANDRA-5519)
 * Removed multithreaded compaction (CASSANDRA-6142)
 * Parallelize fetching rows for low-cardinality indexes (CASSANDRA-1337)
 * change logging from log4j to logback (CASSANDRA-5883)
 * switch to LZ4 compression for internode communication (CASSANDRA-5887)
 * Stop using Thrift-generated Index* classes internally (CASSANDRA-5971)
 * Remove 1.2 network compatibility code (CASSANDRA-5960)
 * Remove leveled json manifest migration code (CASSANDRA-5996)
 * Remove CFDefinition (CASSANDRA-6253)
 * Use AtomicIntegerFieldUpdater in RefCountedMemory (CASSANDRA-6278)
 * User-defined types for CQL3 (CASSANDRA-5590)
 * Use of o.a.c.metrics in nodetool (CASSANDRA-5871, 6406)
 * Batch read from OTC's queue and cleanup (CASSANDRA-1632)
 * Secondary index support for collections (CASSANDRA-4511, 6383)
 * SSTable metadata(Stats.db) format change (CASSANDRA-6356)
 * Push composites support in the storage engine
   (CASSANDRA-5417, CASSANDRA-6520)
 * Add snapshot space used to cfstats (CASSANDRA-6231)
 * Add cardinality estimator for key count estimation (CASSANDRA-5906)
 * CF id is changed to be non-deterministic. Data dir/key cache are created
   uniquely for CF id (CASSANDRA-5202)
 * New counters implementation (CASSANDRA-6504)
 * Replace UnsortedColumns, EmptyColumns, TreeMapBackedSortedColumns with new
   ArrayBackedSortedColumns (CASSANDRA-6630, CASSANDRA-6662, CASSANDRA-6690)
 * Add option to use row cache with a given amount of rows (CASSANDRA-5357)
 * Avoid repairing already repaired data (CASSANDRA-5351)
 * Reject counter updates with USING TTL/TIMESTAMP (CASSANDRA-6649)
 * Replace index_interval with min/max_index_interval (CASSANDRA-6379)
 * Lift limitation that order by columns must be selected for IN queries (CASSANDRA-4911)


2.0.5
 * Reduce garbage generated by bloom filter lookups (CASSANDRA-6609)
 * Add ks.cf names to tombstone logging (CASSANDRA-6597)
 * Use LOCAL_QUORUM for LWT operations at LOCAL_SERIAL (CASSANDRA-6495)
 * Wait for gossip to settle before accepting client connections (CASSANDRA-4288)
 * Delete unfinished compaction incrementally (CASSANDRA-6086)
 * Allow specifying custom secondary index options in CQL3 (CASSANDRA-6480)
 * Improve replica pinning for cache efficiency in DES (CASSANDRA-6485)
 * Fix LOCAL_SERIAL from thrift (CASSANDRA-6584)
 * Don't special case received counts in CAS timeout exceptions (CASSANDRA-6595)
 * Add support for 2.1 global counter shards (CASSANDRA-6505)
 * Fix NPE when streaming connection is not yet established (CASSANDRA-6210)
 * Avoid rare duplicate read repair triggering (CASSANDRA-6606)
 * Fix paging discardFirst (CASSANDRA-6555)
 * Fix ArrayIndexOutOfBoundsException in 2ndary index query (CASSANDRA-6470)
 * Release sstables upon rebuilding 2i (CASSANDRA-6635)
 * Add AbstractCompactionStrategy.startup() method (CASSANDRA-6637)
 * SSTableScanner may skip rows during cleanup (CASSANDRA-6638)
 * sstables from stalled repair sessions can resurrect deleted data (CASSANDRA-6503)
 * Switch stress to use ITransportFactory (CASSANDRA-6641)
 * Fix IllegalArgumentException during prepare (CASSANDRA-6592)
 * Fix possible loss of 2ndary index entries during compaction (CASSANDRA-6517)
 * Fix direct Memory on architectures that do not support unaligned long access
   (CASSANDRA-6628)
 * Let scrub optionally skip broken counter partitions (CASSANDRA-5930)
Merged from 1.2:
 * fsync compression metadata (CASSANDRA-6531)
 * Validate CF existence on execution for prepared statement (CASSANDRA-6535)
 * Add ability to throttle batchlog replay (CASSANDRA-6550)
 * Fix executing LOCAL_QUORUM with SimpleStrategy (CASSANDRA-6545)
 * Avoid StackOverflow when using large IN queries (CASSANDRA-6567)
 * Nodetool upgradesstables includes secondary indexes (CASSANDRA-6598)
 * Paginate batchlog replay (CASSANDRA-6569)
 * skip blocking on streaming during drain (CASSANDRA-6603)
 * Improve error message when schema doesn't match loaded sstable (CASSANDRA-6262)
 * Add properties to adjust FD initial value and max interval (CASSANDRA-4375)
 * Fix preparing with batch and delete from collection (CASSANDRA-6607)
 * Fix ABSC reverse iterator's remove() method (CASSANDRA-6629)
 * Handle host ID conflicts properly (CASSANDRA-6615)
 * Move handling of migration event source to solve bootstrap race. (CASSANDRA-6648)
 * Make sure compaction throughput value doesn't overflow with int math (CASSANDRA-6647)


2.0.4
 * Allow removing snapshots of no-longer-existing CFs (CASSANDRA-6418)
 * add StorageService.stopDaemon() (CASSANDRA-4268)
 * add IRE for invalid CF supplied to get_count (CASSANDRA-5701)
 * add client encryption support to sstableloader (CASSANDRA-6378)
 * Fix accept() loop for SSL sockets post-shutdown (CASSANDRA-6468)
 * Fix size-tiered compaction in LCS L0 (CASSANDRA-6496)
 * Fix assertion failure in filterColdSSTables (CASSANDRA-6483)
 * Fix row tombstones in larger-than-memory compactions (CASSANDRA-6008)
 * Fix cleanup ClassCastException (CASSANDRA-6462)
 * Reduce gossip memory use by interning VersionedValue strings (CASSANDRA-6410)
 * Allow specifying datacenters to participate in a repair (CASSANDRA-6218)
 * Fix divide-by-zero in PCI (CASSANDRA-6403)
 * Fix setting last compacted key in the wrong level for LCS (CASSANDRA-6284)
 * Add millisecond precision formats to the timestamp parser (CASSANDRA-6395)
 * Expose a total memtable size metric for a CF (CASSANDRA-6391)
 * cqlsh: handle symlinks properly (CASSANDRA-6425)
 * Fix potential infinite loop when paging query with IN (CASSANDRA-6464)
 * Fix assertion error in AbstractQueryPager.discardFirst (CASSANDRA-6447)
 * Fix streaming older SSTable yields unnecessary tombstones (CASSANDRA-6527)
Merged from 1.2:
 * Improved error message on bad properties in DDL queries (CASSANDRA-6453)
 * Randomize batchlog candidates selection (CASSANDRA-6481)
 * Fix thundering herd on endpoint cache invalidation (CASSANDRA-6345, 6485)
 * Improve batchlog write performance with vnodes (CASSANDRA-6488)
 * cqlsh: quote single quotes in strings inside collections (CASSANDRA-6172)
 * Improve gossip performance for typical messages (CASSANDRA-6409)
 * Throw IRE if a prepared statement has more markers than supported
   (CASSANDRA-5598)
 * Expose Thread metrics for the native protocol server (CASSANDRA-6234)
 * Change snapshot response message verb to INTERNAL to avoid dropping it
   (CASSANDRA-6415)
 * Warn when collection read has > 65K elements (CASSANDRA-5428)
 * Fix cache persistence when both row and key cache are enabled
   (CASSANDRA-6413)
 * (Hadoop) add describe_local_ring (CASSANDRA-6268)
 * Fix handling of concurrent directory creation failure (CASSANDRA-6459)
 * Allow executing CREATE statements multiple times (CASSANDRA-6471)
 * Don't send confusing info with timeouts (CASSANDRA-6491)
 * Don't resubmit counter mutation runnables internally (CASSANDRA-6427)
 * Don't drop local mutations without a hint (CASSANDRA-6510)
 * Don't allow null max_hint_window_in_ms (CASSANDRA-6419)
 * Validate SliceRange start and finish lengths (CASSANDRA-6521)


2.0.3
 * Fix FD leak on slice read path (CASSANDRA-6275)
 * Cancel read meter task when closing SSTR (CASSANDRA-6358)
 * free off-heap IndexSummary during bulk (CASSANDRA-6359)
 * Recover from IOException in accept() thread (CASSANDRA-6349)
 * Improve Gossip tolerance of abnormally slow tasks (CASSANDRA-6338)
 * Fix trying to hint timed out counter writes (CASSANDRA-6322)
 * Allow restoring specific columnfamilies from archived CL (CASSANDRA-4809)
 * Avoid flushing compaction_history after each operation (CASSANDRA-6287)
 * Fix repair assertion error when tombstones expire (CASSANDRA-6277)
 * Skip loading corrupt key cache (CASSANDRA-6260)
 * Fixes for compacting larger-than-memory rows (CASSANDRA-6274)
 * Compact hottest sstables first and optionally omit coldest from
   compaction entirely (CASSANDRA-6109)
 * Fix modifying column_metadata from thrift (CASSANDRA-6182)
 * cqlsh: fix LIST USERS output (CASSANDRA-6242)
 * Add IRequestSink interface (CASSANDRA-6248)
 * Update memtable size while flushing (CASSANDRA-6249)
 * Provide hooks around CQL2/CQL3 statement execution (CASSANDRA-6252)
 * Require Permission.SELECT for CAS updates (CASSANDRA-6247)
 * New CQL-aware SSTableWriter (CASSANDRA-5894)
 * Reject CAS operation when the protocol v1 is used (CASSANDRA-6270)
 * Correctly throw error when frame too large (CASSANDRA-5981)
 * Fix serialization bug in PagedRange with 2ndary indexes (CASSANDRA-6299)
 * Fix CQL3 table validation in Thrift (CASSANDRA-6140)
 * Fix bug missing results with IN clauses (CASSANDRA-6327)
 * Fix paging with reversed slices (CASSANDRA-6343)
 * Set minTimestamp correctly to be able to drop expired sstables (CASSANDRA-6337)
 * Support NaN and Infinity as float literals (CASSANDRA-6003)
 * Remove RF from nodetool ring output (CASSANDRA-6289)
 * Fix attempting to flush empty rows (CASSANDRA-6374)
 * Fix potential out of bounds exception when paging (CASSANDRA-6333)
Merged from 1.2:
 * Optimize FD phi calculation (CASSANDRA-6386)
 * Improve initial FD phi estimate when starting up (CASSANDRA-6385)
 * Don't list CQL3 table in CLI describe even if named explicitely
   (CASSANDRA-5750)
 * Invalidate row cache when dropping CF (CASSANDRA-6351)
 * add non-jamm path for cached statements (CASSANDRA-6293)
 * add windows bat files for shell commands (CASSANDRA-6145)
 * Require logging in for Thrift CQL2/3 statement preparation (CASSANDRA-6254)
 * restrict max_num_tokens to 1536 (CASSANDRA-6267)
 * Nodetool gets default JMX port from cassandra-env.sh (CASSANDRA-6273)
 * make calculatePendingRanges asynchronous (CASSANDRA-6244)
 * Remove blocking flushes in gossip thread (CASSANDRA-6297)
 * Fix potential socket leak in connectionpool creation (CASSANDRA-6308)
 * Allow LOCAL_ONE/LOCAL_QUORUM to work with SimpleStrategy (CASSANDRA-6238)
 * cqlsh: handle 'null' as session duration (CASSANDRA-6317)
 * Fix json2sstable handling of range tombstones (CASSANDRA-6316)
 * Fix missing one row in reverse query (CASSANDRA-6330)
 * Fix reading expired row value from row cache (CASSANDRA-6325)
 * Fix AssertionError when doing set element deletion (CASSANDRA-6341)
 * Make CL code for the native protocol match the one in C* 2.0
   (CASSANDRA-6347)
 * Disallow altering CQL3 table from thrift (CASSANDRA-6370)
 * Fix size computation of prepared statement (CASSANDRA-6369)


2.0.2
 * Update FailureDetector to use nanontime (CASSANDRA-4925)
 * Fix FileCacheService regressions (CASSANDRA-6149)
 * Never return WriteTimeout for CL.ANY (CASSANDRA-6132)
 * Fix race conditions in bulk loader (CASSANDRA-6129)
 * Add configurable metrics reporting (CASSANDRA-4430)
 * drop queries exceeding a configurable number of tombstones (CASSANDRA-6117)
 * Track and persist sstable read activity (CASSANDRA-5515)
 * Fixes for speculative retry (CASSANDRA-5932, CASSANDRA-6194)
 * Improve memory usage of metadata min/max column names (CASSANDRA-6077)
 * Fix thrift validation refusing row markers on CQL3 tables (CASSANDRA-6081)
 * Fix insertion of collections with CAS (CASSANDRA-6069)
 * Correctly send metadata on SELECT COUNT (CASSANDRA-6080)
 * Track clients' remote addresses in ClientState (CASSANDRA-6070)
 * Create snapshot dir if it does not exist when migrating
   leveled manifest (CASSANDRA-6093)
 * make sequential nodetool repair the default (CASSANDRA-5950)
 * Add more hooks for compaction strategy implementations (CASSANDRA-6111)
 * Fix potential NPE on composite 2ndary indexes (CASSANDRA-6098)
 * Delete can potentially be skipped in batch (CASSANDRA-6115)
 * Allow alter keyspace on system_traces (CASSANDRA-6016)
 * Disallow empty column names in cql (CASSANDRA-6136)
 * Use Java7 file-handling APIs and fix file moving on Windows (CASSANDRA-5383)
 * Save compaction history to system keyspace (CASSANDRA-5078)
 * Fix NPE if StorageService.getOperationMode() is executed before full startup (CASSANDRA-6166)
 * CQL3: support pre-epoch longs for TimestampType (CASSANDRA-6212)
 * Add reloadtriggers command to nodetool (CASSANDRA-4949)
 * cqlsh: ignore empty 'value alias' in DESCRIBE (CASSANDRA-6139)
 * Fix sstable loader (CASSANDRA-6205)
 * Reject bootstrapping if the node already exists in gossip (CASSANDRA-5571)
 * Fix NPE while loading paxos state (CASSANDRA-6211)
 * cqlsh: add SHOW SESSION <tracing-session> command (CASSANDRA-6228)
Merged from 1.2:
 * (Hadoop) Require CFRR batchSize to be at least 2 (CASSANDRA-6114)
 * Add a warning for small LCS sstable size (CASSANDRA-6191)
 * Add ability to list specific KS/CF combinations in nodetool cfstats (CASSANDRA-4191)
 * Mark CF clean if a mutation raced the drop and got it marked dirty (CASSANDRA-5946)
 * Add a LOCAL_ONE consistency level (CASSANDRA-6202)
 * Limit CQL prepared statement cache by size instead of count (CASSANDRA-6107)
 * Tracing should log write failure rather than raw exceptions (CASSANDRA-6133)
 * lock access to TM.endpointToHostIdMap (CASSANDRA-6103)
 * Allow estimated memtable size to exceed slab allocator size (CASSANDRA-6078)
 * Start MeteredFlusher earlier to prevent OOM during CL replay (CASSANDRA-6087)
 * Avoid sending Truncate command to fat clients (CASSANDRA-6088)
 * Allow where clause conditions to be in parenthesis (CASSANDRA-6037)
 * Do not open non-ssl storage port if encryption option is all (CASSANDRA-3916)
 * Move batchlog replay to its own executor (CASSANDRA-6079)
 * Add tombstone debug threshold and histogram (CASSANDRA-6042, 6057)
 * Enable tcp keepalive on incoming connections (CASSANDRA-4053)
 * Fix fat client schema pull NPE (CASSANDRA-6089)
 * Fix memtable flushing for indexed tables (CASSANDRA-6112)
 * Fix skipping columns with multiple slices (CASSANDRA-6119)
 * Expose connected thrift + native client counts (CASSANDRA-5084)
 * Optimize auth setup (CASSANDRA-6122)
 * Trace index selection (CASSANDRA-6001)
 * Update sstablesPerReadHistogram to use biased sampling (CASSANDRA-6164)
 * Log UnknownColumnfamilyException when closing socket (CASSANDRA-5725)
 * Properly error out on CREATE INDEX for counters table (CASSANDRA-6160)
 * Handle JMX notification failure for repair (CASSANDRA-6097)
 * (Hadoop) Fetch no more than 128 splits in parallel (CASSANDRA-6169)
 * stress: add username/password authentication support (CASSANDRA-6068)
 * Fix indexed queries with row cache enabled on parent table (CASSANDRA-5732)
 * Fix compaction race during columnfamily drop (CASSANDRA-5957)
 * Fix validation of empty column names for compact tables (CASSANDRA-6152)
 * Skip replaying mutations that pass CRC but fail to deserialize (CASSANDRA-6183)
 * Rework token replacement to use replace_address (CASSANDRA-5916)
 * Fix altering column types (CASSANDRA-6185)
 * cqlsh: fix CREATE/ALTER WITH completion (CASSANDRA-6196)
 * add windows bat files for shell commands (CASSANDRA-6145)
 * Fix potential stack overflow during range tombstones insertion (CASSANDRA-6181)
 * (Hadoop) Make LOCAL_ONE the default consistency level (CASSANDRA-6214)


2.0.1
 * Fix bug that could allow reading deleted data temporarily (CASSANDRA-6025)
 * Improve memory use defaults (CASSANDRA-6059)
 * Make ThriftServer more easlly extensible (CASSANDRA-6058)
 * Remove Hadoop dependency from ITransportFactory (CASSANDRA-6062)
 * add file_cache_size_in_mb setting (CASSANDRA-5661)
 * Improve error message when yaml contains invalid properties (CASSANDRA-5958)
 * Improve leveled compaction's ability to find non-overlapping L0 compactions
   to work on concurrently (CASSANDRA-5921)
 * Notify indexer of columns shadowed by range tombstones (CASSANDRA-5614)
 * Log Merkle tree stats (CASSANDRA-2698)
 * Switch from crc32 to adler32 for compressed sstable checksums (CASSANDRA-5862)
 * Improve offheap memcpy performance (CASSANDRA-5884)
 * Use a range aware scanner for cleanup (CASSANDRA-2524)
 * Cleanup doesn't need to inspect sstables that contain only local data
   (CASSANDRA-5722)
 * Add ability for CQL3 to list partition keys (CASSANDRA-4536)
 * Improve native protocol serialization (CASSANDRA-5664)
 * Upgrade Thrift to 0.9.1 (CASSANDRA-5923)
 * Require superuser status for adding triggers (CASSANDRA-5963)
 * Make standalone scrubber handle old and new style leveled manifest
   (CASSANDRA-6005)
 * Fix paxos bugs (CASSANDRA-6012, 6013, 6023)
 * Fix paged ranges with multiple replicas (CASSANDRA-6004)
 * Fix potential AssertionError during tracing (CASSANDRA-6041)
 * Fix NPE in sstablesplit (CASSANDRA-6027)
 * Migrate pre-2.0 key/value/column aliases to system.schema_columns
   (CASSANDRA-6009)
 * Paging filter empty rows too agressively (CASSANDRA-6040)
 * Support variadic parameters for IN clauses (CASSANDRA-4210)
 * cqlsh: return the result of CAS writes (CASSANDRA-5796)
 * Fix validation of IN clauses with 2ndary indexes (CASSANDRA-6050)
 * Support named bind variables in CQL (CASSANDRA-6033)
Merged from 1.2:
 * Allow cache-keys-to-save to be set at runtime (CASSANDRA-5980)
 * Avoid second-guessing out-of-space state (CASSANDRA-5605)
 * Tuning knobs for dealing with large blobs and many CFs (CASSANDRA-5982)
 * (Hadoop) Fix CQLRW for thrift tables (CASSANDRA-6002)
 * Fix possible divide-by-zero in HHOM (CASSANDRA-5990)
 * Allow local batchlog writes for CL.ANY (CASSANDRA-5967)
 * Upgrade metrics-core to version 2.2.0 (CASSANDRA-5947)
 * Fix CqlRecordWriter with composite keys (CASSANDRA-5949)
 * Add snitch, schema version, cluster, partitioner to JMX (CASSANDRA-5881)
 * Allow disabling SlabAllocator (CASSANDRA-5935)
 * Make user-defined compaction JMX blocking (CASSANDRA-4952)
 * Fix streaming does not transfer wrapped range (CASSANDRA-5948)
 * Fix loading index summary containing empty key (CASSANDRA-5965)
 * Correctly handle limits in CompositesSearcher (CASSANDRA-5975)
 * Pig: handle CQL collections (CASSANDRA-5867)
 * Pass the updated cf to the PRSI index() method (CASSANDRA-5999)
 * Allow empty CQL3 batches (as no-op) (CASSANDRA-5994)
 * Support null in CQL3 functions (CASSANDRA-5910)
 * Replace the deprecated MapMaker with CacheLoader (CASSANDRA-6007)
 * Add SSTableDeletingNotification to DataTracker (CASSANDRA-6010)
 * Fix snapshots in use get deleted during snapshot repair (CASSANDRA-6011)
 * Move hints and exception count to o.a.c.metrics (CASSANDRA-6017)
 * Fix memory leak in snapshot repair (CASSANDRA-6047)
 * Fix sstable2sjon for CQL3 tables (CASSANDRA-5852)


2.0.0
 * Fix thrift validation when inserting into CQL3 tables (CASSANDRA-5138)
 * Fix periodic memtable flushing behavior with clean memtables (CASSANDRA-5931)
 * Fix dateOf() function for pre-2.0 timestamp columns (CASSANDRA-5928)
 * Fix SSTable unintentionally loads BF when opened for batch (CASSANDRA-5938)
 * Add stream session progress to JMX (CASSANDRA-4757)
 * Fix NPE during CAS operation (CASSANDRA-5925)
Merged from 1.2:
 * Fix getBloomFilterDiskSpaceUsed for AlwaysPresentFilter (CASSANDRA-5900)
 * Don't announce schema version until we've loaded the changes locally
   (CASSANDRA-5904)
 * Fix to support off heap bloom filters size greater than 2 GB (CASSANDRA-5903)
 * Properly handle parsing huge map and set literals (CASSANDRA-5893)


2.0.0-rc2
 * enable vnodes by default (CASSANDRA-5869)
 * fix CAS contention timeout (CASSANDRA-5830)
 * fix HsHa to respect max frame size (CASSANDRA-4573)
 * Fix (some) 2i on composite components omissions (CASSANDRA-5851)
 * cqlsh: add DESCRIBE FULL SCHEMA variant (CASSANDRA-5880)
Merged from 1.2:
 * Correctly validate sparse composite cells in scrub (CASSANDRA-5855)
 * Add KeyCacheHitRate metric to CF metrics (CASSANDRA-5868)
 * cqlsh: add support for multiline comments (CASSANDRA-5798)
 * Handle CQL3 SELECT duplicate IN restrictions on clustering columns
   (CASSANDRA-5856)


2.0.0-rc1
 * improve DecimalSerializer performance (CASSANDRA-5837)
 * fix potential spurious wakeup in AsyncOneResponse (CASSANDRA-5690)
 * fix schema-related trigger issues (CASSANDRA-5774)
 * Better validation when accessing CQL3 table from thrift (CASSANDRA-5138)
 * Fix assertion error during repair (CASSANDRA-5801)
 * Fix range tombstone bug (CASSANDRA-5805)
 * DC-local CAS (CASSANDRA-5797)
 * Add a native_protocol_version column to the system.local table (CASSANRDA-5819)
 * Use index_interval from cassandra.yaml when upgraded (CASSANDRA-5822)
 * Fix buffer underflow on socket close (CASSANDRA-5792)
Merged from 1.2:
 * Fix reading DeletionTime from 1.1-format sstables (CASSANDRA-5814)
 * cqlsh: add collections support to COPY (CASSANDRA-5698)
 * retry important messages for any IOException (CASSANDRA-5804)
 * Allow empty IN relations in SELECT/UPDATE/DELETE statements (CASSANDRA-5626)
 * cqlsh: fix crashing on Windows due to libedit detection (CASSANDRA-5812)
 * fix bulk-loading compressed sstables (CASSANDRA-5820)
 * (Hadoop) fix quoting in CqlPagingRecordReader and CqlRecordWriter
   (CASSANDRA-5824)
 * update default LCS sstable size to 160MB (CASSANDRA-5727)
 * Allow compacting 2Is via nodetool (CASSANDRA-5670)
 * Hex-encode non-String keys in OPP (CASSANDRA-5793)
 * nodetool history logging (CASSANDRA-5823)
 * (Hadoop) fix support for Thrift tables in CqlPagingRecordReader
   (CASSANDRA-5752)
 * add "all time blocked" to StatusLogger output (CASSANDRA-5825)
 * Future-proof inter-major-version schema migrations (CASSANDRA-5845)
 * (Hadoop) add CqlPagingRecordReader support for ReversedType in Thrift table
   (CASSANDRA-5718)
 * Add -no-snapshot option to scrub (CASSANDRA-5891)
 * Fix to support off heap bloom filters size greater than 2 GB (CASSANDRA-5903)
 * Properly handle parsing huge map and set literals (CASSANDRA-5893)
 * Fix LCS L0 compaction may overlap in L1 (CASSANDRA-5907)
 * New sstablesplit tool to split large sstables offline (CASSANDRA-4766)
 * Fix potential deadlock in native protocol server (CASSANDRA-5926)
 * Disallow incompatible type change in CQL3 (CASSANDRA-5882)
Merged from 1.1:
 * Correctly validate sparse composite cells in scrub (CASSANDRA-5855)


2.0.0-beta2
 * Replace countPendingHints with Hints Created metric (CASSANDRA-5746)
 * Allow nodetool with no args, and with help to run without a server (CASSANDRA-5734)
 * Cleanup AbstractType/TypeSerializer classes (CASSANDRA-5744)
 * Remove unimplemented cli option schema-mwt (CASSANDRA-5754)
 * Support range tombstones in thrift (CASSANDRA-5435)
 * Normalize table-manipulating CQL3 statements' class names (CASSANDRA-5759)
 * cqlsh: add missing table options to DESCRIBE output (CASSANDRA-5749)
 * Fix assertion error during repair (CASSANDRA-5757)
 * Fix bulkloader (CASSANDRA-5542)
 * Add LZ4 compression to the native protocol (CASSANDRA-5765)
 * Fix bugs in the native protocol v2 (CASSANDRA-5770)
 * CAS on 'primary key only' table (CASSANDRA-5715)
 * Support streaming SSTables of old versions (CASSANDRA-5772)
 * Always respect protocol version in native protocol (CASSANDRA-5778)
 * Fix ConcurrentModificationException during streaming (CASSANDRA-5782)
 * Update deletion timestamp in Commit#updatesWithPaxosTime (CASSANDRA-5787)
 * Thrift cas() method crashes if input columns are not sorted (CASSANDRA-5786)
 * Order columns names correctly when querying for CAS (CASSANDRA-5788)
 * Fix streaming retry (CASSANDRA-5775)
Merged from 1.2:
 * if no seeds can be a reached a node won't start in a ring by itself (CASSANDRA-5768)
 * add cassandra.unsafesystem property (CASSANDRA-5704)
 * (Hadoop) quote identifiers in CqlPagingRecordReader (CASSANDRA-5763)
 * Add replace_node functionality for vnodes (CASSANDRA-5337)
 * Add timeout events to query traces (CASSANDRA-5520)
 * Fix serialization of the LEFT gossip value (CASSANDRA-5696)
 * Pig: support for cql3 tables (CASSANDRA-5234)
 * Fix skipping range tombstones with reverse queries (CASSANDRA-5712)
 * Expire entries out of ThriftSessionManager (CASSANDRA-5719)
 * Don't keep ancestor information in memory (CASSANDRA-5342)
 * Expose native protocol server status in nodetool info (CASSANDRA-5735)
 * Fix pathetic performance of range tombstones (CASSANDRA-5677)
 * Fix querying with an empty (impossible) range (CASSANDRA-5573)
 * cqlsh: handle CUSTOM 2i in DESCRIBE output (CASSANDRA-5760)
 * Fix minor bug in Range.intersects(Bound) (CASSANDRA-5771)
 * cqlsh: handle disabled compression in DESCRIBE output (CASSANDRA-5766)
 * Ensure all UP events are notified on the native protocol (CASSANDRA-5769)
 * Fix formatting of sstable2json with multiple -k arguments (CASSANDRA-5781)
 * Don't rely on row marker for queries in general to hide lost markers
   after TTL expires (CASSANDRA-5762)
 * Sort nodetool help output (CASSANDRA-5776)
 * Fix column expiring during 2 phases compaction (CASSANDRA-5799)
 * now() is being rejected in INSERTs when inside collections (CASSANDRA-5795)


2.0.0-beta1
 * Add support for indexing clustered columns (CASSANDRA-5125)
 * Removed on-heap row cache (CASSANDRA-5348)
 * use nanotime consistently for node-local timeouts (CASSANDRA-5581)
 * Avoid unnecessary second pass on name-based queries (CASSANDRA-5577)
 * Experimental triggers (CASSANDRA-1311)
 * JEMalloc support for off-heap allocation (CASSANDRA-3997)
 * Single-pass compaction (CASSANDRA-4180)
 * Removed token range bisection (CASSANDRA-5518)
 * Removed compatibility with pre-1.2.5 sstables and network messages
   (CASSANDRA-5511)
 * removed PBSPredictor (CASSANDRA-5455)
 * CAS support (CASSANDRA-5062, 5441, 5442, 5443, 5619, 5667)
 * Leveled compaction performs size-tiered compactions in L0
   (CASSANDRA-5371, 5439)
 * Add yaml network topology snitch for mixed ec2/other envs (CASSANDRA-5339)
 * Log when a node is down longer than the hint window (CASSANDRA-4554)
 * Optimize tombstone creation for ExpiringColumns (CASSANDRA-4917)
 * Improve LeveledScanner work estimation (CASSANDRA-5250, 5407)
 * Replace compaction lock with runWithCompactionsDisabled (CASSANDRA-3430)
 * Change Message IDs to ints (CASSANDRA-5307)
 * Move sstable level information into the Stats component, removing the
   need for a separate Manifest file (CASSANDRA-4872)
 * avoid serializing to byte[] on commitlog append (CASSANDRA-5199)
 * make index_interval configurable per columnfamily (CASSANDRA-3961, CASSANDRA-5650)
 * add default_time_to_live (CASSANDRA-3974)
 * add memtable_flush_period_in_ms (CASSANDRA-4237)
 * replace supercolumns internally by composites (CASSANDRA-3237, 5123)
 * upgrade thrift to 0.9.0 (CASSANDRA-3719)
 * drop unnecessary keyspace parameter from user-defined compaction API
   (CASSANDRA-5139)
 * more robust solution to incomplete compactions + counters (CASSANDRA-5151)
 * Change order of directory searching for c*.in.sh (CASSANDRA-3983)
 * Add tool to reset SSTable compaction level for LCS (CASSANDRA-5271)
 * Allow custom configuration loader (CASSANDRA-5045)
 * Remove memory emergency pressure valve logic (CASSANDRA-3534)
 * Reduce request latency with eager retry (CASSANDRA-4705)
 * cqlsh: Remove ASSUME command (CASSANDRA-5331)
 * Rebuild BF when loading sstables if bloom_filter_fp_chance
   has changed since compaction (CASSANDRA-5015)
 * remove row-level bloom filters (CASSANDRA-4885)
 * Change Kernel Page Cache skipping into row preheating (disabled by default)
   (CASSANDRA-4937)
 * Improve repair by deciding on a gcBefore before sending
   out TreeRequests (CASSANDRA-4932)
 * Add an official way to disable compactions (CASSANDRA-5074)
 * Reenable ALTER TABLE DROP with new semantics (CASSANDRA-3919)
 * Add binary protocol versioning (CASSANDRA-5436)
 * Swap THshaServer for TThreadedSelectorServer (CASSANDRA-5530)
 * Add alias support to SELECT statement (CASSANDRA-5075)
 * Don't create empty RowMutations in CommitLogReplayer (CASSANDRA-5541)
 * Use range tombstones when dropping cfs/columns from schema (CASSANDRA-5579)
 * cqlsh: drop CQL2/CQL3-beta support (CASSANDRA-5585)
 * Track max/min column names in sstables to be able to optimize slice
   queries (CASSANDRA-5514, CASSANDRA-5595, CASSANDRA-5600)
 * Binary protocol: allow batching already prepared statements (CASSANDRA-4693)
 * Allow preparing timestamp, ttl and limit in CQL3 queries (CASSANDRA-4450)
 * Support native link w/o JNA in Java7 (CASSANDRA-3734)
 * Use SASL authentication in binary protocol v2 (CASSANDRA-5545)
 * Replace Thrift HsHa with LMAX Disruptor based implementation (CASSANDRA-5582)
 * cqlsh: Add row count to SELECT output (CASSANDRA-5636)
 * Include a timestamp with all read commands to determine column expiration
   (CASSANDRA-5149)
 * Streaming 2.0 (CASSANDRA-5286, 5699)
 * Conditional create/drop ks/table/index statements in CQL3 (CASSANDRA-2737)
 * more pre-table creation property validation (CASSANDRA-5693)
 * Redesign repair messages (CASSANDRA-5426)
 * Fix ALTER RENAME post-5125 (CASSANDRA-5702)
 * Disallow renaming a 2ndary indexed column (CASSANDRA-5705)
 * Rename Table to Keyspace (CASSANDRA-5613)
 * Ensure changing column_index_size_in_kb on different nodes don't corrupt the
   sstable (CASSANDRA-5454)
 * Move resultset type information into prepare, not execute (CASSANDRA-5649)
 * Auto paging in binary protocol (CASSANDRA-4415, 5714)
 * Don't tie client side use of AbstractType to JDBC (CASSANDRA-4495)
 * Adds new TimestampType to replace DateType (CASSANDRA-5723, CASSANDRA-5729)
Merged from 1.2:
 * make starting native protocol server idempotent (CASSANDRA-5728)
 * Fix loading key cache when a saved entry is no longer valid (CASSANDRA-5706)
 * Fix serialization of the LEFT gossip value (CASSANDRA-5696)
 * cqlsh: Don't show 'null' in place of empty values (CASSANDRA-5675)
 * Race condition in detecting version on a mixed 1.1/1.2 cluster
   (CASSANDRA-5692)
 * Fix skipping range tombstones with reverse queries (CASSANDRA-5712)
 * Expire entries out of ThriftSessionManager (CASSANRDA-5719)
 * Don't keep ancestor information in memory (CASSANDRA-5342)
 * cqlsh: fix handling of semicolons inside BATCH queries (CASSANDRA-5697)


1.2.6
 * Fix tracing when operation completes before all responses arrive
   (CASSANDRA-5668)
 * Fix cross-DC mutation forwarding (CASSANDRA-5632)
 * Reduce SSTableLoader memory usage (CASSANDRA-5555)
 * Scale hinted_handoff_throttle_in_kb to cluster size (CASSANDRA-5272)
 * (Hadoop) Add CQL3 input/output formats (CASSANDRA-4421, 5622)
 * (Hadoop) Fix InputKeyRange in CFIF (CASSANDRA-5536)
 * Fix dealing with ridiculously large max sstable sizes in LCS (CASSANDRA-5589)
 * Ignore pre-truncate hints (CASSANDRA-4655)
 * Move System.exit on OOM into a separate thread (CASSANDRA-5273)
 * Write row markers when serializing schema (CASSANDRA-5572)
 * Check only SSTables for the requested range when streaming (CASSANDRA-5569)
 * Improve batchlog replay behavior and hint ttl handling (CASSANDRA-5314)
 * Exclude localTimestamp from validation for tombstones (CASSANDRA-5398)
 * cqlsh: add custom prompt support (CASSANDRA-5539)
 * Reuse prepared statements in hot auth queries (CASSANDRA-5594)
 * cqlsh: add vertical output option (see EXPAND) (CASSANDRA-5597)
 * Add a rate limit option to stress (CASSANDRA-5004)
 * have BulkLoader ignore snapshots directories (CASSANDRA-5587)
 * fix SnitchProperties logging context (CASSANDRA-5602)
 * Expose whether jna is enabled and memory is locked via JMX (CASSANDRA-5508)
 * cqlsh: fix COPY FROM with ReversedType (CASSANDRA-5610)
 * Allow creating CUSTOM indexes on collections (CASSANDRA-5615)
 * Evaluate now() function at execution time (CASSANDRA-5616)
 * Expose detailed read repair metrics (CASSANDRA-5618)
 * Correct blob literal + ReversedType parsing (CASSANDRA-5629)
 * Allow GPFS to prefer the internal IP like EC2MRS (CASSANDRA-5630)
 * fix help text for -tspw cassandra-cli (CASSANDRA-5643)
 * don't throw away initial causes exceptions for internode encryption issues
   (CASSANDRA-5644)
 * Fix message spelling errors for cql select statements (CASSANDRA-5647)
 * Suppress custom exceptions thru jmx (CASSANDRA-5652)
 * Update CREATE CUSTOM INDEX syntax (CASSANDRA-5639)
 * Fix PermissionDetails.equals() method (CASSANDRA-5655)
 * Never allow partition key ranges in CQL3 without token() (CASSANDRA-5666)
 * Gossiper incorrectly drops AppState for an upgrading node (CASSANDRA-5660)
 * Connection thrashing during multi-region ec2 during upgrade, due to
   messaging version (CASSANDRA-5669)
 * Avoid over reconnecting in EC2MRS (CASSANDRA-5678)
 * Fix ReadResponseSerializer.serializedSize() for digest reads (CASSANDRA-5476)
 * allow sstable2json on 2i CFs (CASSANDRA-5694)
Merged from 1.1:
 * Remove buggy thrift max message length option (CASSANDRA-5529)
 * Fix NPE in Pig's widerow mode (CASSANDRA-5488)
 * Add split size parameter to Pig and disable split combination (CASSANDRA-5544)


1.2.5
 * make BytesToken.toString only return hex bytes (CASSANDRA-5566)
 * Ensure that submitBackground enqueues at least one task (CASSANDRA-5554)
 * fix 2i updates with identical values and timestamps (CASSANDRA-5540)
 * fix compaction throttling bursty-ness (CASSANDRA-4316)
 * reduce memory consumption of IndexSummary (CASSANDRA-5506)
 * remove per-row column name bloom filters (CASSANDRA-5492)
 * Include fatal errors in trace events (CASSANDRA-5447)
 * Ensure that PerRowSecondaryIndex is notified of row-level deletes
   (CASSANDRA-5445)
 * Allow empty blob literals in CQL3 (CASSANDRA-5452)
 * Fix streaming RangeTombstones at column index boundary (CASSANDRA-5418)
 * Fix preparing statements when current keyspace is not set (CASSANDRA-5468)
 * Fix SemanticVersion.isSupportedBy minor/patch handling (CASSANDRA-5496)
 * Don't provide oldCfId for post-1.1 system cfs (CASSANDRA-5490)
 * Fix primary range ignores replication strategy (CASSANDRA-5424)
 * Fix shutdown of binary protocol server (CASSANDRA-5507)
 * Fix repair -snapshot not working (CASSANDRA-5512)
 * Set isRunning flag later in binary protocol server (CASSANDRA-5467)
 * Fix use of CQL3 functions with descending clustering order (CASSANDRA-5472)
 * Disallow renaming columns one at a time for thrift table in CQL3
   (CASSANDRA-5531)
 * cqlsh: add CLUSTERING ORDER BY support to DESCRIBE (CASSANDRA-5528)
 * Add custom secondary index support to CQL3 (CASSANDRA-5484)
 * Fix repair hanging silently on unexpected error (CASSANDRA-5229)
 * Fix Ec2Snitch regression introduced by CASSANDRA-5171 (CASSANDRA-5432)
 * Add nodetool enablebackup/disablebackup (CASSANDRA-5556)
 * cqlsh: fix DESCRIBE after case insensitive USE (CASSANDRA-5567)
Merged from 1.1
 * Add retry mechanism to OTC for non-droppable_verbs (CASSANDRA-5393)
 * Use allocator information to improve memtable memory usage estimate
   (CASSANDRA-5497)
 * Fix trying to load deleted row into row cache on startup (CASSANDRA-4463)
 * fsync leveled manifest to avoid corruption (CASSANDRA-5535)
 * Fix Bound intersection computation (CASSANDRA-5551)
 * sstablescrub now respects max memory size in cassandra.in.sh (CASSANDRA-5562)


1.2.4
 * Ensure that PerRowSecondaryIndex updates see the most recent values
   (CASSANDRA-5397)
 * avoid duplicate index entries ind PrecompactedRow and
   ParallelCompactionIterable (CASSANDRA-5395)
 * remove the index entry on oldColumn when new column is a tombstone
   (CASSANDRA-5395)
 * Change default stream throughput from 400 to 200 mbps (CASSANDRA-5036)
 * Gossiper logs DOWN for symmetry with UP (CASSANDRA-5187)
 * Fix mixing prepared statements between keyspaces (CASSANDRA-5352)
 * Fix consistency level during bootstrap - strike 3 (CASSANDRA-5354)
 * Fix transposed arguments in AlreadyExistsException (CASSANDRA-5362)
 * Improve asynchronous hint delivery (CASSANDRA-5179)
 * Fix Guava dependency version (12.0 -> 13.0.1) for Maven (CASSANDRA-5364)
 * Validate that provided CQL3 collection value are < 64K (CASSANDRA-5355)
 * Make upgradeSSTable skip current version sstables by default (CASSANDRA-5366)
 * Optimize min/max timestamp collection (CASSANDRA-5373)
 * Invalid streamId in cql binary protocol when using invalid CL
   (CASSANDRA-5164)
 * Fix validation for IN where clauses with collections (CASSANDRA-5376)
 * Copy resultSet on count query to avoid ConcurrentModificationException
   (CASSANDRA-5382)
 * Correctly typecheck in CQL3 even with ReversedType (CASSANDRA-5386)
 * Fix streaming compressed files when using encryption (CASSANDRA-5391)
 * cassandra-all 1.2.0 pom missing netty dependency (CASSANDRA-5392)
 * Fix writetime/ttl functions on null values (CASSANDRA-5341)
 * Fix NPE during cql3 select with token() (CASSANDRA-5404)
 * IndexHelper.skipBloomFilters won't skip non-SHA filters (CASSANDRA-5385)
 * cqlsh: Print maps ordered by key, sort sets (CASSANDRA-5413)
 * Add null syntax support in CQL3 for inserts (CASSANDRA-3783)
 * Allow unauthenticated set_keyspace() calls (CASSANDRA-5423)
 * Fix potential incremental backups race (CASSANDRA-5410)
 * Fix prepared BATCH statements with batch-level timestamps (CASSANDRA-5415)
 * Allow overriding superuser setup delay (CASSANDRA-5430)
 * cassandra-shuffle with JMX usernames and passwords (CASSANDRA-5431)
Merged from 1.1:
 * cli: Quote ks and cf names in schema output when needed (CASSANDRA-5052)
 * Fix bad default for min/max timestamp in SSTableMetadata (CASSANDRA-5372)
 * Fix cf name extraction from manifest in Directories.migrateFile()
   (CASSANDRA-5242)
 * Support pluggable internode authentication (CASSANDRA-5401)


1.2.3
 * add check for sstable overlap within a level on startup (CASSANDRA-5327)
 * replace ipv6 colons in jmx object names (CASSANDRA-5298, 5328)
 * Avoid allocating SSTableBoundedScanner during repair when the range does
   not intersect the sstable (CASSANDRA-5249)
 * Don't lowercase property map keys (this breaks NTS) (CASSANDRA-5292)
 * Fix composite comparator with super columns (CASSANDRA-5287)
 * Fix insufficient validation of UPDATE queries against counter cfs
   (CASSANDRA-5300)
 * Fix PropertyFileSnitch default DC/Rack behavior (CASSANDRA-5285)
 * Handle null values when executing prepared statement (CASSANDRA-5081)
 * Add netty to pom dependencies (CASSANDRA-5181)
 * Include type arguments in Thrift CQLPreparedResult (CASSANDRA-5311)
 * Fix compaction not removing columns when bf_fp_ratio is 1 (CASSANDRA-5182)
 * cli: Warn about missing CQL3 tables in schema descriptions (CASSANDRA-5309)
 * Re-enable unknown option in replication/compaction strategies option for
   backward compatibility (CASSANDRA-4795)
 * Add binary protocol support to stress (CASSANDRA-4993)
 * cqlsh: Fix COPY FROM value quoting and null handling (CASSANDRA-5305)
 * Fix repair -pr for vnodes (CASSANDRA-5329)
 * Relax CL for auth queries for non-default users (CASSANDRA-5310)
 * Fix AssertionError during repair (CASSANDRA-5245)
 * Don't announce migrations to pre-1.2 nodes (CASSANDRA-5334)
Merged from 1.1:
 * Update offline scrub for 1.0 -> 1.1 directory structure (CASSANDRA-5195)
 * add tmp flag to Descriptor hashcode (CASSANDRA-4021)
 * fix logging of "Found table data in data directories" when only system tables
   are present (CASSANDRA-5289)
 * cli: Add JMX authentication support (CASSANDRA-5080)
 * nodetool: ability to repair specific range (CASSANDRA-5280)
 * Fix possible assertion triggered in SliceFromReadCommand (CASSANDRA-5284)
 * cqlsh: Add inet type support on Windows (ipv4-only) (CASSANDRA-4801)
 * Fix race when initializing ColumnFamilyStore (CASSANDRA-5350)
 * Add UseTLAB JVM flag (CASSANDRA-5361)


1.2.2
 * fix potential for multiple concurrent compactions of the same sstables
   (CASSANDRA-5256)
 * avoid no-op caching of byte[] on commitlog append (CASSANDRA-5199)
 * fix symlinks under data dir not working (CASSANDRA-5185)
 * fix bug in compact storage metadata handling (CASSANDRA-5189)
 * Validate login for USE queries (CASSANDRA-5207)
 * cli: remove default username and password (CASSANDRA-5208)
 * configure populate_io_cache_on_flush per-CF (CASSANDRA-4694)
 * allow configuration of internode socket buffer (CASSANDRA-3378)
 * Make sstable directory picking blacklist-aware again (CASSANDRA-5193)
 * Correctly expire gossip states for edge cases (CASSANDRA-5216)
 * Improve handling of directory creation failures (CASSANDRA-5196)
 * Expose secondary indicies to the rest of nodetool (CASSANDRA-4464)
 * Binary protocol: avoid sending notification for 0.0.0.0 (CASSANDRA-5227)
 * add UseCondCardMark XX jvm settings on jdk 1.7 (CASSANDRA-4366)
 * CQL3 refactor to allow conversion function (CASSANDRA-5226)
 * Fix drop of sstables in some circumstance (CASSANDRA-5232)
 * Implement caching of authorization results (CASSANDRA-4295)
 * Add support for LZ4 compression (CASSANDRA-5038)
 * Fix missing columns in wide rows queries (CASSANDRA-5225)
 * Simplify auth setup and make system_auth ks alterable (CASSANDRA-5112)
 * Stop compactions from hanging during bootstrap (CASSANDRA-5244)
 * fix compressed streaming sending extra chunk (CASSANDRA-5105)
 * Add CQL3-based implementations of IAuthenticator and IAuthorizer
   (CASSANDRA-4898)
 * Fix timestamp-based tomstone removal logic (CASSANDRA-5248)
 * cli: Add JMX authentication support (CASSANDRA-5080)
 * Fix forceFlush behavior (CASSANDRA-5241)
 * cqlsh: Add username autocompletion (CASSANDRA-5231)
 * Fix CQL3 composite partition key error (CASSANDRA-5240)
 * Allow IN clause on last clustering key (CASSANDRA-5230)
Merged from 1.1:
 * fix start key/end token validation for wide row iteration (CASSANDRA-5168)
 * add ConfigHelper support for Thrift frame and max message sizes (CASSANDRA-5188)
 * fix nodetool repair not fail on node down (CASSANDRA-5203)
 * always collect tombstone hints (CASSANDRA-5068)
 * Fix error when sourcing file in cqlsh (CASSANDRA-5235)


1.2.1
 * stream undelivered hints on decommission (CASSANDRA-5128)
 * GossipingPropertyFileSnitch loads saved dc/rack info if needed (CASSANDRA-5133)
 * drain should flush system CFs too (CASSANDRA-4446)
 * add inter_dc_tcp_nodelay setting (CASSANDRA-5148)
 * re-allow wrapping ranges for start_token/end_token range pairitspwng (CASSANDRA-5106)
 * fix validation compaction of empty rows (CASSANDRA-5136)
 * nodetool methods to enable/disable hint storage/delivery (CASSANDRA-4750)
 * disallow bloom filter false positive chance of 0 (CASSANDRA-5013)
 * add threadpool size adjustment methods to JMXEnabledThreadPoolExecutor and
   CompactionManagerMBean (CASSANDRA-5044)
 * fix hinting for dropped local writes (CASSANDRA-4753)
 * off-heap cache doesn't need mutable column container (CASSANDRA-5057)
 * apply disk_failure_policy to bad disks on initial directory creation
   (CASSANDRA-4847)
 * Optimize name-based queries to use ArrayBackedSortedColumns (CASSANDRA-5043)
 * Fall back to old manifest if most recent is unparseable (CASSANDRA-5041)
 * pool [Compressed]RandomAccessReader objects on the partitioned read path
   (CASSANDRA-4942)
 * Add debug logging to list filenames processed by Directories.migrateFile
   method (CASSANDRA-4939)
 * Expose black-listed directories via JMX (CASSANDRA-4848)
 * Log compaction merge counts (CASSANDRA-4894)
 * Minimize byte array allocation by AbstractData{Input,Output} (CASSANDRA-5090)
 * Add SSL support for the binary protocol (CASSANDRA-5031)
 * Allow non-schema system ks modification for shuffle to work (CASSANDRA-5097)
 * cqlsh: Add default limit to SELECT statements (CASSANDRA-4972)
 * cqlsh: fix DESCRIBE for 1.1 cfs in CQL3 (CASSANDRA-5101)
 * Correctly gossip with nodes >= 1.1.7 (CASSANDRA-5102)
 * Ensure CL guarantees on digest mismatch (CASSANDRA-5113)
 * Validate correctly selects on composite partition key (CASSANDRA-5122)
 * Fix exception when adding collection (CASSANDRA-5117)
 * Handle states for non-vnode clusters correctly (CASSANDRA-5127)
 * Refuse unrecognized replication and compaction strategy options (CASSANDRA-4795)
 * Pick the correct value validator in sstable2json for cql3 tables (CASSANDRA-5134)
 * Validate login for describe_keyspace, describe_keyspaces and set_keyspace
   (CASSANDRA-5144)
 * Fix inserting empty maps (CASSANDRA-5141)
 * Don't remove tokens from System table for node we know (CASSANDRA-5121)
 * fix streaming progress report for compresed files (CASSANDRA-5130)
 * Coverage analysis for low-CL queries (CASSANDRA-4858)
 * Stop interpreting dates as valid timeUUID value (CASSANDRA-4936)
 * Adds E notation for floating point numbers (CASSANDRA-4927)
 * Detect (and warn) unintentional use of the cql2 thrift methods when cql3 was
   intended (CASSANDRA-5172)
 * cli: Quote ks and cf names in schema output when needed (CASSANDRA-5052)
 * Fix cf name extraction from manifest in Directories.migrateFile() (CASSANDRA-5242)
 * Replace mistaken usage of commons-logging with slf4j (CASSANDRA-5464)
 * Ensure Jackson dependency matches lib (CASSANDRA-5126)
 * Expose droppable tombstone ratio stats over JMX (CASSANDRA-5159)
Merged from 1.1:
 * Simplify CompressedRandomAccessReader to work around JDK FD bug (CASSANDRA-5088)
 * Improve handling a changing target throttle rate mid-compaction (CASSANDRA-5087)
 * Pig: correctly decode row keys in widerow mode (CASSANDRA-5098)
 * nodetool repair command now prints progress (CASSANDRA-4767)
 * fix user defined compaction to run against 1.1 data directory (CASSANDRA-5118)
 * Fix CQL3 BATCH authorization caching (CASSANDRA-5145)
 * fix get_count returns incorrect value with TTL (CASSANDRA-5099)
 * better handling for mid-compaction failure (CASSANDRA-5137)
 * convert default marshallers list to map for better readability (CASSANDRA-5109)
 * fix ConcurrentModificationException in getBootstrapSource (CASSANDRA-5170)
 * fix sstable maxtimestamp for row deletes and pre-1.1.1 sstables (CASSANDRA-5153)
 * Fix thread growth on node removal (CASSANDRA-5175)
 * Make Ec2Region's datacenter name configurable (CASSANDRA-5155)


1.2.0
 * Disallow counters in collections (CASSANDRA-5082)
 * cqlsh: add unit tests (CASSANDRA-3920)
 * fix default bloom_filter_fp_chance for LeveledCompactionStrategy (CASSANDRA-5093)
Merged from 1.1:
 * add validation for get_range_slices with start_key and end_token (CASSANDRA-5089)


1.2.0-rc2
 * fix nodetool ownership display with vnodes (CASSANDRA-5065)
 * cqlsh: add DESCRIBE KEYSPACES command (CASSANDRA-5060)
 * Fix potential infinite loop when reloading CFS (CASSANDRA-5064)
 * Fix SimpleAuthorizer example (CASSANDRA-5072)
 * cqlsh: force CL.ONE for tracing and system.schema* queries (CASSANDRA-5070)
 * Includes cassandra-shuffle in the debian package (CASSANDRA-5058)
Merged from 1.1:
 * fix multithreaded compaction deadlock (CASSANDRA-4492)
 * fix temporarily missing schema after upgrade from pre-1.1.5 (CASSANDRA-5061)
 * Fix ALTER TABLE overriding compression options with defaults
   (CASSANDRA-4996, 5066)
 * fix specifying and altering crc_check_chance (CASSANDRA-5053)
 * fix Murmur3Partitioner ownership% calculation (CASSANDRA-5076)
 * Don't expire columns sooner than they should in 2ndary indexes (CASSANDRA-5079)


1.2-rc1
 * rename rpc_timeout settings to request_timeout (CASSANDRA-5027)
 * add BF with 0.1 FP to LCS by default (CASSANDRA-5029)
 * Fix preparing insert queries (CASSANDRA-5016)
 * Fix preparing queries with counter increment (CASSANDRA-5022)
 * Fix preparing updates with collections (CASSANDRA-5017)
 * Don't generate UUID based on other node address (CASSANDRA-5002)
 * Fix message when trying to alter a clustering key type (CASSANDRA-5012)
 * Update IAuthenticator to match the new IAuthorizer (CASSANDRA-5003)
 * Fix inserting only a key in CQL3 (CASSANDRA-5040)
 * Fix CQL3 token() function when used with strings (CASSANDRA-5050)
Merged from 1.1:
 * reduce log spam from invalid counter shards (CASSANDRA-5026)
 * Improve schema propagation performance (CASSANDRA-5025)
 * Fix for IndexHelper.IndexFor throws OOB Exception (CASSANDRA-5030)
 * cqlsh: make it possible to describe thrift CFs (CASSANDRA-4827)
 * cqlsh: fix timestamp formatting on some platforms (CASSANDRA-5046)


1.2-beta3
 * make consistency level configurable in cqlsh (CASSANDRA-4829)
 * fix cqlsh rendering of blob fields (CASSANDRA-4970)
 * fix cqlsh DESCRIBE command (CASSANDRA-4913)
 * save truncation position in system table (CASSANDRA-4906)
 * Move CompressionMetadata off-heap (CASSANDRA-4937)
 * allow CLI to GET cql3 columnfamily data (CASSANDRA-4924)
 * Fix rare race condition in getExpireTimeForEndpoint (CASSANDRA-4402)
 * acquire references to overlapping sstables during compaction so bloom filter
   doesn't get free'd prematurely (CASSANDRA-4934)
 * Don't share slice query filter in CQL3 SelectStatement (CASSANDRA-4928)
 * Separate tracing from Log4J (CASSANDRA-4861)
 * Exclude gcable tombstones from merkle-tree computation (CASSANDRA-4905)
 * Better printing of AbstractBounds for tracing (CASSANDRA-4931)
 * Optimize mostRecentTombstone check in CC.collectAllData (CASSANDRA-4883)
 * Change stream session ID to UUID to avoid collision from same node (CASSANDRA-4813)
 * Use Stats.db when bulk loading if present (CASSANDRA-4957)
 * Skip repair on system_trace and keyspaces with RF=1 (CASSANDRA-4956)
 * (cql3) Remove arbitrary SELECT limit (CASSANDRA-4918)
 * Correctly handle prepared operation on collections (CASSANDRA-4945)
 * Fix CQL3 LIMIT (CASSANDRA-4877)
 * Fix Stress for CQL3 (CASSANDRA-4979)
 * Remove cassandra specific exceptions from JMX interface (CASSANDRA-4893)
 * (CQL3) Force using ALLOW FILTERING on potentially inefficient queries (CASSANDRA-4915)
 * (cql3) Fix adding column when the table has collections (CASSANDRA-4982)
 * (cql3) Fix allowing collections with compact storage (CASSANDRA-4990)
 * (cql3) Refuse ttl/writetime function on collections (CASSANDRA-4992)
 * Replace IAuthority with new IAuthorizer (CASSANDRA-4874)
 * clqsh: fix KEY pseudocolumn escaping when describing Thrift tables
   in CQL3 mode (CASSANDRA-4955)
 * add basic authentication support for Pig CassandraStorage (CASSANDRA-3042)
 * fix CQL2 ALTER TABLE compaction_strategy_class altering (CASSANDRA-4965)
Merged from 1.1:
 * Fall back to old describe_splits if d_s_ex is not available (CASSANDRA-4803)
 * Improve error reporting when streaming ranges fail (CASSANDRA-5009)
 * Fix cqlsh timestamp formatting of timezone info (CASSANDRA-4746)
 * Fix assertion failure with leveled compaction (CASSANDRA-4799)
 * Check for null end_token in get_range_slice (CASSANDRA-4804)
 * Remove all remnants of removed nodes (CASSANDRA-4840)
 * Add aut-reloading of the log4j file in debian package (CASSANDRA-4855)
 * Fix estimated row cache entry size (CASSANDRA-4860)
 * reset getRangeSlice filter after finishing a row for get_paged_slice
   (CASSANDRA-4919)
 * expunge row cache post-truncate (CASSANDRA-4940)
 * Allow static CF definition with compact storage (CASSANDRA-4910)
 * Fix endless loop/compaction of schema_* CFs due to broken timestamps (CASSANDRA-4880)
 * Fix 'wrong class type' assertion in CounterColumn (CASSANDRA-4976)


1.2-beta2
 * fp rate of 1.0 disables BF entirely; LCS defaults to 1.0 (CASSANDRA-4876)
 * off-heap bloom filters for row keys (CASSANDRA_4865)
 * add extension point for sstable components (CASSANDRA-4049)
 * improve tracing output (CASSANDRA-4852, 4862)
 * make TRACE verb droppable (CASSANDRA-4672)
 * fix BulkLoader recognition of CQL3 columnfamilies (CASSANDRA-4755)
 * Sort commitlog segments for replay by id instead of mtime (CASSANDRA-4793)
 * Make hint delivery asynchronous (CASSANDRA-4761)
 * Pluggable Thrift transport factories for CLI and cqlsh (CASSANDRA-4609, 4610)
 * cassandra-cli: allow Double value type to be inserted to a column (CASSANDRA-4661)
 * Add ability to use custom TServerFactory implementations (CASSANDRA-4608)
 * optimize batchlog flushing to skip successful batches (CASSANDRA-4667)
 * include metadata for system keyspace itself in schema tables (CASSANDRA-4416)
 * add check to PropertyFileSnitch to verify presence of location for
   local node (CASSANDRA-4728)
 * add PBSPredictor consistency modeler (CASSANDRA-4261)
 * remove vestiges of Thrift unframed mode (CASSANDRA-4729)
 * optimize single-row PK lookups (CASSANDRA-4710)
 * adjust blockFor calculation to account for pending ranges due to node
   movement (CASSANDRA-833)
 * Change CQL version to 3.0.0 and stop accepting 3.0.0-beta1 (CASSANDRA-4649)
 * (CQL3) Make prepared statement global instead of per connection
   (CASSANDRA-4449)
 * Fix scrubbing of CQL3 created tables (CASSANDRA-4685)
 * (CQL3) Fix validation when using counter and regular columns in the same
   table (CASSANDRA-4706)
 * Fix bug starting Cassandra with simple authentication (CASSANDRA-4648)
 * Add support for batchlog in CQL3 (CASSANDRA-4545, 4738)
 * Add support for multiple column family outputs in CFOF (CASSANDRA-4208)
 * Support repairing only the local DC nodes (CASSANDRA-4747)
 * Use rpc_address for binary protocol and change default port (CASSANDRA-4751)
 * Fix use of collections in prepared statements (CASSANDRA-4739)
 * Store more information into peers table (CASSANDRA-4351, 4814)
 * Configurable bucket size for size tiered compaction (CASSANDRA-4704)
 * Run leveled compaction in parallel (CASSANDRA-4310)
 * Fix potential NPE during CFS reload (CASSANDRA-4786)
 * Composite indexes may miss results (CASSANDRA-4796)
 * Move consistency level to the protocol level (CASSANDRA-4734, 4824)
 * Fix Subcolumn slice ends not respected (CASSANDRA-4826)
 * Fix Assertion error in cql3 select (CASSANDRA-4783)
 * Fix list prepend logic (CQL3) (CASSANDRA-4835)
 * Add booleans as literals in CQL3 (CASSANDRA-4776)
 * Allow renaming PK columns in CQL3 (CASSANDRA-4822)
 * Fix binary protocol NEW_NODE event (CASSANDRA-4679)
 * Fix potential infinite loop in tombstone compaction (CASSANDRA-4781)
 * Remove system tables accounting from schema (CASSANDRA-4850)
 * (cql3) Force provided columns in clustering key order in
   'CLUSTERING ORDER BY' (CASSANDRA-4881)
 * Fix composite index bug (CASSANDRA-4884)
 * Fix short read protection for CQL3 (CASSANDRA-4882)
 * Add tracing support to the binary protocol (CASSANDRA-4699)
 * (cql3) Don't allow prepared marker inside collections (CASSANDRA-4890)
 * Re-allow order by on non-selected columns (CASSANDRA-4645)
 * Bug when composite index is created in a table having collections (CASSANDRA-4909)
 * log index scan subject in CompositesSearcher (CASSANDRA-4904)
Merged from 1.1:
 * add get[Row|Key]CacheEntries to CacheServiceMBean (CASSANDRA-4859)
 * fix get_paged_slice to wrap to next row correctly (CASSANDRA-4816)
 * fix indexing empty column values (CASSANDRA-4832)
 * allow JdbcDate to compose null Date objects (CASSANDRA-4830)
 * fix possible stackoverflow when compacting 1000s of sstables
   (CASSANDRA-4765)
 * fix wrong leveled compaction progress calculation (CASSANDRA-4807)
 * add a close() method to CRAR to prevent leaking file descriptors (CASSANDRA-4820)
 * fix potential infinite loop in get_count (CASSANDRA-4833)
 * fix compositeType.{get/from}String methods (CASSANDRA-4842)
 * (CQL) fix CREATE COLUMNFAMILY permissions check (CASSANDRA-4864)
 * Fix DynamicCompositeType same type comparison (CASSANDRA-4711)
 * Fix duplicate SSTable reference when stream session failed (CASSANDRA-3306)
 * Allow static CF definition with compact storage (CASSANDRA-4910)
 * Fix endless loop/compaction of schema_* CFs due to broken timestamps (CASSANDRA-4880)
 * Fix 'wrong class type' assertion in CounterColumn (CASSANDRA-4976)


1.2-beta1
 * add atomic_batch_mutate (CASSANDRA-4542, -4635)
 * increase default max_hint_window_in_ms to 3h (CASSANDRA-4632)
 * include message initiation time to replicas so they can more
   accurately drop timed-out requests (CASSANDRA-2858)
 * fix clientutil.jar dependencies (CASSANDRA-4566)
 * optimize WriteResponse (CASSANDRA-4548)
 * new metrics (CASSANDRA-4009)
 * redesign KEYS indexes to avoid read-before-write (CASSANDRA-2897)
 * debug tracing (CASSANDRA-1123)
 * parallelize row cache loading (CASSANDRA-4282)
 * Make compaction, flush JBOD-aware (CASSANDRA-4292)
 * run local range scans on the read stage (CASSANDRA-3687)
 * clean up ioexceptions (CASSANDRA-2116)
 * add disk_failure_policy (CASSANDRA-2118)
 * Introduce new json format with row level deletion (CASSANDRA-4054)
 * remove redundant "name" column from schema_keyspaces (CASSANDRA-4433)
 * improve "nodetool ring" handling of multi-dc clusters (CASSANDRA-3047)
 * update NTS calculateNaturalEndpoints to be O(N log N) (CASSANDRA-3881)
 * split up rpc timeout by operation type (CASSANDRA-2819)
 * rewrite key cache save/load to use only sequential i/o (CASSANDRA-3762)
 * update MS protocol with a version handshake + broadcast address id
   (CASSANDRA-4311)
 * multithreaded hint replay (CASSANDRA-4189)
 * add inter-node message compression (CASSANDRA-3127)
 * remove COPP (CASSANDRA-2479)
 * Track tombstone expiration and compact when tombstone content is
   higher than a configurable threshold, default 20% (CASSANDRA-3442, 4234)
 * update MurmurHash to version 3 (CASSANDRA-2975)
 * (CLI) track elapsed time for `delete' operation (CASSANDRA-4060)
 * (CLI) jline version is bumped to 1.0 to properly  support
   'delete' key function (CASSANDRA-4132)
 * Save IndexSummary into new SSTable 'Summary' component (CASSANDRA-2392, 4289)
 * Add support for range tombstones (CASSANDRA-3708)
 * Improve MessagingService efficiency (CASSANDRA-3617)
 * Avoid ID conflicts from concurrent schema changes (CASSANDRA-3794)
 * Set thrift HSHA server thread limit to unlimited by default (CASSANDRA-4277)
 * Avoids double serialization of CF id in RowMutation messages
   (CASSANDRA-4293)
 * stream compressed sstables directly with java nio (CASSANDRA-4297)
 * Support multiple ranges in SliceQueryFilter (CASSANDRA-3885)
 * Add column metadata to system column families (CASSANDRA-4018)
 * (cql3) Always use composite types by default (CASSANDRA-4329)
 * (cql3) Add support for set, map and list (CASSANDRA-3647)
 * Validate date type correctly (CASSANDRA-4441)
 * (cql3) Allow definitions with only a PK (CASSANDRA-4361)
 * (cql3) Add support for row key composites (CASSANDRA-4179)
 * improve DynamicEndpointSnitch by using reservoir sampling (CASSANDRA-4038)
 * (cql3) Add support for 2ndary indexes (CASSANDRA-3680)
 * (cql3) fix defining more than one PK to be invalid (CASSANDRA-4477)
 * remove schema agreement checking from all external APIs (Thrift, CQL and CQL3) (CASSANDRA-4487)
 * add Murmur3Partitioner and make it default for new installations (CASSANDRA-3772, 4621)
 * (cql3) update pseudo-map syntax to use map syntax (CASSANDRA-4497)
 * Finer grained exceptions hierarchy and provides error code with exceptions (CASSANDRA-3979)
 * Adds events push to binary protocol (CASSANDRA-4480)
 * Rewrite nodetool help (CASSANDRA-2293)
 * Make CQL3 the default for CQL (CASSANDRA-4640)
 * update stress tool to be able to use CQL3 (CASSANDRA-4406)
 * Accept all thrift update on CQL3 cf but don't expose their metadata (CASSANDRA-4377)
 * Replace Throttle with Guava's RateLimiter for HintedHandOff (CASSANDRA-4541)
 * fix counter add/get using CQL2 and CQL3 in stress tool (CASSANDRA-4633)
 * Add sstable count per level to cfstats (CASSANDRA-4537)
 * (cql3) Add ALTER KEYSPACE statement (CASSANDRA-4611)
 * (cql3) Allow defining default consistency levels (CASSANDRA-4448)
 * (cql3) Fix queries using LIMIT missing results (CASSANDRA-4579)
 * fix cross-version gossip messaging (CASSANDRA-4576)
 * added inet data type (CASSANDRA-4627)


1.1.6
 * Wait for writes on synchronous read digest mismatch (CASSANDRA-4792)
 * fix commitlog replay for nanotime-infected sstables (CASSANDRA-4782)
 * preflight check ttl for maximum of 20 years (CASSANDRA-4771)
 * (Pig) fix widerow input with single column rows (CASSANDRA-4789)
 * Fix HH to compact with correct gcBefore, which avoids wiping out
   undelivered hints (CASSANDRA-4772)
 * LCS will merge up to 32 L0 sstables as intended (CASSANDRA-4778)
 * NTS will default unconfigured DC replicas to zero (CASSANDRA-4675)
 * use default consistency level in counter validation if none is
   explicitly provide (CASSANDRA-4700)
 * Improve IAuthority interface by introducing fine-grained
   access permissions and grant/revoke commands (CASSANDRA-4490, 4644)
 * fix assumption error in CLI when updating/describing keyspace
   (CASSANDRA-4322)
 * Adds offline sstablescrub to debian packaging (CASSANDRA-4642)
 * Automatic fixing of overlapping leveled sstables (CASSANDRA-4644)
 * fix error when using ORDER BY with extended selections (CASSANDRA-4689)
 * (CQL3) Fix validation for IN queries for non-PK cols (CASSANDRA-4709)
 * fix re-created keyspace disappering after 1.1.5 upgrade
   (CASSANDRA-4698, 4752)
 * (CLI) display elapsed time in 2 fraction digits (CASSANDRA-3460)
 * add authentication support to sstableloader (CASSANDRA-4712)
 * Fix CQL3 'is reversed' logic (CASSANDRA-4716, 4759)
 * (CQL3) Don't return ReversedType in result set metadata (CASSANDRA-4717)
 * Backport adding AlterKeyspace statement (CASSANDRA-4611)
 * (CQL3) Correcty accept upper-case data types (CASSANDRA-4770)
 * Add binary protocol events for schema changes (CASSANDRA-4684)
Merged from 1.0:
 * Switch from NBHM to CHM in MessagingService's callback map, which
   prevents OOM in long-running instances (CASSANDRA-4708)


1.1.5
 * add SecondaryIndex.reload API (CASSANDRA-4581)
 * use millis + atomicint for commitlog segment creation instead of
   nanotime, which has issues under some hypervisors (CASSANDRA-4601)
 * fix FD leak in slice queries (CASSANDRA-4571)
 * avoid recursion in leveled compaction (CASSANDRA-4587)
 * increase stack size under Java7 to 180K
 * Log(info) schema changes (CASSANDRA-4547)
 * Change nodetool setcachecapcity to manipulate global caches (CASSANDRA-4563)
 * (cql3) fix setting compaction strategy (CASSANDRA-4597)
 * fix broken system.schema_* timestamps on system startup (CASSANDRA-4561)
 * fix wrong skip of cache saving (CASSANDRA-4533)
 * Avoid NPE when lost+found is in data dir (CASSANDRA-4572)
 * Respect five-minute flush moratorium after initial CL replay (CASSANDRA-4474)
 * Adds ntp as recommended in debian packaging (CASSANDRA-4606)
 * Configurable transport in CF Record{Reader|Writer} (CASSANDRA-4558)
 * (cql3) fix potential NPE with both equal and unequal restriction (CASSANDRA-4532)
 * (cql3) improves ORDER BY validation (CASSANDRA-4624)
 * Fix potential deadlock during counter writes (CASSANDRA-4578)
 * Fix cql error with ORDER BY when using IN (CASSANDRA-4612)
Merged from 1.0:
 * increase Xss to 160k to accomodate latest 1.6 JVMs (CASSANDRA-4602)
 * fix toString of hint destination tokens (CASSANDRA-4568)
 * Fix multiple values for CurrentLocal NodeID (CASSANDRA-4626)


1.1.4
 * fix offline scrub to catch >= out of order rows (CASSANDRA-4411)
 * fix cassandra-env.sh on RHEL and other non-dash-based systems
   (CASSANDRA-4494)
Merged from 1.0:
 * (Hadoop) fix setting key length for old-style mapred api (CASSANDRA-4534)
 * (Hadoop) fix iterating through a resultset consisting entirely
   of tombstoned rows (CASSANDRA-4466)


1.1.3
 * (cqlsh) add COPY TO (CASSANDRA-4434)
 * munmap commitlog segments before rename (CASSANDRA-4337)
 * (JMX) rename getRangeKeySample to sampleKeyRange to avoid returning
   multi-MB results as an attribute (CASSANDRA-4452)
 * flush based on data size, not throughput; overwritten columns no
   longer artificially inflate liveRatio (CASSANDRA-4399)
 * update default commitlog segment size to 32MB and total commitlog
   size to 32/1024 MB for 32/64 bit JVMs, respectively (CASSANDRA-4422)
 * avoid using global partitioner to estimate ranges in index sstables
   (CASSANDRA-4403)
 * restore pre-CASSANDRA-3862 approach to removing expired tombstones
   from row cache during compaction (CASSANDRA-4364)
 * (stress) support for CQL prepared statements (CASSANDRA-3633)
 * Correctly catch exception when Snappy cannot be loaded (CASSANDRA-4400)
 * (cql3) Support ORDER BY when IN condition is given in WHERE clause (CASSANDRA-4327)
 * (cql3) delete "component_index" column on DROP TABLE call (CASSANDRA-4420)
 * change nanoTime() to currentTimeInMillis() in schema related code (CASSANDRA-4432)
 * add a token generation tool (CASSANDRA-3709)
 * Fix LCS bug with sstable containing only 1 row (CASSANDRA-4411)
 * fix "Can't Modify Index Name" problem on CF update (CASSANDRA-4439)
 * Fix assertion error in getOverlappingSSTables during repair (CASSANDRA-4456)
 * fix nodetool's setcompactionthreshold command (CASSANDRA-4455)
 * Ensure compacted files are never used, to avoid counter overcount (CASSANDRA-4436)
Merged from 1.0:
 * Push the validation of secondary index values to the SecondaryIndexManager (CASSANDRA-4240)
 * allow dropping columns shadowed by not-yet-expired supercolumn or row
   tombstones in PrecompactedRow (CASSANDRA-4396)


1.1.2
 * Fix cleanup not deleting index entries (CASSANDRA-4379)
 * Use correct partitioner when saving + loading caches (CASSANDRA-4331)
 * Check schema before trying to export sstable (CASSANDRA-2760)
 * Raise a meaningful exception instead of NPE when PFS encounters
   an unconfigured node + no default (CASSANDRA-4349)
 * fix bug in sstable blacklisting with LCS (CASSANDRA-4343)
 * LCS no longer promotes tiny sstables out of L0 (CASSANDRA-4341)
 * skip tombstones during hint replay (CASSANDRA-4320)
 * fix NPE in compactionstats (CASSANDRA-4318)
 * enforce 1m min keycache for auto (CASSANDRA-4306)
 * Have DeletedColumn.isMFD always return true (CASSANDRA-4307)
 * (cql3) exeption message for ORDER BY constraints said primary filter can be
    an IN clause, which is misleading (CASSANDRA-4319)
 * (cql3) Reject (not yet supported) creation of 2ndardy indexes on tables with
   composite primary keys (CASSANDRA-4328)
 * Set JVM stack size to 160k for java 7 (CASSANDRA-4275)
 * cqlsh: add COPY command to load data from CSV flat files (CASSANDRA-4012)
 * CFMetaData.fromThrift to throw ConfigurationException upon error (CASSANDRA-4353)
 * Use CF comparator to sort indexed columns in SecondaryIndexManager
   (CASSANDRA-4365)
 * add strategy_options to the KSMetaData.toString() output (CASSANDRA-4248)
 * (cql3) fix range queries containing unqueried results (CASSANDRA-4372)
 * (cql3) allow updating column_alias types (CASSANDRA-4041)
 * (cql3) Fix deletion bug (CASSANDRA-4193)
 * Fix computation of overlapping sstable for leveled compaction (CASSANDRA-4321)
 * Improve scrub and allow to run it offline (CASSANDRA-4321)
 * Fix assertionError in StorageService.bulkLoad (CASSANDRA-4368)
 * (cqlsh) add option to authenticate to a keyspace at startup (CASSANDRA-4108)
 * (cqlsh) fix ASSUME functionality (CASSANDRA-4352)
 * Fix ColumnFamilyRecordReader to not return progress > 100% (CASSANDRA-3942)
Merged from 1.0:
 * Set gc_grace on index CF to 0 (CASSANDRA-4314)


1.1.1
 * add populate_io_cache_on_flush option (CASSANDRA-2635)
 * allow larger cache capacities than 2GB (CASSANDRA-4150)
 * add getsstables command to nodetool (CASSANDRA-4199)
 * apply parent CF compaction settings to secondary index CFs (CASSANDRA-4280)
 * preserve commitlog size cap when recycling segments at startup
   (CASSANDRA-4201)
 * (Hadoop) fix split generation regression (CASSANDRA-4259)
 * ignore min/max compactions settings in LCS, while preserving
   behavior that min=max=0 disables autocompaction (CASSANDRA-4233)
 * log number of rows read from saved cache (CASSANDRA-4249)
 * calculate exact size required for cleanup operations (CASSANDRA-1404)
 * avoid blocking additional writes during flush when the commitlog
   gets behind temporarily (CASSANDRA-1991)
 * enable caching on index CFs based on data CF cache setting (CASSANDRA-4197)
 * warn on invalid replication strategy creation options (CASSANDRA-4046)
 * remove [Freeable]Memory finalizers (CASSANDRA-4222)
 * include tombstone size in ColumnFamily.size, which can prevent OOM
   during sudden mass delete operations by yielding a nonzero liveRatio
   (CASSANDRA-3741)
 * Open 1 sstableScanner per level for leveled compaction (CASSANDRA-4142)
 * Optimize reads when row deletion timestamps allow us to restrict
   the set of sstables we check (CASSANDRA-4116)
 * add support for commitlog archiving and point-in-time recovery
   (CASSANDRA-3690)
 * avoid generating redundant compaction tasks during streaming
   (CASSANDRA-4174)
 * add -cf option to nodetool snapshot, and takeColumnFamilySnapshot to
   StorageService mbean (CASSANDRA-556)
 * optimize cleanup to drop entire sstables where possible (CASSANDRA-4079)
 * optimize truncate when autosnapshot is disabled (CASSANDRA-4153)
 * update caches to use byte[] keys to reduce memory overhead (CASSANDRA-3966)
 * add column limit to cli (CASSANDRA-3012, 4098)
 * clean up and optimize DataOutputBuffer, used by CQL compression and
   CompositeType (CASSANDRA-4072)
 * optimize commitlog checksumming (CASSANDRA-3610)
 * identify and blacklist corrupted SSTables from future compactions
   (CASSANDRA-2261)
 * Move CfDef and KsDef validation out of thrift (CASSANDRA-4037)
 * Expose API to repair a user provided range (CASSANDRA-3912)
 * Add way to force the cassandra-cli to refresh its schema (CASSANDRA-4052)
 * Avoid having replicate on write tasks stacking up at CL.ONE (CASSANDRA-2889)
 * (cql3) Backwards compatibility for composite comparators in non-cql3-aware
   clients (CASSANDRA-4093)
 * (cql3) Fix order by for reversed queries (CASSANDRA-4160)
 * (cql3) Add ReversedType support (CASSANDRA-4004)
 * (cql3) Add timeuuid type (CASSANDRA-4194)
 * (cql3) Minor fixes (CASSANDRA-4185)
 * (cql3) Fix prepared statement in BATCH (CASSANDRA-4202)
 * (cql3) Reduce the list of reserved keywords (CASSANDRA-4186)
 * (cql3) Move max/min compaction thresholds to compaction strategy options
   (CASSANDRA-4187)
 * Fix exception during move when localhost is the only source (CASSANDRA-4200)
 * (cql3) Allow paging through non-ordered partitioner results (CASSANDRA-3771)
 * (cql3) Fix drop index (CASSANDRA-4192)
 * (cql3) Don't return range ghosts anymore (CASSANDRA-3982)
 * fix re-creating Keyspaces/ColumnFamilies with the same name as dropped
   ones (CASSANDRA-4219)
 * fix SecondaryIndex LeveledManifest save upon snapshot (CASSANDRA-4230)
 * fix missing arrayOffset in FBUtilities.hash (CASSANDRA-4250)
 * (cql3) Add name of parameters in CqlResultSet (CASSANDRA-4242)
 * (cql3) Correctly validate order by queries (CASSANDRA-4246)
 * rename stress to cassandra-stress for saner packaging (CASSANDRA-4256)
 * Fix exception on colum metadata with non-string comparator (CASSANDRA-4269)
 * Check for unknown/invalid compression options (CASSANDRA-4266)
 * (cql3) Adds simple access to column timestamp and ttl (CASSANDRA-4217)
 * (cql3) Fix range queries with secondary indexes (CASSANDRA-4257)
 * Better error messages from improper input in cli (CASSANDRA-3865)
 * Try to stop all compaction upon Keyspace or ColumnFamily drop (CASSANDRA-4221)
 * (cql3) Allow keyspace properties to contain hyphens (CASSANDRA-4278)
 * (cql3) Correctly validate keyspace access in create table (CASSANDRA-4296)
 * Avoid deadlock in migration stage (CASSANDRA-3882)
 * Take supercolumn names and deletion info into account in memtable throughput
   (CASSANDRA-4264)
 * Add back backward compatibility for old style replication factor (CASSANDRA-4294)
 * Preserve compatibility with pre-1.1 index queries (CASSANDRA-4262)
Merged from 1.0:
 * Fix super columns bug where cache is not updated (CASSANDRA-4190)
 * fix maxTimestamp to include row tombstones (CASSANDRA-4116)
 * (CLI) properly handle quotes in create/update keyspace commands (CASSANDRA-4129)
 * Avoids possible deadlock during bootstrap (CASSANDRA-4159)
 * fix stress tool that hangs forever on timeout or error (CASSANDRA-4128)
 * stress tool to return appropriate exit code on failure (CASSANDRA-4188)
 * fix compaction NPE when out of disk space and assertions disabled
   (CASSANDRA-3985)
 * synchronize LCS getEstimatedTasks to avoid CME (CASSANDRA-4255)
 * ensure unique streaming session id's (CASSANDRA-4223)
 * kick off background compaction when min/max thresholds change
   (CASSANDRA-4279)
 * improve ability of STCS.getBuckets to deal with 100s of 1000s of
   sstables, such as when convertinb back from LCS (CASSANDRA-4287)
 * Oversize integer in CQL throws NumberFormatException (CASSANDRA-4291)
 * fix 1.0.x node join to mixed version cluster, other nodes >= 1.1 (CASSANDRA-4195)
 * Fix LCS splitting sstable base on uncompressed size (CASSANDRA-4419)
 * Push the validation of secondary index values to the SecondaryIndexManager (CASSANDRA-4240)
 * Don't purge columns during upgradesstables (CASSANDRA-4462)
 * Make cqlsh work with piping (CASSANDRA-4113)
 * Validate arguments for nodetool decommission (CASSANDRA-4061)
 * Report thrift status in nodetool info (CASSANDRA-4010)


1.1.0-final
 * average a reduced liveRatio estimate with the previous one (CASSANDRA-4065)
 * Allow KS and CF names up to 48 characters (CASSANDRA-4157)
 * fix stress build (CASSANDRA-4140)
 * add time remaining estimate to nodetool compactionstats (CASSANDRA-4167)
 * (cql) fix NPE in cql3 ALTER TABLE (CASSANDRA-4163)
 * (cql) Add support for CL.TWO and CL.THREE in CQL (CASSANDRA-4156)
 * (cql) Fix type in CQL3 ALTER TABLE preventing update (CASSANDRA-4170)
 * (cql) Throw invalid exception from CQL3 on obsolete options (CASSANDRA-4171)
 * (cqlsh) fix recognizing uppercase SELECT keyword (CASSANDRA-4161)
 * Pig: wide row support (CASSANDRA-3909)
Merged from 1.0:
 * avoid streaming empty files with bulk loader if sstablewriter errors out
   (CASSANDRA-3946)


1.1-rc1
 * Include stress tool in binary builds (CASSANDRA-4103)
 * (Hadoop) fix wide row iteration when last row read was deleted
   (CASSANDRA-4154)
 * fix read_repair_chance to really default to 0.1 in the cli (CASSANDRA-4114)
 * Adds caching and bloomFilterFpChange to CQL options (CASSANDRA-4042)
 * Adds posibility to autoconfigure size of the KeyCache (CASSANDRA-4087)
 * fix KEYS index from skipping results (CASSANDRA-3996)
 * Remove sliced_buffer_size_in_kb dead option (CASSANDRA-4076)
 * make loadNewSStable preserve sstable version (CASSANDRA-4077)
 * Respect 1.0 cache settings as much as possible when upgrading
   (CASSANDRA-4088)
 * relax path length requirement for sstable files when upgrading on
   non-Windows platforms (CASSANDRA-4110)
 * fix terminination of the stress.java when errors were encountered
   (CASSANDRA-4128)
 * Move CfDef and KsDef validation out of thrift (CASSANDRA-4037)
 * Fix get_paged_slice (CASSANDRA-4136)
 * CQL3: Support slice with exclusive start and stop (CASSANDRA-3785)
Merged from 1.0:
 * support PropertyFileSnitch in bulk loader (CASSANDRA-4145)
 * add auto_snapshot option allowing disabling snapshot before drop/truncate
   (CASSANDRA-3710)
 * allow short snitch names (CASSANDRA-4130)


1.1-beta2
 * rename loaded sstables to avoid conflicts with local snapshots
   (CASSANDRA-3967)
 * start hint replay as soon as FD notifies that the target is back up
   (CASSANDRA-3958)
 * avoid unproductive deserializing of cached rows during compaction
   (CASSANDRA-3921)
 * fix concurrency issues with CQL keyspace creation (CASSANDRA-3903)
 * Show Effective Owership via Nodetool ring <keyspace> (CASSANDRA-3412)
 * Update ORDER BY syntax for CQL3 (CASSANDRA-3925)
 * Fix BulkRecordWriter to not throw NPE if reducer gets no map data from Hadoop (CASSANDRA-3944)
 * Fix bug with counters in super columns (CASSANDRA-3821)
 * Remove deprecated merge_shard_chance (CASSANDRA-3940)
 * add a convenient way to reset a node's schema (CASSANDRA-2963)
 * fix for intermittent SchemaDisagreementException (CASSANDRA-3884)
 * CLI `list <CF>` to limit number of columns and their order (CASSANDRA-3012)
 * ignore deprecated KsDef/CfDef/ColumnDef fields in native schema (CASSANDRA-3963)
 * CLI to report when unsupported column_metadata pair was given (CASSANDRA-3959)
 * reincarnate removed and deprecated KsDef/CfDef attributes (CASSANDRA-3953)
 * Fix race between writes and read for cache (CASSANDRA-3862)
 * perform static initialization of StorageProxy on start-up (CASSANDRA-3797)
 * support trickling fsync() on writes (CASSANDRA-3950)
 * expose counters for unavailable/timeout exceptions given to thrift clients (CASSANDRA-3671)
 * avoid quadratic startup time in LeveledManifest (CASSANDRA-3952)
 * Add type information to new schema_ columnfamilies and remove thrift
   serialization for schema (CASSANDRA-3792)
 * add missing column validator options to the CLI help (CASSANDRA-3926)
 * skip reading saved key cache if CF's caching strategy is NONE or ROWS_ONLY (CASSANDRA-3954)
 * Unify migration code (CASSANDRA-4017)
Merged from 1.0:
 * cqlsh: guess correct version of Python for Arch Linux (CASSANDRA-4090)
 * (CLI) properly handle quotes in create/update keyspace commands (CASSANDRA-4129)
 * Avoids possible deadlock during bootstrap (CASSANDRA-4159)
 * fix stress tool that hangs forever on timeout or error (CASSANDRA-4128)
 * Fix super columns bug where cache is not updated (CASSANDRA-4190)
 * stress tool to return appropriate exit code on failure (CASSANDRA-4188)


1.0.9
 * improve index sampling performance (CASSANDRA-4023)
 * always compact away deleted hints immediately after handoff (CASSANDRA-3955)
 * delete hints from dropped ColumnFamilies on handoff instead of
   erroring out (CASSANDRA-3975)
 * add CompositeType ref to the CLI doc for create/update column family (CASSANDRA-3980)
 * Pig: support Counter ColumnFamilies (CASSANDRA-3973)
 * Pig: Composite column support (CASSANDRA-3684)
 * Avoid NPE during repair when a keyspace has no CFs (CASSANDRA-3988)
 * Fix division-by-zero error on get_slice (CASSANDRA-4000)
 * don't change manifest level for cleanup, scrub, and upgradesstables
   operations under LeveledCompactionStrategy (CASSANDRA-3989, 4112)
 * fix race leading to super columns assertion failure (CASSANDRA-3957)
 * fix NPE on invalid CQL delete command (CASSANDRA-3755)
 * allow custom types in CLI's assume command (CASSANDRA-4081)
 * fix totalBytes count for parallel compactions (CASSANDRA-3758)
 * fix intermittent NPE in get_slice (CASSANDRA-4095)
 * remove unnecessary asserts in native code interfaces (CASSANDRA-4096)
 * Validate blank keys in CQL to avoid assertion errors (CASSANDRA-3612)
 * cqlsh: fix bad decoding of some column names (CASSANDRA-4003)
 * cqlsh: fix incorrect padding with unicode chars (CASSANDRA-4033)
 * Fix EC2 snitch incorrectly reporting region (CASSANDRA-4026)
 * Shut down thrift during decommission (CASSANDRA-4086)
 * Expose nodetool cfhistograms for 2ndary indexes (CASSANDRA-4063)
Merged from 0.8:
 * Fix ConcurrentModificationException in gossiper (CASSANDRA-4019)


1.1-beta1
 * (cqlsh)
   + add SOURCE and CAPTURE commands, and --file option (CASSANDRA-3479)
   + add ALTER COLUMNFAMILY WITH (CASSANDRA-3523)
   + bundle Python dependencies with Cassandra (CASSANDRA-3507)
   + added to Debian package (CASSANDRA-3458)
   + display byte data instead of erroring out on decode failure
     (CASSANDRA-3874)
 * add nodetool rebuild_index (CASSANDRA-3583)
 * add nodetool rangekeysample (CASSANDRA-2917)
 * Fix streaming too much data during move operations (CASSANDRA-3639)
 * Nodetool and CLI connect to localhost by default (CASSANDRA-3568)
 * Reduce memory used by primary index sample (CASSANDRA-3743)
 * (Hadoop) separate input/output configurations (CASSANDRA-3197, 3765)
 * avoid returning internal Cassandra classes over JMX (CASSANDRA-2805)
 * add row-level isolation via SnapTree (CASSANDRA-2893)
 * Optimize key count estimation when opening sstable on startup
   (CASSANDRA-2988)
 * multi-dc replication optimization supporting CL > ONE (CASSANDRA-3577)
 * add command to stop compactions (CASSANDRA-1740, 3566, 3582)
 * multithreaded streaming (CASSANDRA-3494)
 * removed in-tree redhat spec (CASSANDRA-3567)
 * "defragment" rows for name-based queries under STCS, again (CASSANDRA-2503)
 * Recycle commitlog segments for improved performance
   (CASSANDRA-3411, 3543, 3557, 3615)
 * update size-tiered compaction to prioritize small tiers (CASSANDRA-2407)
 * add message expiration logic to OutboundTcpConnection (CASSANDRA-3005)
 * off-heap cache to use sun.misc.Unsafe instead of JNA (CASSANDRA-3271)
 * EACH_QUORUM is only supported for writes (CASSANDRA-3272)
 * replace compactionlock use in schema migration by checking CFS.isValid
   (CASSANDRA-3116)
 * recognize that "SELECT first ... *" isn't really "SELECT *" (CASSANDRA-3445)
 * Use faster bytes comparison (CASSANDRA-3434)
 * Bulk loader is no longer a fat client, (HADOOP) bulk load output format
   (CASSANDRA-3045)
 * (Hadoop) add support for KeyRange.filter
 * remove assumption that keys and token are in bijection
   (CASSANDRA-1034, 3574, 3604)
 * always remove endpoints from delevery queue in HH (CASSANDRA-3546)
 * fix race between cf flush and its 2ndary indexes flush (CASSANDRA-3547)
 * fix potential race in AES when a repair fails (CASSANDRA-3548)
 * Remove columns shadowed by a deleted container even when we cannot purge
   (CASSANDRA-3538)
 * Improve memtable slice iteration performance (CASSANDRA-3545)
 * more efficient allocation of small bloom filters (CASSANDRA-3618)
 * Use separate writer thread in SSTableSimpleUnsortedWriter (CASSANDRA-3619)
 * fsync the directory after new sstable or commitlog segment are created (CASSANDRA-3250)
 * fix minor issues reported by FindBugs (CASSANDRA-3658)
 * global key/row caches (CASSANDRA-3143, 3849)
 * optimize memtable iteration during range scan (CASSANDRA-3638)
 * introduce 'crc_check_chance' in CompressionParameters to support
   a checksum percentage checking chance similarly to read-repair (CASSANDRA-3611)
 * a way to deactivate global key/row cache on per-CF basis (CASSANDRA-3667)
 * fix LeveledCompactionStrategy broken because of generation pre-allocation
   in LeveledManifest (CASSANDRA-3691)
 * finer-grained control over data directories (CASSANDRA-2749)
 * Fix ClassCastException during hinted handoff (CASSANDRA-3694)
 * Upgrade Thrift to 0.7 (CASSANDRA-3213)
 * Make stress.java insert operation to use microseconds (CASSANDRA-3725)
 * Allows (internally) doing a range query with a limit of columns instead of
   rows (CASSANDRA-3742)
 * Allow rangeSlice queries to be start/end inclusive/exclusive (CASSANDRA-3749)
 * Fix BulkLoader to support new SSTable layout and add stream
   throttling to prevent an NPE when there is no yaml config (CASSANDRA-3752)
 * Allow concurrent schema migrations (CASSANDRA-1391, 3832)
 * Add SnapshotCommand to trigger snapshot on remote node (CASSANDRA-3721)
 * Make CFMetaData conversions to/from thrift/native schema inverses
   (CASSANDRA_3559)
 * Add initial code for CQL 3.0-beta (CASSANDRA-2474, 3781, 3753)
 * Add wide row support for ColumnFamilyInputFormat (CASSANDRA-3264)
 * Allow extending CompositeType comparator (CASSANDRA-3657)
 * Avoids over-paging during get_count (CASSANDRA-3798)
 * Add new command to rebuild a node without (repair) merkle tree calculations
   (CASSANDRA-3483, 3922)
 * respect not only row cache capacity but caching mode when
   trying to read data (CASSANDRA-3812)
 * fix system tests (CASSANDRA-3827)
 * CQL support for altering row key type in ALTER TABLE (CASSANDRA-3781)
 * turn compression on by default (CASSANDRA-3871)
 * make hexToBytes refuse invalid input (CASSANDRA-2851)
 * Make secondary indexes CF inherit compression and compaction from their
   parent CF (CASSANDRA-3877)
 * Finish cleanup up tombstone purge code (CASSANDRA-3872)
 * Avoid NPE on aboarted stream-out sessions (CASSANDRA-3904)
 * BulkRecordWriter throws NPE for counter columns (CASSANDRA-3906)
 * Support compression using BulkWriter (CASSANDRA-3907)


1.0.8
 * fix race between cleanup and flush on secondary index CFSes (CASSANDRA-3712)
 * avoid including non-queried nodes in rangeslice read repair
   (CASSANDRA-3843)
 * Only snapshot CF being compacted for snapshot_before_compaction
   (CASSANDRA-3803)
 * Log active compactions in StatusLogger (CASSANDRA-3703)
 * Compute more accurate compaction score per level (CASSANDRA-3790)
 * Return InvalidRequest when using a keyspace that doesn't exist
   (CASSANDRA-3764)
 * disallow user modification of System keyspace (CASSANDRA-3738)
 * allow using sstable2json on secondary index data (CASSANDRA-3738)
 * (cqlsh) add DESCRIBE COLUMNFAMILIES (CASSANDRA-3586)
 * (cqlsh) format blobs correctly and use colors to improve output
   readability (CASSANDRA-3726)
 * synchronize BiMap of bootstrapping tokens (CASSANDRA-3417)
 * show index options in CLI (CASSANDRA-3809)
 * add optional socket timeout for streaming (CASSANDRA-3838)
 * fix truncate not to leave behind non-CFS backed secondary indexes
   (CASSANDRA-3844)
 * make CLI `show schema` to use output stream directly instead
   of StringBuilder (CASSANDRA-3842)
 * remove the wait on hint future during write (CASSANDRA-3870)
 * (cqlsh) ignore missing CfDef opts (CASSANDRA-3933)
 * (cqlsh) look for cqlshlib relative to realpath (CASSANDRA-3767)
 * Fix short read protection (CASSANDRA-3934)
 * Make sure infered and actual schema match (CASSANDRA-3371)
 * Fix NPE during HH delivery (CASSANDRA-3677)
 * Don't put boostrapping node in 'hibernate' status (CASSANDRA-3737)
 * Fix double quotes in windows bat files (CASSANDRA-3744)
 * Fix bad validator lookup (CASSANDRA-3789)
 * Fix soft reset in EC2MultiRegionSnitch (CASSANDRA-3835)
 * Don't leave zombie connections with THSHA thrift server (CASSANDRA-3867)
 * (cqlsh) fix deserialization of data (CASSANDRA-3874)
 * Fix removetoken force causing an inconsistent state (CASSANDRA-3876)
 * Fix ahndling of some types with Pig (CASSANDRA-3886)
 * Don't allow to drop the system keyspace (CASSANDRA-3759)
 * Make Pig deletes disabled by default and configurable (CASSANDRA-3628)
Merged from 0.8:
 * (Pig) fix CassandraStorage to use correct comparator in Super ColumnFamily
   case (CASSANDRA-3251)
 * fix thread safety issues in commitlog replay, primarily affecting
   systems with many (100s) of CF definitions (CASSANDRA-3751)
 * Fix relevant tombstone ignored with super columns (CASSANDRA-3875)


1.0.7
 * fix regression in HH page size calculation (CASSANDRA-3624)
 * retry failed stream on IOException (CASSANDRA-3686)
 * allow configuring bloom_filter_fp_chance (CASSANDRA-3497)
 * attempt hint delivery every ten minutes, or when failure detector
   notifies us that a node is back up, whichever comes first.  hint
   handoff throttle delay default changed to 1ms, from 50 (CASSANDRA-3554)
 * add nodetool setstreamthroughput (CASSANDRA-3571)
 * fix assertion when dropping a columnfamily with no sstables (CASSANDRA-3614)
 * more efficient allocation of small bloom filters (CASSANDRA-3618)
 * CLibrary.createHardLinkWithExec() to check for errors (CASSANDRA-3101)
 * Avoid creating empty and non cleaned writer during compaction (CASSANDRA-3616)
 * stop thrift service in shutdown hook so we can quiesce MessagingService
   (CASSANDRA-3335)
 * (CQL) compaction_strategy_options and compression_parameters for
   CREATE COLUMNFAMILY statement (CASSANDRA-3374)
 * Reset min/max compaction threshold when creating size tiered compaction
   strategy (CASSANDRA-3666)
 * Don't ignore IOException during compaction (CASSANDRA-3655)
 * Fix assertion error for CF with gc_grace=0 (CASSANDRA-3579)
 * Shutdown ParallelCompaction reducer executor after use (CASSANDRA-3711)
 * Avoid < 0 value for pending tasks in leveled compaction (CASSANDRA-3693)
 * (Hadoop) Support TimeUUID in Pig CassandraStorage (CASSANDRA-3327)
 * Check schema is ready before continuing boostrapping (CASSANDRA-3629)
 * Catch overflows during parsing of chunk_length_kb (CASSANDRA-3644)
 * Improve stream protocol mismatch errors (CASSANDRA-3652)
 * Avoid multiple thread doing HH to the same target (CASSANDRA-3681)
 * Add JMX property for rp_timeout_in_ms (CASSANDRA-2940)
 * Allow DynamicCompositeType to compare component of different types
   (CASSANDRA-3625)
 * Flush non-cfs backed secondary indexes (CASSANDRA-3659)
 * Secondary Indexes should report memory consumption (CASSANDRA-3155)
 * fix for SelectStatement start/end key are not set correctly
   when a key alias is involved (CASSANDRA-3700)
 * fix CLI `show schema` command insert of an extra comma in
   column_metadata (CASSANDRA-3714)
Merged from 0.8:
 * avoid logging (harmless) exception when GC takes < 1ms (CASSANDRA-3656)
 * prevent new nodes from thinking down nodes are up forever (CASSANDRA-3626)
 * use correct list of replicas for LOCAL_QUORUM reads when read repair
   is disabled (CASSANDRA-3696)
 * block on flush before compacting hints (may prevent OOM) (CASSANDRA-3733)


1.0.6
 * (CQL) fix cqlsh support for replicate_on_write (CASSANDRA-3596)
 * fix adding to leveled manifest after streaming (CASSANDRA-3536)
 * filter out unavailable cipher suites when using encryption (CASSANDRA-3178)
 * (HADOOP) add old-style api support for CFIF and CFRR (CASSANDRA-2799)
 * Support TimeUUIDType column names in Stress.java tool (CASSANDRA-3541)
 * (CQL) INSERT/UPDATE/DELETE/TRUNCATE commands should allow CF names to
   be qualified by keyspace (CASSANDRA-3419)
 * always remove endpoints from delevery queue in HH (CASSANDRA-3546)
 * fix race between cf flush and its 2ndary indexes flush (CASSANDRA-3547)
 * fix potential race in AES when a repair fails (CASSANDRA-3548)
 * fix default value validation usage in CLI SET command (CASSANDRA-3553)
 * Optimize componentsFor method for compaction and startup time
   (CASSANDRA-3532)
 * (CQL) Proper ColumnFamily metadata validation on CREATE COLUMNFAMILY
   (CASSANDRA-3565)
 * fix compression "chunk_length_kb" option to set correct kb value for
   thrift/avro (CASSANDRA-3558)
 * fix missing response during range slice repair (CASSANDRA-3551)
 * 'describe ring' moved from CLI to nodetool and available through JMX (CASSANDRA-3220)
 * add back partitioner to sstable metadata (CASSANDRA-3540)
 * fix NPE in get_count for counters (CASSANDRA-3601)
Merged from 0.8:
 * remove invalid assertion that table was opened before dropping it
   (CASSANDRA-3580)
 * range and index scans now only send requests to enough replicas to
   satisfy requested CL + RR (CASSANDRA-3598)
 * use cannonical host for local node in nodetool info (CASSANDRA-3556)
 * remove nonlocal DC write optimization since it only worked with
   CL.ONE or CL.LOCAL_QUORUM (CASSANDRA-3577, 3585)
 * detect misuses of CounterColumnType (CASSANDRA-3422)
 * turn off string interning in json2sstable, take 2 (CASSANDRA-2189)
 * validate compression parameters on add/update of the ColumnFamily
   (CASSANDRA-3573)
 * Check for 0.0.0.0 is incorrect in CFIF (CASSANDRA-3584)
 * Increase vm.max_map_count in debian packaging (CASSANDRA-3563)
 * gossiper will never add itself to saved endpoints (CASSANDRA-3485)


1.0.5
 * revert CASSANDRA-3407 (see CASSANDRA-3540)
 * fix assertion error while forwarding writes to local nodes (CASSANDRA-3539)


1.0.4
 * fix self-hinting of timed out read repair updates and make hinted handoff
   less prone to OOMing a coordinator (CASSANDRA-3440)
 * expose bloom filter sizes via JMX (CASSANDRA-3495)
 * enforce RP tokens 0..2**127 (CASSANDRA-3501)
 * canonicalize paths exposed through JMX (CASSANDRA-3504)
 * fix "liveSize" stat when sstables are removed (CASSANDRA-3496)
 * add bloom filter FP rates to nodetool cfstats (CASSANDRA-3347)
 * record partitioner in sstable metadata component (CASSANDRA-3407)
 * add new upgradesstables nodetool command (CASSANDRA-3406)
 * skip --debug requirement to see common exceptions in CLI (CASSANDRA-3508)
 * fix incorrect query results due to invalid max timestamp (CASSANDRA-3510)
 * make sstableloader recognize compressed sstables (CASSANDRA-3521)
 * avoids race in OutboundTcpConnection in multi-DC setups (CASSANDRA-3530)
 * use SETLOCAL in cassandra.bat (CASSANDRA-3506)
 * fix ConcurrentModificationException in Table.all() (CASSANDRA-3529)
Merged from 0.8:
 * fix concurrence issue in the FailureDetector (CASSANDRA-3519)
 * fix array out of bounds error in counter shard removal (CASSANDRA-3514)
 * avoid dropping tombstones when they might still be needed to shadow
   data in a different sstable (CASSANDRA-2786)


1.0.3
 * revert name-based query defragmentation aka CASSANDRA-2503 (CASSANDRA-3491)
 * fix invalidate-related test failures (CASSANDRA-3437)
 * add next-gen cqlsh to bin/ (CASSANDRA-3188, 3131, 3493)
 * (CQL) fix handling of rows with no columns (CASSANDRA-3424, 3473)
 * fix querying supercolumns by name returning only a subset of
   subcolumns or old subcolumn versions (CASSANDRA-3446)
 * automatically compute sha1 sum for uncompressed data files (CASSANDRA-3456)
 * fix reading metadata/statistics component for version < h (CASSANDRA-3474)
 * add sstable forward-compatibility (CASSANDRA-3478)
 * report compression ratio in CFSMBean (CASSANDRA-3393)
 * fix incorrect size exception during streaming of counters (CASSANDRA-3481)
 * (CQL) fix for counter decrement syntax (CASSANDRA-3418)
 * Fix race introduced by CASSANDRA-2503 (CASSANDRA-3482)
 * Fix incomplete deletion of delivered hints (CASSANDRA-3466)
 * Avoid rescheduling compactions when no compaction was executed
   (CASSANDRA-3484)
 * fix handling of the chunk_length_kb compression options (CASSANDRA-3492)
Merged from 0.8:
 * fix updating CF row_cache_provider (CASSANDRA-3414)
 * CFMetaData.convertToThrift method to set RowCacheProvider (CASSANDRA-3405)
 * acquire compactionlock during truncate (CASSANDRA-3399)
 * fix displaying cfdef entries for super columnfamilies (CASSANDRA-3415)
 * Make counter shard merging thread safe (CASSANDRA-3178)
 * Revert CASSANDRA-2855
 * Fix bug preventing the use of efficient cross-DC writes (CASSANDRA-3472)
 * `describe ring` command for CLI (CASSANDRA-3220)
 * (Hadoop) skip empty rows when entire row is requested, redux (CASSANDRA-2855)


1.0.2
 * "defragment" rows for name-based queries under STCS (CASSANDRA-2503)
 * Add timing information to cassandra-cli GET/SET/LIST queries (CASSANDRA-3326)
 * Only create one CompressionMetadata object per sstable (CASSANDRA-3427)
 * cleanup usage of StorageService.setMode() (CASSANDRA-3388)
 * Avoid large array allocation for compressed chunk offsets (CASSANDRA-3432)
 * fix DecimalType bytebuffer marshalling (CASSANDRA-3421)
 * fix bug that caused first column in per row indexes to be ignored
   (CASSANDRA-3441)
 * add JMX call to clean (failed) repair sessions (CASSANDRA-3316)
 * fix sstableloader reference acquisition bug (CASSANDRA-3438)
 * fix estimated row size regression (CASSANDRA-3451)
 * make sure we don't return more columns than asked (CASSANDRA-3303, 3395)
Merged from 0.8:
 * acquire compactionlock during truncate (CASSANDRA-3399)
 * fix displaying cfdef entries for super columnfamilies (CASSANDRA-3415)


1.0.1
 * acquire references during index build to prevent delete problems
   on Windows (CASSANDRA-3314)
 * describe_ring should include datacenter/topology information (CASSANDRA-2882)
 * Thrift sockets are not properly buffered (CASSANDRA-3261)
 * performance improvement for bytebufferutil compare function (CASSANDRA-3286)
 * add system.versions ColumnFamily (CASSANDRA-3140)
 * reduce network copies (CASSANDRA-3333, 3373)
 * limit nodetool to 32MB of heap (CASSANDRA-3124)
 * (CQL) update parser to accept "timestamp" instead of "date" (CASSANDRA-3149)
 * Fix CLI `show schema` to include "compression_options" (CASSANDRA-3368)
 * Snapshot to include manifest under LeveledCompactionStrategy (CASSANDRA-3359)
 * (CQL) SELECT query should allow CF name to be qualified by keyspace (CASSANDRA-3130)
 * (CQL) Fix internal application error specifying 'using consistency ...'
   in lower case (CASSANDRA-3366)
 * fix Deflate compression when compression actually makes the data bigger
   (CASSANDRA-3370)
 * optimize UUIDGen to avoid lock contention on InetAddress.getLocalHost
   (CASSANDRA-3387)
 * tolerate index being dropped mid-mutation (CASSANDRA-3334, 3313)
 * CompactionManager is now responsible for checking for new candidates
   post-task execution, enabling more consistent leveled compaction
   (CASSANDRA-3391)
 * Cache HSHA threads (CASSANDRA-3372)
 * use CF/KS names as snapshot prefix for drop + truncate operations
   (CASSANDRA-2997)
 * Break bloom filters up to avoid heap fragmentation (CASSANDRA-2466)
 * fix cassandra hanging on jsvc stop (CASSANDRA-3302)
 * Avoid leveled compaction getting blocked on errors (CASSANDRA-3408)
 * Make reloading the compaction strategy safe (CASSANDRA-3409)
 * ignore 0.8 hints even if compaction begins before we try to purge
   them (CASSANDRA-3385)
 * remove procrun (bin\daemon) from Cassandra source tree and
   artifacts (CASSANDRA-3331)
 * make cassandra compile under JDK7 (CASSANDRA-3275)
 * remove dependency of clientutil.jar to FBUtilities (CASSANDRA-3299)
 * avoid truncation errors by using long math on long values (CASSANDRA-3364)
 * avoid clock drift on some Windows machine (CASSANDRA-3375)
 * display cache provider in cli 'describe keyspace' command (CASSANDRA-3384)
 * fix incomplete topology information in describe_ring (CASSANDRA-3403)
 * expire dead gossip states based on time (CASSANDRA-2961)
 * improve CompactionTask extensibility (CASSANDRA-3330)
 * Allow one leveled compaction task to kick off another (CASSANDRA-3363)
 * allow encryption only between datacenters (CASSANDRA-2802)
Merged from 0.8:
 * fix truncate allowing data to be replayed post-restart (CASSANDRA-3297)
 * make iwriter final in IndexWriter to avoid NPE (CASSANDRA-2863)
 * (CQL) update grammar to require key clause in DELETE statement
   (CASSANDRA-3349)
 * (CQL) allow numeric keyspace names in USE statement (CASSANDRA-3350)
 * (Hadoop) skip empty rows when slicing the entire row (CASSANDRA-2855)
 * Fix handling of tombstone by SSTableExport/Import (CASSANDRA-3357)
 * fix ColumnIndexer to use long offsets (CASSANDRA-3358)
 * Improved CLI exceptions (CASSANDRA-3312)
 * Fix handling of tombstone by SSTableExport/Import (CASSANDRA-3357)
 * Only count compaction as active (for throttling) when they have
   successfully acquired the compaction lock (CASSANDRA-3344)
 * Display CLI version string on startup (CASSANDRA-3196)
 * (Hadoop) make CFIF try rpc_address or fallback to listen_address
   (CASSANDRA-3214)
 * (Hadoop) accept comma delimited lists of initial thrift connections
   (CASSANDRA-3185)
 * ColumnFamily min_compaction_threshold should be >= 2 (CASSANDRA-3342)
 * (Pig) add 0.8+ types and key validation type in schema (CASSANDRA-3280)
 * Fix completely removing column metadata using CLI (CASSANDRA-3126)
 * CLI `describe cluster;` output should be on separate lines for separate versions
   (CASSANDRA-3170)
 * fix changing durable_writes keyspace option during CF creation
   (CASSANDRA-3292)
 * avoid locking on update when no indexes are involved (CASSANDRA-3386)
 * fix assertionError during repair with ordered partitioners (CASSANDRA-3369)
 * correctly serialize key_validation_class for avro (CASSANDRA-3391)
 * don't expire counter tombstone after streaming (CASSANDRA-3394)
 * prevent nodes that failed to join from hanging around forever
   (CASSANDRA-3351)
 * remove incorrect optimization from slice read path (CASSANDRA-3390)
 * Fix race in AntiEntropyService (CASSANDRA-3400)


1.0.0-final
 * close scrubbed sstable fd before deleting it (CASSANDRA-3318)
 * fix bug preventing obsolete commitlog segments from being removed
   (CASSANDRA-3269)
 * tolerate whitespace in seed CDL (CASSANDRA-3263)
 * Change default heap thresholds to max(min(1/2 ram, 1G), min(1/4 ram, 8GB))
   (CASSANDRA-3295)
 * Fix broken CompressedRandomAccessReaderTest (CASSANDRA-3298)
 * (CQL) fix type information returned for wildcard queries (CASSANDRA-3311)
 * add estimated tasks to LeveledCompactionStrategy (CASSANDRA-3322)
 * avoid including compaction cache-warming in keycache stats (CASSANDRA-3325)
 * run compaction and hinted handoff threads at MIN_PRIORITY (CASSANDRA-3308)
 * default hsha thrift server to cpu core count in rpc pool (CASSANDRA-3329)
 * add bin\daemon to binary tarball for Windows service (CASSANDRA-3331)
 * Fix places where uncompressed size of sstables was use in place of the
   compressed one (CASSANDRA-3338)
 * Fix hsha thrift server (CASSANDRA-3346)
 * Make sure repair only stream needed sstables (CASSANDRA-3345)


1.0.0-rc2
 * Log a meaningful warning when a node receives a message for a repair session
   that doesn't exist anymore (CASSANDRA-3256)
 * test for NUMA policy support as well as numactl presence (CASSANDRA-3245)
 * Fix FD leak when internode encryption is enabled (CASSANDRA-3257)
 * Remove incorrect assertion in mergeIterator (CASSANDRA-3260)
 * FBUtilities.hexToBytes(String) to throw NumberFormatException when string
   contains non-hex characters (CASSANDRA-3231)
 * Keep SimpleSnitch proximity ordering unchanged from what the Strategy
   generates, as intended (CASSANDRA-3262)
 * remove Scrub from compactionstats when finished (CASSANDRA-3255)
 * fix counter entry in jdbc TypesMap (CASSANDRA-3268)
 * fix full queue scenario for ParallelCompactionIterator (CASSANDRA-3270)
 * fix bootstrap process (CASSANDRA-3285)
 * don't try delivering hints if when there isn't any (CASSANDRA-3176)
 * CLI documentation change for ColumnFamily `compression_options` (CASSANDRA-3282)
 * ignore any CF ids sent by client for adding CF/KS (CASSANDRA-3288)
 * remove obsolete hints on first startup (CASSANDRA-3291)
 * use correct ISortedColumns for time-optimized reads (CASSANDRA-3289)
 * Evict gossip state immediately when a token is taken over by a new IP
   (CASSANDRA-3259)


1.0.0-rc1
 * Update CQL to generate microsecond timestamps by default (CASSANDRA-3227)
 * Fix counting CFMetadata towards Memtable liveRatio (CASSANDRA-3023)
 * Kill server on wrapped OOME such as from FileChannel.map (CASSANDRA-3201)
 * remove unnecessary copy when adding to row cache (CASSANDRA-3223)
 * Log message when a full repair operation completes (CASSANDRA-3207)
 * Fix streamOutSession keeping sstables references forever if the remote end
   dies (CASSANDRA-3216)
 * Remove dynamic_snitch boolean from example configuration (defaulting to
   true) and set default badness threshold to 0.1 (CASSANDRA-3229)
 * Base choice of random or "balanced" token on bootstrap on whether
   schema definitions were found (CASSANDRA-3219)
 * Fixes for LeveledCompactionStrategy score computation, prioritization,
   scheduling, and performance (CASSANDRA-3224, 3234)
 * parallelize sstable open at server startup (CASSANDRA-2988)
 * fix handling of exceptions writing to OutboundTcpConnection (CASSANDRA-3235)
 * Allow using quotes in "USE <keyspace>;" CLI command (CASSANDRA-3208)
 * Don't allow any cache loading exceptions to halt startup (CASSANDRA-3218)
 * Fix sstableloader --ignores option (CASSANDRA-3247)
 * File descriptor limit increased in packaging (CASSANDRA-3206)
 * Fix deadlock in commit log during flush (CASSANDRA-3253)


1.0.0-beta1
 * removed binarymemtable (CASSANDRA-2692)
 * add commitlog_total_space_in_mb to prevent fragmented logs (CASSANDRA-2427)
 * removed commitlog_rotation_threshold_in_mb configuration (CASSANDRA-2771)
 * make AbstractBounds.normalize de-overlapp overlapping ranges (CASSANDRA-2641)
 * replace CollatingIterator, ReducingIterator with MergeIterator
   (CASSANDRA-2062)
 * Fixed the ability to set compaction strategy in cli using create column
   family command (CASSANDRA-2778)
 * clean up tmp files after failed compaction (CASSANDRA-2468)
 * restrict repair streaming to specific columnfamilies (CASSANDRA-2280)
 * don't bother persisting columns shadowed by a row tombstone (CASSANDRA-2589)
 * reset CF and SC deletion times after gc_grace (CASSANDRA-2317)
 * optimize away seek when compacting wide rows (CASSANDRA-2879)
 * single-pass streaming (CASSANDRA-2677, 2906, 2916, 3003)
 * use reference counting for deleting sstables instead of relying on GC
   (CASSANDRA-2521, 3179)
 * store hints as serialized mutations instead of pointers to data row
   (CASSANDRA-2045)
 * store hints in the coordinator node instead of in the closest replica
   (CASSANDRA-2914)
 * add row_cache_keys_to_save CF option (CASSANDRA-1966)
 * check column family validity in nodetool repair (CASSANDRA-2933)
 * use lazy initialization instead of class initialization in NodeId
   (CASSANDRA-2953)
 * add paging to get_count (CASSANDRA-2894)
 * fix "short reads" in [multi]get (CASSANDRA-2643, 3157, 3192)
 * add optional compression for sstables (CASSANDRA-47, 2994, 3001, 3128)
 * add scheduler JMX metrics (CASSANDRA-2962)
 * add block level checksum for compressed data (CASSANDRA-1717)
 * make column family backed column map pluggable and introduce unsynchronized
   ArrayList backed one to speedup reads (CASSANDRA-2843, 3165, 3205)
 * refactoring of the secondary index api (CASSANDRA-2982)
 * make CL > ONE reads wait for digest reconciliation before returning
   (CASSANDRA-2494)
 * fix missing logging for some exceptions (CASSANDRA-2061)
 * refactor and optimize ColumnFamilyStore.files(...) and Descriptor.fromFilename(String)
   and few other places responsible for work with SSTable files (CASSANDRA-3040)
 * Stop reading from sstables once we know we have the most recent columns,
   for query-by-name requests (CASSANDRA-2498)
 * Add query-by-column mode to stress.java (CASSANDRA-3064)
 * Add "install" command to cassandra.bat (CASSANDRA-292)
 * clean up KSMetadata, CFMetadata from unnecessary
   Thrift<->Avro conversion methods (CASSANDRA-3032)
 * Add timeouts to client request schedulers (CASSANDRA-3079, 3096)
 * Cli to use hashes rather than array of hashes for strategy options (CASSANDRA-3081)
 * LeveledCompactionStrategy (CASSANDRA-1608, 3085, 3110, 3087, 3145, 3154, 3182)
 * Improvements of the CLI `describe` command (CASSANDRA-2630)
 * reduce window where dropped CF sstables may not be deleted (CASSANDRA-2942)
 * Expose gossip/FD info to JMX (CASSANDRA-2806)
 * Fix streaming over SSL when compressed SSTable involved (CASSANDRA-3051)
 * Add support for pluggable secondary index implementations (CASSANDRA-3078)
 * remove compaction_thread_priority setting (CASSANDRA-3104)
 * generate hints for replicas that timeout, not just replicas that are known
   to be down before starting (CASSANDRA-2034)
 * Add throttling for internode streaming (CASSANDRA-3080)
 * make the repair of a range repair all replica (CASSANDRA-2610, 3194)
 * expose the ability to repair the first range (as returned by the
   partitioner) of a node (CASSANDRA-2606)
 * Streams Compression (CASSANDRA-3015)
 * add ability to use multiple threads during a single compaction
   (CASSANDRA-2901)
 * make AbstractBounds.normalize support overlapping ranges (CASSANDRA-2641)
 * fix of the CQL count() behavior (CASSANDRA-3068)
 * use TreeMap backed column families for the SSTable simple writers
   (CASSANDRA-3148)
 * fix inconsistency of the CLI syntax when {} should be used instead of [{}]
   (CASSANDRA-3119)
 * rename CQL type names to match expected SQL behavior (CASSANDRA-3149, 3031)
 * Arena-based allocation for memtables (CASSANDRA-2252, 3162, 3163, 3168)
 * Default RR chance to 0.1 (CASSANDRA-3169)
 * Add RowLevel support to secondary index API (CASSANDRA-3147)
 * Make SerializingCacheProvider the default if JNA is available (CASSANDRA-3183)
 * Fix backwards compatibilty for CQL memtable properties (CASSANDRA-3190)
 * Add five-minute delay before starting compactions on a restarted server
   (CASSANDRA-3181)
 * Reduce copies done for intra-host messages (CASSANDRA-1788, 3144)
 * support of compaction strategy option for stress.java (CASSANDRA-3204)
 * make memtable throughput and column count thresholds no-ops (CASSANDRA-2449)
 * Return schema information along with the resultSet in CQL (CASSANDRA-2734)
 * Add new DecimalType (CASSANDRA-2883)
 * Fix assertion error in RowRepairResolver (CASSANDRA-3156)
 * Reduce unnecessary high buffer sizes (CASSANDRA-3171)
 * Pluggable compaction strategy (CASSANDRA-1610)
 * Add new broadcast_address config option (CASSANDRA-2491)


0.8.7
 * Kill server on wrapped OOME such as from FileChannel.map (CASSANDRA-3201)
 * Allow using quotes in "USE <keyspace>;" CLI command (CASSANDRA-3208)
 * Log message when a full repair operation completes (CASSANDRA-3207)
 * Don't allow any cache loading exceptions to halt startup (CASSANDRA-3218)
 * Fix sstableloader --ignores option (CASSANDRA-3247)
 * File descriptor limit increased in packaging (CASSANDRA-3206)
 * Log a meaningfull warning when a node receive a message for a repair session
   that doesn't exist anymore (CASSANDRA-3256)
 * Fix FD leak when internode encryption is enabled (CASSANDRA-3257)
 * FBUtilities.hexToBytes(String) to throw NumberFormatException when string
   contains non-hex characters (CASSANDRA-3231)
 * Keep SimpleSnitch proximity ordering unchanged from what the Strategy
   generates, as intended (CASSANDRA-3262)
 * remove Scrub from compactionstats when finished (CASSANDRA-3255)
 * Fix tool .bat files when CASSANDRA_HOME contains spaces (CASSANDRA-3258)
 * Force flush of status table when removing/updating token (CASSANDRA-3243)
 * Evict gossip state immediately when a token is taken over by a new IP (CASSANDRA-3259)
 * Fix bug where the failure detector can take too long to mark a host
   down (CASSANDRA-3273)
 * (Hadoop) allow wrapping ranges in queries (CASSANDRA-3137)
 * (Hadoop) check all interfaces for a match with split location
   before falling back to random replica (CASSANDRA-3211)
 * (Hadoop) Make Pig storage handle implements LoadMetadata (CASSANDRA-2777)
 * (Hadoop) Fix exception during PIG 'dump' (CASSANDRA-2810)
 * Fix stress COUNTER_GET option (CASSANDRA-3301)
 * Fix missing fields in CLI `show schema` output (CASSANDRA-3304)
 * Nodetool no longer leaks threads and closes JMX connections (CASSANDRA-3309)
 * fix truncate allowing data to be replayed post-restart (CASSANDRA-3297)
 * Move SimpleAuthority and SimpleAuthenticator to examples (CASSANDRA-2922)
 * Fix handling of tombstone by SSTableExport/Import (CASSANDRA-3357)
 * Fix transposition in cfHistograms (CASSANDRA-3222)
 * Allow using number as DC name when creating keyspace in CQL (CASSANDRA-3239)
 * Force flush of system table after updating/removing a token (CASSANDRA-3243)


0.8.6
 * revert CASSANDRA-2388
 * change TokenRange.endpoints back to listen/broadcast address to match
   pre-1777 behavior, and add TokenRange.rpc_endpoints instead (CASSANDRA-3187)
 * avoid trying to watch cassandra-topology.properties when loaded from jar
   (CASSANDRA-3138)
 * prevent users from creating keyspaces with LocalStrategy replication
   (CASSANDRA-3139)
 * fix CLI `show schema;` to output correct keyspace definition statement
   (CASSANDRA-3129)
 * CustomTThreadPoolServer to log TTransportException at DEBUG level
   (CASSANDRA-3142)
 * allow topology sort to work with non-unique rack names between
   datacenters (CASSANDRA-3152)
 * Improve caching of same-version Messages on digest and repair paths
   (CASSANDRA-3158)
 * Randomize choice of first replica for counter increment (CASSANDRA-2890)
 * Fix using read_repair_chance instead of merge_shard_change (CASSANDRA-3202)
 * Avoid streaming data to nodes that already have it, on move as well as
   decommission (CASSANDRA-3041)
 * Fix divide by zero error in GCInspector (CASSANDRA-3164)
 * allow quoting of the ColumnFamily name in CLI `create column family`
   statement (CASSANDRA-3195)
 * Fix rolling upgrade from 0.7 to 0.8 problem (CASSANDRA-3166)
 * Accomodate missing encryption_options in IncomingTcpConnection.stream
   (CASSANDRA-3212)


0.8.5
 * fix NPE when encryption_options is unspecified (CASSANDRA-3007)
 * include column name in validation failure exceptions (CASSANDRA-2849)
 * make sure truncate clears out the commitlog so replay won't re-
   populate with truncated data (CASSANDRA-2950)
 * fix NPE when debug logging is enabled and dropped CF is present
   in a commitlog segment (CASSANDRA-3021)
 * fix cassandra.bat when CASSANDRA_HOME contains spaces (CASSANDRA-2952)
 * fix to SSTableSimpleUnsortedWriter bufferSize calculation (CASSANDRA-3027)
 * make cleanup and normal compaction able to skip empty rows
   (rows containing nothing but expired tombstones) (CASSANDRA-3039)
 * work around native memory leak in com.sun.management.GarbageCollectorMXBean
   (CASSANDRA-2868)
 * validate that column names in column_metadata are not equal to key_alias
   on create/update of the ColumnFamily and CQL 'ALTER' statement (CASSANDRA-3036)
 * return an InvalidRequestException if an indexed column is assigned
   a value larger than 64KB (CASSANDRA-3057)
 * fix of numeric-only and string column names handling in CLI "drop index"
   (CASSANDRA-3054)
 * prune index scan resultset back to original request for lazy
   resultset expansion case (CASSANDRA-2964)
 * (Hadoop) fail jobs when Cassandra node has failed but TaskTracker
   has not (CASSANDRA-2388)
 * fix dynamic snitch ignoring nodes when read_repair_chance is zero
   (CASSANDRA-2662)
 * avoid retaining references to dropped CFS objects in
   CompactionManager.estimatedCompactions (CASSANDRA-2708)
 * expose rpc timeouts per host in MessagingServiceMBean (CASSANDRA-2941)
 * avoid including cwd in classpath for deb and rpm packages (CASSANDRA-2881)
 * remove gossip state when a new IP takes over a token (CASSANDRA-3071)
 * allow sstable2json to work on index sstable files (CASSANDRA-3059)
 * always hint counters (CASSANDRA-3099)
 * fix log4j initialization in EmbeddedCassandraService (CASSANDRA-2857)
 * remove gossip state when a new IP takes over a token (CASSANDRA-3071)
 * work around native memory leak in com.sun.management.GarbageCollectorMXBean
    (CASSANDRA-2868)
 * fix UnavailableException with writes at CL.EACH_QUORM (CASSANDRA-3084)
 * fix parsing of the Keyspace and ColumnFamily names in numeric
   and string representations in CLI (CASSANDRA-3075)
 * fix corner cases in Range.differenceToFetch (CASSANDRA-3084)
 * fix ip address String representation in the ring cache (CASSANDRA-3044)
 * fix ring cache compatibility when mixing pre-0.8.4 nodes with post-
   in the same cluster (CASSANDRA-3023)
 * make repair report failure when a node participating dies (instead of
   hanging forever) (CASSANDRA-2433)
 * fix handling of the empty byte buffer by ReversedType (CASSANDRA-3111)
 * Add validation that Keyspace names are case-insensitively unique (CASSANDRA-3066)
 * catch invalid key_validation_class before instantiating UpdateColumnFamily (CASSANDRA-3102)
 * make Range and Bounds objects client-safe (CASSANDRA-3108)
 * optionally skip log4j configuration (CASSANDRA-3061)
 * bundle sstableloader with the debian package (CASSANDRA-3113)
 * don't try to build secondary indexes when there is none (CASSANDRA-3123)
 * improve SSTableSimpleUnsortedWriter speed for large rows (CASSANDRA-3122)
 * handle keyspace arguments correctly in nodetool snapshot (CASSANDRA-3038)
 * Fix SSTableImportTest on windows (CASSANDRA-3043)
 * expose compactionThroughputMbPerSec through JMX (CASSANDRA-3117)
 * log keyspace and CF of large rows being compacted


0.8.4
 * change TokenRing.endpoints to be a list of rpc addresses instead of
   listen/broadcast addresses (CASSANDRA-1777)
 * include files-to-be-streamed in StreamInSession.getSources (CASSANDRA-2972)
 * use JAVA env var in cassandra-env.sh (CASSANDRA-2785, 2992)
 * avoid doing read for no-op replicate-on-write at CL=1 (CASSANDRA-2892)
 * refuse counter write for CL.ANY (CASSANDRA-2990)
 * switch back to only logging recent dropped messages (CASSANDRA-3004)
 * always deserialize RowMutation for counters (CASSANDRA-3006)
 * ignore saved replication_factor strategy_option for NTS (CASSANDRA-3011)
 * make sure pre-truncate CL segments are discarded (CASSANDRA-2950)


0.8.3
 * add ability to drop local reads/writes that are going to timeout
   (CASSANDRA-2943)
 * revamp token removal process, keep gossip states for 3 days (CASSANDRA-2496)
 * don't accept extra args for 0-arg nodetool commands (CASSANDRA-2740)
 * log unavailableexception details at debug level (CASSANDRA-2856)
 * expose data_dir though jmx (CASSANDRA-2770)
 * don't include tmp files as sstable when create cfs (CASSANDRA-2929)
 * log Java classpath on startup (CASSANDRA-2895)
 * keep gossipped version in sync with actual on migration coordinator
   (CASSANDRA-2946)
 * use lazy initialization instead of class initialization in NodeId
   (CASSANDRA-2953)
 * check column family validity in nodetool repair (CASSANDRA-2933)
 * speedup bytes to hex conversions dramatically (CASSANDRA-2850)
 * Flush memtables on shutdown when durable writes are disabled
   (CASSANDRA-2958)
 * improved POSIX compatibility of start scripts (CASsANDRA-2965)
 * add counter support to Hadoop InputFormat (CASSANDRA-2981)
 * fix bug where dirty commitlog segments were removed (and avoid keeping
   segments with no post-flush activity permanently dirty) (CASSANDRA-2829)
 * fix throwing exception with batch mutation of counter super columns
   (CASSANDRA-2949)
 * ignore system tables during repair (CASSANDRA-2979)
 * throw exception when NTS is given replication_factor as an option
   (CASSANDRA-2960)
 * fix assertion error during compaction of counter CFs (CASSANDRA-2968)
 * avoid trying to create index names, when no index exists (CASSANDRA-2867)
 * don't sample the system table when choosing a bootstrap token
   (CASSANDRA-2825)
 * gossiper notifies of local state changes (CASSANDRA-2948)
 * add asynchronous and half-sync/half-async (hsha) thrift servers
   (CASSANDRA-1405)
 * fix potential use of free'd native memory in SerializingCache
   (CASSANDRA-2951)
 * prune index scan resultset back to original request for lazy
   resultset expansion case (CASSANDRA-2964)
 * (Hadoop) fail jobs when Cassandra node has failed but TaskTracker
    has not (CASSANDRA-2388)


0.8.2
 * CQL:
   - include only one row per unique key for IN queries (CASSANDRA-2717)
   - respect client timestamp on full row deletions (CASSANDRA-2912)
 * improve thread-safety in StreamOutSession (CASSANDRA-2792)
 * allow deleting a row and updating indexed columns in it in the
   same mutation (CASSANDRA-2773)
 * Expose number of threads blocked on submitting memtable to flush
   in JMX (CASSANDRA-2817)
 * add ability to return "endpoints" to nodetool (CASSANDRA-2776)
 * Add support for multiple (comma-delimited) coordinator addresses
   to ColumnFamilyInputFormat (CASSANDRA-2807)
 * fix potential NPE while scheduling read repair for range slice
   (CASSANDRA-2823)
 * Fix race in SystemTable.getCurrentLocalNodeId (CASSANDRA-2824)
 * Correctly set default for replicate_on_write (CASSANDRA-2835)
 * improve nodetool compactionstats formatting (CASSANDRA-2844)
 * fix index-building status display (CASSANDRA-2853)
 * fix CLI perpetuating obsolete KsDef.replication_factor (CASSANDRA-2846)
 * improve cli treatment of multiline comments (CASSANDRA-2852)
 * handle row tombstones correctly in EchoedRow (CASSANDRA-2786)
 * add MessagingService.get[Recently]DroppedMessages and
   StorageService.getExceptionCount (CASSANDRA-2804)
 * fix possibility of spurious UnavailableException for LOCAL_QUORUM
   reads with dynamic snitch + read repair disabled (CASSANDRA-2870)
 * add ant-optional as dependence for the debian package (CASSANDRA-2164)
 * add option to specify limit for get_slice in the CLI (CASSANDRA-2646)
 * decrease HH page size (CASSANDRA-2832)
 * reset cli keyspace after dropping the current one (CASSANDRA-2763)
 * add KeyRange option to Hadoop inputformat (CASSANDRA-1125)
 * fix protocol versioning (CASSANDRA-2818, 2860)
 * support spaces in path to log4j configuration (CASSANDRA-2383)
 * avoid including inferred types in CF update (CASSANDRA-2809)
 * fix JMX bulkload call (CASSANDRA-2908)
 * fix updating KS with durable_writes=false (CASSANDRA-2907)
 * add simplified facade to SSTableWriter for bulk loading use
   (CASSANDRA-2911)
 * fix re-using index CF sstable names after drop/recreate (CASSANDRA-2872)
 * prepend CF to default index names (CASSANDRA-2903)
 * fix hint replay (CASSANDRA-2928)
 * Properly synchronize repair's merkle tree computation (CASSANDRA-2816)


0.8.1
 * CQL:
   - support for insert, delete in BATCH (CASSANDRA-2537)
   - support for IN to SELECT, UPDATE (CASSANDRA-2553)
   - timestamp support for INSERT, UPDATE, and BATCH (CASSANDRA-2555)
   - TTL support (CASSANDRA-2476)
   - counter support (CASSANDRA-2473)
   - ALTER COLUMNFAMILY (CASSANDRA-1709)
   - DROP INDEX (CASSANDRA-2617)
   - add SCHEMA/TABLE as aliases for KS/CF (CASSANDRA-2743)
   - server handles wait-for-schema-agreement (CASSANDRA-2756)
   - key alias support (CASSANDRA-2480)
 * add support for comparator parameters and a generic ReverseType
   (CASSANDRA-2355)
 * add CompositeType and DynamicCompositeType (CASSANDRA-2231)
 * optimize batches containing multiple updates to the same row
   (CASSANDRA-2583)
 * adjust hinted handoff page size to avoid OOM with large columns
   (CASSANDRA-2652)
 * mark BRAF buffer invalid post-flush so we don't re-flush partial
   buffers again, especially on CL writes (CASSANDRA-2660)
 * add DROP INDEX support to CLI (CASSANDRA-2616)
 * don't perform HH to client-mode [storageproxy] nodes (CASSANDRA-2668)
 * Improve forceDeserialize/getCompactedRow encapsulation (CASSANDRA-2659)
 * Don't write CounterUpdateColumn to disk in tests (CASSANDRA-2650)
 * Add sstable bulk loading utility (CASSANDRA-1278)
 * avoid replaying hints to dropped columnfamilies (CASSANDRA-2685)
 * add placeholders for missing rows in range query pseudo-RR (CASSANDRA-2680)
 * remove no-op HHOM.renameHints (CASSANDRA-2693)
 * clone super columns to avoid modifying them during flush (CASSANDRA-2675)
 * allow writes to bypass the commitlog for certain keyspaces (CASSANDRA-2683)
 * avoid NPE when bypassing commitlog during memtable flush (CASSANDRA-2781)
 * Added support for making bootstrap retry if nodes flap (CASSANDRA-2644)
 * Added statusthrift to nodetool to report if thrift server is running (CASSANDRA-2722)
 * Fixed rows being cached if they do not exist (CASSANDRA-2723)
 * Support passing tableName and cfName to RowCacheProviders (CASSANDRA-2702)
 * close scrub file handles (CASSANDRA-2669)
 * throttle migration replay (CASSANDRA-2714)
 * optimize column serializer creation (CASSANDRA-2716)
 * Added support for making bootstrap retry if nodes flap (CASSANDRA-2644)
 * Added statusthrift to nodetool to report if thrift server is running
   (CASSANDRA-2722)
 * Fixed rows being cached if they do not exist (CASSANDRA-2723)
 * fix truncate/compaction race (CASSANDRA-2673)
 * workaround large resultsets causing large allocation retention
   by nio sockets (CASSANDRA-2654)
 * fix nodetool ring use with Ec2Snitch (CASSANDRA-2733)
 * fix removing columns and subcolumns that are supressed by a row or
   supercolumn tombstone during replica resolution (CASSANDRA-2590)
 * support sstable2json against snapshot sstables (CASSANDRA-2386)
 * remove active-pull schema requests (CASSANDRA-2715)
 * avoid marking entire list of sstables as actively being compacted
   in multithreaded compaction (CASSANDRA-2765)
 * seek back after deserializing a row to update cache with (CASSANDRA-2752)
 * avoid skipping rows in scrub for counter column family (CASSANDRA-2759)
 * fix ConcurrentModificationException in repair when dealing with 0.7 node
   (CASSANDRA-2767)
 * use threadsafe collections for StreamInSession (CASSANDRA-2766)
 * avoid infinite loop when creating merkle tree (CASSANDRA-2758)
 * avoids unmarking compacting sstable prematurely in cleanup (CASSANDRA-2769)
 * fix NPE when the commit log is bypassed (CASSANDRA-2718)
 * don't throw an exception in SS.isRPCServerRunning (CASSANDRA-2721)
 * make stress.jar executable (CASSANDRA-2744)
 * add daemon mode to java stress (CASSANDRA-2267)
 * expose the DC and rack of a node through JMX and nodetool ring (CASSANDRA-2531)
 * fix cache mbean getSize (CASSANDRA-2781)
 * Add Date, Float, Double, and Boolean types (CASSANDRA-2530)
 * Add startup flag to renew counter node id (CASSANDRA-2788)
 * add jamm agent to cassandra.bat (CASSANDRA-2787)
 * fix repair hanging if a neighbor has nothing to send (CASSANDRA-2797)
 * purge tombstone even if row is in only one sstable (CASSANDRA-2801)
 * Fix wrong purge of deleted cf during compaction (CASSANDRA-2786)
 * fix race that could result in Hadoop writer failing to throw an
   exception encountered after close() (CASSANDRA-2755)
 * fix scan wrongly throwing assertion error (CASSANDRA-2653)
 * Always use even distribution for merkle tree with RandomPartitionner
   (CASSANDRA-2841)
 * fix describeOwnership for OPP (CASSANDRA-2800)
 * ensure that string tokens do not contain commas (CASSANDRA-2762)


0.8.0-final
 * fix CQL grammar warning and cqlsh regression from CASSANDRA-2622
 * add ant generate-cql-html target (CASSANDRA-2526)
 * update CQL consistency levels (CASSANDRA-2566)
 * debian packaging fixes (CASSANDRA-2481, 2647)
 * fix UUIDType, IntegerType for direct buffers (CASSANDRA-2682, 2684)
 * switch to native Thrift for Hadoop map/reduce (CASSANDRA-2667)
 * fix StackOverflowError when building from eclipse (CASSANDRA-2687)
 * only provide replication_factor to strategy_options "help" for
   SimpleStrategy, OldNetworkTopologyStrategy (CASSANDRA-2678, 2713)
 * fix exception adding validators to non-string columns (CASSANDRA-2696)
 * avoid instantiating DatabaseDescriptor in JDBC (CASSANDRA-2694)
 * fix potential stack overflow during compaction (CASSANDRA-2626)
 * clone super columns to avoid modifying them during flush (CASSANDRA-2675)
 * reset underlying iterator in EchoedRow constructor (CASSANDRA-2653)


0.8.0-rc1
 * faster flushes and compaction from fixing excessively pessimistic
   rebuffering in BRAF (CASSANDRA-2581)
 * fix returning null column values in the python cql driver (CASSANDRA-2593)
 * fix merkle tree splitting exiting early (CASSANDRA-2605)
 * snapshot_before_compaction directory name fix (CASSANDRA-2598)
 * Disable compaction throttling during bootstrap (CASSANDRA-2612)
 * fix CQL treatment of > and < operators in range slices (CASSANDRA-2592)
 * fix potential double-application of counter updates on commitlog replay
   by moving replay position from header to sstable metadata (CASSANDRA-2419)
 * JDBC CQL driver exposes getColumn for access to timestamp
 * JDBC ResultSetMetadata properties added to AbstractType
 * r/m clustertool (CASSANDRA-2607)
 * add support for presenting row key as a column in CQL result sets
   (CASSANDRA-2622)
 * Don't allow {LOCAL|EACH}_QUORUM unless strategy is NTS (CASSANDRA-2627)
 * validate keyspace strategy_options during CQL create (CASSANDRA-2624)
 * fix empty Result with secondary index when limit=1 (CASSANDRA-2628)
 * Fix regression where bootstrapping a node with no schema fails
   (CASSANDRA-2625)
 * Allow removing LocationInfo sstables (CASSANDRA-2632)
 * avoid attempting to replay mutations from dropped keyspaces (CASSANDRA-2631)
 * avoid using cached position of a key when GT is requested (CASSANDRA-2633)
 * fix counting bloom filter true positives (CASSANDRA-2637)
 * initialize local ep state prior to gossip startup if needed (CASSANDRA-2638)
 * fix counter increment lost after restart (CASSANDRA-2642)
 * add quote-escaping via backslash to CLI (CASSANDRA-2623)
 * fix pig example script (CASSANDRA-2487)
 * fix dynamic snitch race in adding latencies (CASSANDRA-2618)
 * Start/stop cassandra after more important services such as mdadm in
   debian packaging (CASSANDRA-2481)


0.8.0-beta2
 * fix NPE compacting index CFs (CASSANDRA-2528)
 * Remove checking all column families on startup for compaction candidates
   (CASSANDRA-2444)
 * validate CQL create keyspace options (CASSANDRA-2525)
 * fix nodetool setcompactionthroughput (CASSANDRA-2550)
 * move	gossip heartbeat back to its own thread (CASSANDRA-2554)
 * validate cql TRUNCATE columnfamily before truncating (CASSANDRA-2570)
 * fix batch_mutate for mixed standard-counter mutations (CASSANDRA-2457)
 * disallow making schema changes to system keyspace (CASSANDRA-2563)
 * fix sending mutation messages multiple times (CASSANDRA-2557)
 * fix incorrect use of NBHM.size in ReadCallback that could cause
   reads to time out even when responses were received (CASSANDRA-2552)
 * trigger read repair correctly for LOCAL_QUORUM reads (CASSANDRA-2556)
 * Allow configuring the number of compaction thread (CASSANDRA-2558)
 * forceUserDefinedCompaction will attempt to compact what it is given
   even if the pessimistic estimate is that there is not enough disk space;
   automatic compactions will only compact 2 or more sstables (CASSANDRA-2575)
 * refuse to apply migrations with older timestamps than the current
   schema (CASSANDRA-2536)
 * remove unframed Thrift transport option
 * include indexes in snapshots (CASSANDRA-2596)
 * improve ignoring of obsolete mutations in index maintenance (CASSANDRA-2401)
 * recognize attempt to drop just the index while leaving the column
   definition alone (CASSANDRA-2619)


0.8.0-beta1
 * remove Avro RPC support (CASSANDRA-926)
 * support for columns that act as incr/decr counters
   (CASSANDRA-1072, 1937, 1944, 1936, 2101, 2093, 2288, 2105, 2384, 2236, 2342,
   2454)
 * CQL (CASSANDRA-1703, 1704, 1705, 1706, 1707, 1708, 1710, 1711, 1940,
   2124, 2302, 2277, 2493)
 * avoid double RowMutation serialization on write path (CASSANDRA-1800)
 * make NetworkTopologyStrategy the default (CASSANDRA-1960)
 * configurable internode encryption (CASSANDRA-1567, 2152)
 * human readable column names in sstable2json output (CASSANDRA-1933)
 * change default JMX port to 7199 (CASSANDRA-2027)
 * backwards compatible internal messaging (CASSANDRA-1015)
 * atomic switch of memtables and sstables (CASSANDRA-2284)
 * add pluggable SeedProvider (CASSANDRA-1669)
 * Fix clustertool to not throw exception when calling get_endpoints (CASSANDRA-2437)
 * upgrade to thrift 0.6 (CASSANDRA-2412)
 * repair works on a token range instead of full ring (CASSANDRA-2324)
 * purge tombstones from row cache (CASSANDRA-2305)
 * push replication_factor into strategy_options (CASSANDRA-1263)
 * give snapshots the same name on each node (CASSANDRA-1791)
 * remove "nodetool loadbalance" (CASSANDRA-2448)
 * multithreaded compaction (CASSANDRA-2191)
 * compaction throttling (CASSANDRA-2156)
 * add key type information and alias (CASSANDRA-2311, 2396)
 * cli no longer divides read_repair_chance by 100 (CASSANDRA-2458)
 * made CompactionInfo.getTaskType return an enum (CASSANDRA-2482)
 * add a server-wide cap on measured memtable memory usage and aggressively
   flush to keep under that threshold (CASSANDRA-2006)
 * add unified UUIDType (CASSANDRA-2233)
 * add off-heap row cache support (CASSANDRA-1969)


0.7.5
 * improvements/fixes to PIG driver (CASSANDRA-1618, CASSANDRA-2387,
   CASSANDRA-2465, CASSANDRA-2484)
 * validate index names (CASSANDRA-1761)
 * reduce contention on Table.flusherLock (CASSANDRA-1954)
 * try harder to detect failures during streaming, cleaning up temporary
   files more reliably (CASSANDRA-2088)
 * shut down server for OOM on a Thrift thread (CASSANDRA-2269)
 * fix tombstone handling in repair and sstable2json (CASSANDRA-2279)
 * preserve version when streaming data from old sstables (CASSANDRA-2283)
 * don't start repair if a neighboring node is marked as dead (CASSANDRA-2290)
 * purge tombstones from row cache (CASSANDRA-2305)
 * Avoid seeking when sstable2json exports the entire file (CASSANDRA-2318)
 * clear Built flag in system table when dropping an index (CASSANDRA-2320)
 * don't allow arbitrary argument for stress.java (CASSANDRA-2323)
 * validate values for index predicates in get_indexed_slice (CASSANDRA-2328)
 * queue secondary indexes for flush before the parent (CASSANDRA-2330)
 * allow job configuration to set the CL used in Hadoop jobs (CASSANDRA-2331)
 * add memtable_flush_queue_size defaulting to 4 (CASSANDRA-2333)
 * Allow overriding of initial_token, storage_port and rpc_port from system
   properties (CASSANDRA-2343)
 * fix comparator used for non-indexed secondary expressions in index scan
   (CASSANDRA-2347)
 * ensure size calculation and write phase of large-row compaction use
   the same threshold for TTL expiration (CASSANDRA-2349)
 * fix race when iterating CFs during add/drop (CASSANDRA-2350)
 * add ConsistencyLevel command to CLI (CASSANDRA-2354)
 * allow negative numbers in the cli (CASSANDRA-2358)
 * hard code serialVersionUID for tokens class (CASSANDRA-2361)
 * fix potential infinite loop in ByteBufferUtil.inputStream (CASSANDRA-2365)
 * fix encoding bugs in HintedHandoffManager, SystemTable when default
   charset is not UTF8 (CASSANDRA-2367)
 * avoids having removed node reappearing in Gossip (CASSANDRA-2371)
 * fix incorrect truncation of long to int when reading columns via block
   index (CASSANDRA-2376)
 * fix NPE during stream session (CASSANDRA-2377)
 * fix race condition that could leave orphaned data files when dropping CF or
   KS (CASSANDRA-2381)
 * fsync statistics component on write (CASSANDRA-2382)
 * fix duplicate results from CFS.scan (CASSANDRA-2406)
 * add IntegerType to CLI help (CASSANDRA-2414)
 * avoid caching token-only decoratedkeys (CASSANDRA-2416)
 * convert mmap assertion to if/throw so scrub can catch it (CASSANDRA-2417)
 * don't overwrite gc log (CASSANDR-2418)
 * invalidate row cache for streamed row to avoid inconsitencies
   (CASSANDRA-2420)
 * avoid copies in range/index scans (CASSANDRA-2425)
 * make sure we don't wipe data during cleanup if the node has not join
   the ring (CASSANDRA-2428)
 * Try harder to close files after compaction (CASSANDRA-2431)
 * re-set bootstrapped flag after move finishes (CASSANDRA-2435)
 * display validation_class in CLI 'describe keyspace' (CASSANDRA-2442)
 * make cleanup compactions cleanup the row cache (CASSANDRA-2451)
 * add column fields validation to scrub (CASSANDRA-2460)
 * use 64KB flush buffer instead of in_memory_compaction_limit (CASSANDRA-2463)
 * fix backslash substitutions in CLI (CASSANDRA-2492)
 * disable cache saving for system CFS (CASSANDRA-2502)
 * fixes for verifying destination availability under hinted conditions
   so UE can be thrown intead of timing out (CASSANDRA-2514)
 * fix update of validation class in column metadata (CASSANDRA-2512)
 * support LOCAL_QUORUM, EACH_QUORUM CLs outside of NTS (CASSANDRA-2516)
 * preserve version when streaming data from old sstables (CASSANDRA-2283)
 * fix backslash substitutions in CLI (CASSANDRA-2492)
 * count a row deletion as one operation towards memtable threshold
   (CASSANDRA-2519)
 * support LOCAL_QUORUM, EACH_QUORUM CLs outside of NTS (CASSANDRA-2516)


0.7.4
 * add nodetool join command (CASSANDRA-2160)
 * fix secondary indexes on pre-existing or streamed data (CASSANDRA-2244)
 * initialize endpoint in gossiper earlier (CASSANDRA-2228)
 * add ability to write to Cassandra from Pig (CASSANDRA-1828)
 * add rpc_[min|max]_threads (CASSANDRA-2176)
 * add CL.TWO, CL.THREE (CASSANDRA-2013)
 * avoid exporting an un-requested row in sstable2json, when exporting
   a key that does not exist (CASSANDRA-2168)
 * add incremental_backups option (CASSANDRA-1872)
 * add configurable row limit to Pig loadfunc (CASSANDRA-2276)
 * validate column values in batches as well as single-Column inserts
   (CASSANDRA-2259)
 * move sample schema from cassandra.yaml to schema-sample.txt,
   a cli scripts (CASSANDRA-2007)
 * avoid writing empty rows when scrubbing tombstoned rows (CASSANDRA-2296)
 * fix assertion error in range and index scans for CL < ALL
   (CASSANDRA-2282)
 * fix commitlog replay when flush position refers to data that didn't
   get synced before server died (CASSANDRA-2285)
 * fix fd leak in sstable2json with non-mmap'd i/o (CASSANDRA-2304)
 * reduce memory use during streaming of multiple sstables (CASSANDRA-2301)
 * purge tombstoned rows from cache after GCGraceSeconds (CASSANDRA-2305)
 * allow zero replicas in a NTS datacenter (CASSANDRA-1924)
 * make range queries respect snitch for local replicas (CASSANDRA-2286)
 * fix HH delivery when column index is larger than 2GB (CASSANDRA-2297)
 * make 2ary indexes use parent CF flush thresholds during initial build
   (CASSANDRA-2294)
 * update memtable_throughput to be a long (CASSANDRA-2158)


0.7.3
 * Keep endpoint state until aVeryLongTime (CASSANDRA-2115)
 * lower-latency read repair (CASSANDRA-2069)
 * add hinted_handoff_throttle_delay_in_ms option (CASSANDRA-2161)
 * fixes for cache save/load (CASSANDRA-2172, -2174)
 * Handle whole-row deletions in CFOutputFormat (CASSANDRA-2014)
 * Make memtable_flush_writers flush in parallel (CASSANDRA-2178)
 * Add compaction_preheat_key_cache option (CASSANDRA-2175)
 * refactor stress.py to have only one copy of the format string
   used for creating row keys (CASSANDRA-2108)
 * validate index names for \w+ (CASSANDRA-2196)
 * Fix Cassandra cli to respect timeout if schema does not settle
   (CASSANDRA-2187)
 * fix for compaction and cleanup writing old-format data into new-version
   sstable (CASSANDRA-2211, -2216)
 * add nodetool scrub (CASSANDRA-2217, -2240)
 * fix sstable2json large-row pagination (CASSANDRA-2188)
 * fix EOFing on requests for the last bytes in a file (CASSANDRA-2213)
 * fix BufferedRandomAccessFile bugs (CASSANDRA-2218, -2241)
 * check for memtable flush_after_mins exceeded every 10s (CASSANDRA-2183)
 * fix cache saving on Windows (CASSANDRA-2207)
 * add validateSchemaAgreement call + synchronization to schema
   modification operations (CASSANDRA-2222)
 * fix for reversed slice queries on large rows (CASSANDRA-2212)
 * fat clients were writing local data (CASSANDRA-2223)
 * set DEFAULT_MEMTABLE_LIFETIME_IN_MINS to 24h
 * improve detection and cleanup of partially-written sstables
   (CASSANDRA-2206)
 * fix supercolumn de/serialization when subcolumn comparator is different
   from supercolumn's (CASSANDRA-2104)
 * fix starting up on Windows when CASSANDRA_HOME contains whitespace
   (CASSANDRA-2237)
 * add [get|set][row|key]cacheSavePeriod to JMX (CASSANDRA-2100)
 * fix Hadoop ColumnFamilyOutputFormat dropping of mutations
   when batch fills up (CASSANDRA-2255)
 * move file deletions off of scheduledtasks executor (CASSANDRA-2253)


0.7.2
 * copy DecoratedKey.key when inserting into caches to avoid retaining
   a reference to the underlying buffer (CASSANDRA-2102)
 * format subcolumn names with subcomparator (CASSANDRA-2136)
 * fix column bloom filter deserialization (CASSANDRA-2165)


0.7.1
 * refactor MessageDigest creation code. (CASSANDRA-2107)
 * buffer network stack to avoid inefficient small TCP messages while avoiding
   the nagle/delayed ack problem (CASSANDRA-1896)
 * check log4j configuration for changes every 10s (CASSANDRA-1525, 1907)
 * more-efficient cross-DC replication (CASSANDRA-1530, -2051, -2138)
 * avoid polluting page cache with commitlog or sstable writes
   and seq scan operations (CASSANDRA-1470)
 * add RMI authentication options to nodetool (CASSANDRA-1921)
 * make snitches configurable at runtime (CASSANDRA-1374)
 * retry hadoop split requests on connection failure (CASSANDRA-1927)
 * implement describeOwnership for BOP, COPP (CASSANDRA-1928)
 * make read repair behave as expected for ConsistencyLevel > ONE
   (CASSANDRA-982, 2038)
 * distributed test harness (CASSANDRA-1859, 1964)
 * reduce flush lock contention (CASSANDRA-1930)
 * optimize supercolumn deserialization (CASSANDRA-1891)
 * fix CFMetaData.apply to only compare objects of the same class
   (CASSANDRA-1962)
 * allow specifying specific SSTables to compact from JMX (CASSANDRA-1963)
 * fix race condition in MessagingService.targets (CASSANDRA-1959, 2094, 2081)
 * refuse to open sstables from a future version (CASSANDRA-1935)
 * zero-copy reads (CASSANDRA-1714)
 * fix copy bounds for word Text in wordcount demo (CASSANDRA-1993)
 * fixes for contrib/javautils (CASSANDRA-1979)
 * check more frequently for memtable expiration (CASSANDRA-2000)
 * fix writing SSTable column count statistics (CASSANDRA-1976)
 * fix streaming of multiple CFs during bootstrap (CASSANDRA-1992)
 * explicitly set JVM GC new generation size with -Xmn (CASSANDRA-1968)
 * add short options for CLI flags (CASSANDRA-1565)
 * make keyspace argument to "describe keyspace" in CLI optional
   when authenticated to keyspace already (CASSANDRA-2029)
 * added option to specify -Dcassandra.join_ring=false on startup
   to allow "warm spare" nodes or performing JMX maintenance before
   joining the ring (CASSANDRA-526)
 * log migrations at INFO (CASSANDRA-2028)
 * add CLI verbose option in file mode (CASSANDRA-2030)
 * add single-line "--" comments to CLI (CASSANDRA-2032)
 * message serialization tests (CASSANDRA-1923)
 * switch from ivy to maven-ant-tasks (CASSANDRA-2017)
 * CLI attempts to block for new schema to propagate (CASSANDRA-2044)
 * fix potential overflow in nodetool cfstats (CASSANDRA-2057)
 * add JVM shutdownhook to sync commitlog (CASSANDRA-1919)
 * allow nodes to be up without being part of  normal traffic (CASSANDRA-1951)
 * fix CLI "show keyspaces" with null options on NTS (CASSANDRA-2049)
 * fix possible ByteBuffer race conditions (CASSANDRA-2066)
 * reduce garbage generated by MessagingService to prevent load spikes
   (CASSANDRA-2058)
 * fix math in RandomPartitioner.describeOwnership (CASSANDRA-2071)
 * fix deletion of sstable non-data components (CASSANDRA-2059)
 * avoid blocking gossip while deleting handoff hints (CASSANDRA-2073)
 * ignore messages from newer versions, keep track of nodes in gossip
   regardless of version (CASSANDRA-1970)
 * cache writing moved to CompactionManager to reduce i/o contention and
   updated to use non-cache-polluting writes (CASSANDRA-2053)
 * page through large rows when exporting to JSON (CASSANDRA-2041)
 * add flush_largest_memtables_at and reduce_cache_sizes_at options
   (CASSANDRA-2142)
 * add cli 'describe cluster' command (CASSANDRA-2127)
 * add cli support for setting username/password at 'connect' command
   (CASSANDRA-2111)
 * add -D option to Stress.java to allow reading hosts from a file
   (CASSANDRA-2149)
 * bound hints CF throughput between 32M and 256M (CASSANDRA-2148)
 * continue starting when invalid saved cache entries are encountered
   (CASSANDRA-2076)
 * add max_hint_window_in_ms option (CASSANDRA-1459)


0.7.0-final
 * fix offsets to ByteBuffer.get (CASSANDRA-1939)


0.7.0-rc4
 * fix cli crash after backgrounding (CASSANDRA-1875)
 * count timeouts in storageproxy latencies, and include latency
   histograms in StorageProxyMBean (CASSANDRA-1893)
 * fix CLI get recognition of supercolumns (CASSANDRA-1899)
 * enable keepalive on intra-cluster sockets (CASSANDRA-1766)
 * count timeouts towards dynamicsnitch latencies (CASSANDRA-1905)
 * Expose index-building status in JMX + cli schema description
   (CASSANDRA-1871)
 * allow [LOCAL|EACH]_QUORUM to be used with non-NetworkTopology
   replication Strategies
 * increased amount of index locks for faster commitlog replay
 * collect secondary index tombstones immediately (CASSANDRA-1914)
 * revert commitlog changes from #1780 (CASSANDRA-1917)
 * change RandomPartitioner min token to -1 to avoid collision w/
   tokens on actual nodes (CASSANDRA-1901)
 * examine the right nibble when validating TimeUUID (CASSANDRA-1910)
 * include secondary indexes in cleanup (CASSANDRA-1916)
 * CFS.scrubDataDirectories should also cleanup invalid secondary indexes
   (CASSANDRA-1904)
 * ability to disable/enable gossip on nodes to force them down
   (CASSANDRA-1108)


0.7.0-rc3
 * expose getNaturalEndpoints in StorageServiceMBean taking byte[]
   key; RMI cannot serialize ByteBuffer (CASSANDRA-1833)
 * infer org.apache.cassandra.locator for replication strategy classes
   when not otherwise specified
 * validation that generates less garbage (CASSANDRA-1814)
 * add TTL support to CLI (CASSANDRA-1838)
 * cli defaults to bytestype for subcomparator when creating
   column families (CASSANDRA-1835)
 * unregister index MBeans when index is dropped (CASSANDRA-1843)
 * make ByteBufferUtil.clone thread-safe (CASSANDRA-1847)
 * change exception for read requests during bootstrap from
   InvalidRequest to Unavailable (CASSANDRA-1862)
 * respect row-level tombstones post-flush in range scans
   (CASSANDRA-1837)
 * ReadResponseResolver check digests against each other (CASSANDRA-1830)
 * return InvalidRequest when remove of subcolumn without supercolumn
   is requested (CASSANDRA-1866)
 * flush before repair (CASSANDRA-1748)
 * SSTableExport validates key order (CASSANDRA-1884)
 * large row support for SSTableExport (CASSANDRA-1867)
 * Re-cache hot keys post-compaction without hitting disk (CASSANDRA-1878)
 * manage read repair in coordinator instead of data source, to
   provide latency information to dynamic snitch (CASSANDRA-1873)


0.7.0-rc2
 * fix live-column-count of slice ranges including tombstoned supercolumn
   with live subcolumn (CASSANDRA-1591)
 * rename o.a.c.internal.AntientropyStage -> AntiEntropyStage,
   o.a.c.request.Request_responseStage -> RequestResponseStage,
   o.a.c.internal.Internal_responseStage -> InternalResponseStage
 * add AbstractType.fromString (CASSANDRA-1767)
 * require index_type to be present when specifying index_name
   on ColumnDef (CASSANDRA-1759)
 * fix add/remove index bugs in CFMetadata (CASSANDRA-1768)
 * rebuild Strategy during system_update_keyspace (CASSANDRA-1762)
 * cli updates prompt to ... in continuation lines (CASSANDRA-1770)
 * support multiple Mutations per key in hadoop ColumnFamilyOutputFormat
   (CASSANDRA-1774)
 * improvements to Debian init script (CASSANDRA-1772)
 * use local classloader to check for version.properties (CASSANDRA-1778)
 * Validate that column names in column_metadata are valid for the
   defined comparator, and decode properly in cli (CASSANDRA-1773)
 * use cross-platform newlines in cli (CASSANDRA-1786)
 * add ExpiringColumn support to sstable import/export (CASSANDRA-1754)
 * add flush for each append to periodic commitlog mode; added
   periodic_without_flush option to disable this (CASSANDRA-1780)
 * close file handle used for post-flush truncate (CASSANDRA-1790)
 * various code cleanup (CASSANDRA-1793, -1794, -1795)
 * fix range queries against wrapped range (CASSANDRA-1781)
 * fix consistencylevel calculations for NetworkTopologyStrategy
   (CASSANDRA-1804)
 * cli support index type enum names (CASSANDRA-1810)
 * improved validation of column_metadata (CASSANDRA-1813)
 * reads at ConsistencyLevel > 1 throw UnavailableException
   immediately if insufficient live nodes exist (CASSANDRA-1803)
 * copy bytebuffers for local writes to avoid retaining the entire
   Thrift frame (CASSANDRA-1801)
 * fix NPE adding index to column w/o prior metadata (CASSANDRA-1764)
 * reduce fat client timeout (CASSANDRA-1730)
 * fix botched merge of CASSANDRA-1316


0.7.0-rc1
 * fix compaction and flush races with schema updates (CASSANDRA-1715)
 * add clustertool, config-converter, sstablekeys, and schematool
   Windows .bat files (CASSANDRA-1723)
 * reject range queries received during bootstrap (CASSANDRA-1739)
 * fix wrapping-range queries on non-minimum token (CASSANDRA-1700)
 * add nodetool cfhistogram (CASSANDRA-1698)
 * limit repaired ranges to what the nodes have in common (CASSANDRA-1674)
 * index scan treats missing columns as not matching secondary
   expressions (CASSANDRA-1745)
 * Fix misuse of DataOutputBuffer.getData in AntiEntropyService
   (CASSANDRA-1729)
 * detect and warn when obsolete version of JNA is present (CASSANDRA-1760)
 * reduce fat client timeout (CASSANDRA-1730)
 * cleanup smallest CFs first to increase free temp space for larger ones
   (CASSANDRA-1811)
 * Update windows .bat files to work outside of main Cassandra
   directory (CASSANDRA-1713)
 * fix read repair regression from 0.6.7 (CASSANDRA-1727)
 * more-efficient read repair (CASSANDRA-1719)
 * fix hinted handoff replay (CASSANDRA-1656)
 * log type of dropped messages (CASSANDRA-1677)
 * upgrade to SLF4J 1.6.1
 * fix ByteBuffer bug in ExpiringColumn.updateDigest (CASSANDRA-1679)
 * fix IntegerType.getString (CASSANDRA-1681)
 * make -Djava.net.preferIPv4Stack=true the default (CASSANDRA-628)
 * add INTERNAL_RESPONSE verb to differentiate from responses related
   to client requests (CASSANDRA-1685)
 * log tpstats when dropping messages (CASSANDRA-1660)
 * include unreachable nodes in describeSchemaVersions (CASSANDRA-1678)
 * Avoid dropping messages off the client request path (CASSANDRA-1676)
 * fix jna errno reporting (CASSANDRA-1694)
 * add friendlier error for UnknownHostException on startup (CASSANDRA-1697)
 * include jna dependency in RPM package (CASSANDRA-1690)
 * add --skip-keys option to stress.py (CASSANDRA-1696)
 * improve cli handling of non-string keys and column names
   (CASSANDRA-1701, -1693)
 * r/m extra subcomparator line in cli keyspaces output (CASSANDRA-1712)
 * add read repair chance to cli "show keyspaces"
 * upgrade to ConcurrentLinkedHashMap 1.1 (CASSANDRA-975)
 * fix index scan routing (CASSANDRA-1722)
 * fix tombstoning of supercolumns in range queries (CASSANDRA-1734)
 * clear endpoint cache after updating keyspace metadata (CASSANDRA-1741)
 * fix wrapping-range queries on non-minimum token (CASSANDRA-1700)
 * truncate includes secondary indexes (CASSANDRA-1747)
 * retain reference to PendingFile sstables (CASSANDRA-1749)
 * fix sstableimport regression (CASSANDRA-1753)
 * fix for bootstrap when no non-system tables are defined (CASSANDRA-1732)
 * handle replica unavailability in index scan (CASSANDRA-1755)
 * fix service initialization order deadlock (CASSANDRA-1756)
 * multi-line cli commands (CASSANDRA-1742)
 * fix race between snapshot and compaction (CASSANDRA-1736)
 * add listEndpointsPendingHints, deleteHintsForEndpoint JMX methods
   (CASSANDRA-1551)


0.7.0-beta3
 * add strategy options to describe_keyspace output (CASSANDRA-1560)
 * log warning when using randomly generated token (CASSANDRA-1552)
 * re-organize JMX into .db, .net, .internal, .request (CASSANDRA-1217)
 * allow nodes to change IPs between restarts (CASSANDRA-1518)
 * remember ring state between restarts by default (CASSANDRA-1518)
 * flush index built flag so we can read it before log replay (CASSANDRA-1541)
 * lock row cache updates to prevent race condition (CASSANDRA-1293)
 * remove assertion causing rare (and harmless) error messages in
   commitlog (CASSANDRA-1330)
 * fix moving nodes with no keyspaces defined (CASSANDRA-1574)
 * fix unbootstrap when no data is present in a transfer range (CASSANDRA-1573)
 * take advantage of AVRO-495 to simplify our avro IDL (CASSANDRA-1436)
 * extend authorization hierarchy to column family (CASSANDRA-1554)
 * deletion support in secondary indexes (CASSANDRA-1571)
 * meaningful error message for invalid replication strategy class
   (CASSANDRA-1566)
 * allow keyspace creation with RF > N (CASSANDRA-1428)
 * improve cli error handling (CASSANDRA-1580)
 * add cache save/load ability (CASSANDRA-1417, 1606, 1647)
 * add StorageService.getDrainProgress (CASSANDRA-1588)
 * Disallow bootstrap to an in-use token (CASSANDRA-1561)
 * Allow dynamic secondary index creation and destruction (CASSANDRA-1532)
 * log auto-guessed memtable thresholds (CASSANDRA-1595)
 * add ColumnDef support to cli (CASSANDRA-1583)
 * reduce index sample time by 75% (CASSANDRA-1572)
 * add cli support for column, strategy metadata (CASSANDRA-1578, 1612)
 * add cli support for schema modification (CASSANDRA-1584)
 * delete temp files on failed compactions (CASSANDRA-1596)
 * avoid blocking for dead nodes during removetoken (CASSANDRA-1605)
 * remove ConsistencyLevel.ZERO (CASSANDRA-1607)
 * expose in-progress compaction type in jmx (CASSANDRA-1586)
 * removed IClock & related classes from internals (CASSANDRA-1502)
 * fix removing tokens from SystemTable on decommission and removetoken
   (CASSANDRA-1609)
 * include CF metadata in cli 'show keyspaces' (CASSANDRA-1613)
 * switch from Properties to HashMap in PropertyFileSnitch to
   avoid synchronization bottleneck (CASSANDRA-1481)
 * PropertyFileSnitch configuration file renamed to
   cassandra-topology.properties
 * add cli support for get_range_slices (CASSANDRA-1088, CASSANDRA-1619)
 * Make memtable flush thresholds per-CF instead of global
   (CASSANDRA-1007, 1637)
 * add cli support for binary data without CfDef hints (CASSANDRA-1603)
 * fix building SSTable statistics post-stream (CASSANDRA-1620)
 * fix potential infinite loop in 2ary index queries (CASSANDRA-1623)
 * allow creating NTS keyspaces with no replicas configured (CASSANDRA-1626)
 * add jmx histogram of sstables accessed per read (CASSANDRA-1624)
 * remove system_rename_column_family and system_rename_keyspace from the
   client API until races can be fixed (CASSANDRA-1630, CASSANDRA-1585)
 * add cli sanity tests (CASSANDRA-1582)
 * update GC settings in cassandra.bat (CASSANDRA-1636)
 * cli support for index queries (CASSANDRA-1635)
 * cli support for updating schema memtable settings (CASSANDRA-1634)
 * cli --file option (CASSANDRA-1616)
 * reduce automatically chosen memtable sizes by 50% (CASSANDRA-1641)
 * move endpoint cache from snitch to strategy (CASSANDRA-1643)
 * fix commitlog recovery deleting the newly-created segment as well as
   the old ones (CASSANDRA-1644)
 * upgrade to Thrift 0.5 (CASSANDRA-1367)
 * renamed CL.DCQUORUM to LOCAL_QUORUM and DCQUORUMSYNC to EACH_QUORUM
 * cli truncate support (CASSANDRA-1653)
 * update GC settings in cassandra.bat (CASSANDRA-1636)
 * avoid logging when a node's ip/token is gossipped back to it (CASSANDRA-1666)


0.7-beta2
 * always use UTF-8 for hint keys (CASSANDRA-1439)
 * remove cassandra.yaml dependency from Hadoop and Pig (CASSADRA-1322)
 * expose CfDef metadata in describe_keyspaces (CASSANDRA-1363)
 * restore use of mmap_index_only option (CASSANDRA-1241)
 * dropping a keyspace with no column families generated an error
   (CASSANDRA-1378)
 * rename RackAwareStrategy to OldNetworkTopologyStrategy, RackUnawareStrategy
   to SimpleStrategy, DatacenterShardStrategy to NetworkTopologyStrategy,
   AbstractRackAwareSnitch to AbstractNetworkTopologySnitch (CASSANDRA-1392)
 * merge StorageProxy.mutate, mutateBlocking (CASSANDRA-1396)
 * faster UUIDType, LongType comparisons (CASSANDRA-1386, 1393)
 * fix setting read_repair_chance from CLI addColumnFamily (CASSANDRA-1399)
 * fix updates to indexed columns (CASSANDRA-1373)
 * fix race condition leaving to FileNotFoundException (CASSANDRA-1382)
 * fix sharded lock hash on index write path (CASSANDRA-1402)
 * add support for GT/E, LT/E in subordinate index clauses (CASSANDRA-1401)
 * cfId counter got out of sync when CFs were added (CASSANDRA-1403)
 * less chatty schema updates (CASSANDRA-1389)
 * rename column family mbeans. 'type' will now include either
   'IndexColumnFamilies' or 'ColumnFamilies' depending on the CFS type.
   (CASSANDRA-1385)
 * disallow invalid keyspace and column family names. This includes name that
   matches a '^\w+' regex. (CASSANDRA-1377)
 * use JNA, if present, to take snapshots (CASSANDRA-1371)
 * truncate hints if starting 0.7 for the first time (CASSANDRA-1414)
 * fix FD leak in single-row slicepredicate queries (CASSANDRA-1416)
 * allow index expressions against columns that are not part of the
   SlicePredicate (CASSANDRA-1410)
 * config-converter properly handles snitches and framed support
   (CASSANDRA-1420)
 * remove keyspace argument from multiget_count (CASSANDRA-1422)
 * allow specifying cassandra.yaml location as (local or remote) URL
   (CASSANDRA-1126)
 * fix using DynamicEndpointSnitch with NetworkTopologyStrategy
   (CASSANDRA-1429)
 * Add CfDef.default_validation_class (CASSANDRA-891)
 * fix EstimatedHistogram.max (CASSANDRA-1413)
 * quorum read optimization (CASSANDRA-1622)
 * handle zero-length (or missing) rows during HH paging (CASSANDRA-1432)
 * include secondary indexes during schema migrations (CASSANDRA-1406)
 * fix commitlog header race during schema change (CASSANDRA-1435)
 * fix ColumnFamilyStoreMBeanIterator to use new type name (CASSANDRA-1433)
 * correct filename generated by xml->yaml converter (CASSANDRA-1419)
 * add CMSInitiatingOccupancyFraction=75 and UseCMSInitiatingOccupancyOnly
   to default JVM options
 * decrease jvm heap for cassandra-cli (CASSANDRA-1446)
 * ability to modify keyspaces and column family definitions on a live cluster
   (CASSANDRA-1285)
 * support for Hadoop Streaming [non-jvm map/reduce via stdin/out]
   (CASSANDRA-1368)
 * Move persistent sstable stats from the system table to an sstable component
   (CASSANDRA-1430)
 * remove failed bootstrap attempt from pending ranges when gossip times
   it out after 1h (CASSANDRA-1463)
 * eager-create tcp connections to other cluster members (CASSANDRA-1465)
 * enumerate stages and derive stage from message type instead of
   transmitting separately (CASSANDRA-1465)
 * apply reversed flag during collation from different data sources
   (CASSANDRA-1450)
 * make failure to remove commitlog segment non-fatal (CASSANDRA-1348)
 * correct ordering of drain operations so CL.recover is no longer
   necessary (CASSANDRA-1408)
 * removed keyspace from describe_splits method (CASSANDRA-1425)
 * rename check_schema_agreement to describe_schema_versions
   (CASSANDRA-1478)
 * fix QUORUM calculation for RF > 3 (CASSANDRA-1487)
 * remove tombstones during non-major compactions when bloom filter
   verifies that row does not exist in other sstables (CASSANDRA-1074)
 * nodes that coordinated a loadbalance in the past could not be seen by
   newly added nodes (CASSANDRA-1467)
 * exposed endpoint states (gossip details) via jmx (CASSANDRA-1467)
 * ensure that compacted sstables are not included when new readers are
   instantiated (CASSANDRA-1477)
 * by default, calculate heap size and memtable thresholds at runtime (CASSANDRA-1469)
 * fix races dealing with adding/dropping keyspaces and column families in
   rapid succession (CASSANDRA-1477)
 * clean up of Streaming system (CASSANDRA-1503, 1504, 1506)
 * add options to configure Thrift socket keepalive and buffer sizes (CASSANDRA-1426)
 * make contrib CassandraServiceDataCleaner recursive (CASSANDRA-1509)
 * min, max compaction threshold are configurable and persistent
   per-ColumnFamily (CASSANDRA-1468)
 * fix replaying the last mutation in a commitlog unnecessarily
   (CASSANDRA-1512)
 * invoke getDefaultUncaughtExceptionHandler from DTPE with the original
   exception rather than the ExecutionException wrapper (CASSANDRA-1226)
 * remove Clock from the Thrift (and Avro) API (CASSANDRA-1501)
 * Close intra-node sockets when connection is broken (CASSANDRA-1528)
 * RPM packaging spec file (CASSANDRA-786)
 * weighted request scheduler (CASSANDRA-1485)
 * treat expired columns as deleted (CASSANDRA-1539)
 * make IndexInterval configurable (CASSANDRA-1488)
 * add describe_snitch to Thrift API (CASSANDRA-1490)
 * MD5 authenticator compares plain text submitted password with MD5'd
   saved property, instead of vice versa (CASSANDRA-1447)
 * JMX MessagingService pending and completed counts (CASSANDRA-1533)
 * fix race condition processing repair responses (CASSANDRA-1511)
 * make repair blocking (CASSANDRA-1511)
 * create EndpointSnitchInfo and MBean to expose rack and DC (CASSANDRA-1491)
 * added option to contrib/word_count to output results back to Cassandra
   (CASSANDRA-1342)
 * rewrite Hadoop ColumnFamilyRecordWriter to pool connections, retry to
   multiple Cassandra nodes, and smooth impact on the Cassandra cluster
   by using smaller batch sizes (CASSANDRA-1434)
 * fix setting gc_grace_seconds via CLI (CASSANDRA-1549)
 * support TTL'd index values (CASSANDRA-1536)
 * make removetoken work like decommission (CASSANDRA-1216)
 * make cli comparator-aware and improve quote rules (CASSANDRA-1523,-1524)
 * make nodetool compact and cleanup blocking (CASSANDRA-1449)
 * add memtable, cache information to GCInspector logs (CASSANDRA-1558)
 * enable/disable HintedHandoff via JMX (CASSANDRA-1550)
 * Ignore stray files in the commit log directory (CASSANDRA-1547)
 * Disallow bootstrap to an in-use token (CASSANDRA-1561)


0.7-beta1
 * sstable versioning (CASSANDRA-389)
 * switched to slf4j logging (CASSANDRA-625)
 * add (optional) expiration time for column (CASSANDRA-699)
 * access levels for authentication/authorization (CASSANDRA-900)
 * add ReadRepairChance to CF definition (CASSANDRA-930)
 * fix heisenbug in system tests, especially common on OS X (CASSANDRA-944)
 * convert to byte[] keys internally and all public APIs (CASSANDRA-767)
 * ability to alter schema definitions on a live cluster (CASSANDRA-44)
 * renamed configuration file to cassandra.xml, and log4j.properties to
   log4j-server.properties, which must now be loaded from
   the classpath (which is how our scripts in bin/ have always done it)
   (CASSANDRA-971)
 * change get_count to require a SlicePredicate. create multi_get_count
   (CASSANDRA-744)
 * re-organized endpointsnitch implementations and added SimpleSnitch
   (CASSANDRA-994)
 * Added preload_row_cache option (CASSANDRA-946)
 * add CRC to commitlog header (CASSANDRA-999)
 * removed deprecated batch_insert and get_range_slice methods (CASSANDRA-1065)
 * add truncate thrift method (CASSANDRA-531)
 * http mini-interface using mx4j (CASSANDRA-1068)
 * optimize away copy of sliced row on memtable read path (CASSANDRA-1046)
 * replace constant-size 2GB mmaped segments and special casing for index
   entries spanning segment boundaries, with SegmentedFile that computes
   segments that always contain entire entries/rows (CASSANDRA-1117)
 * avoid reading large rows into memory during compaction (CASSANDRA-16)
 * added hadoop OutputFormat (CASSANDRA-1101)
 * efficient Streaming (no more anticompaction) (CASSANDRA-579)
 * split commitlog header into separate file and add size checksum to
   mutations (CASSANDRA-1179)
 * avoid allocating a new byte[] for each mutation on replay (CASSANDRA-1219)
 * revise HH schema to be per-endpoint (CASSANDRA-1142)
 * add joining/leaving status to nodetool ring (CASSANDRA-1115)
 * allow multiple repair sessions per node (CASSANDRA-1190)
 * optimize away MessagingService for local range queries (CASSANDRA-1261)
 * make framed transport the default so malformed requests can't OOM the
   server (CASSANDRA-475)
 * significantly faster reads from row cache (CASSANDRA-1267)
 * take advantage of row cache during range queries (CASSANDRA-1302)
 * make GCGraceSeconds a per-ColumnFamily value (CASSANDRA-1276)
 * keep persistent row size and column count statistics (CASSANDRA-1155)
 * add IntegerType (CASSANDRA-1282)
 * page within a single row during hinted handoff (CASSANDRA-1327)
 * push DatacenterShardStrategy configuration into keyspace definition,
   eliminating datacenter.properties. (CASSANDRA-1066)
 * optimize forward slices starting with '' and single-index-block name
   queries by skipping the column index (CASSANDRA-1338)
 * streaming refactor (CASSANDRA-1189)
 * faster comparison for UUID types (CASSANDRA-1043)
 * secondary index support (CASSANDRA-749 and subtasks)
 * make compaction buckets deterministic (CASSANDRA-1265)


0.6.6
 * Allow using DynamicEndpointSnitch with RackAwareStrategy (CASSANDRA-1429)
 * remove the remaining vestiges of the unfinished DatacenterShardStrategy
   (replaced by NetworkTopologyStrategy in 0.7)


0.6.5
 * fix key ordering in range query results with RandomPartitioner
   and ConsistencyLevel > ONE (CASSANDRA-1145)
 * fix for range query starting with the wrong token range (CASSANDRA-1042)
 * page within a single row during hinted handoff (CASSANDRA-1327)
 * fix compilation on non-sun JDKs (CASSANDRA-1061)
 * remove String.trim() call on row keys in batch mutations (CASSANDRA-1235)
 * Log summary of dropped messages instead of spamming log (CASSANDRA-1284)
 * add dynamic endpoint snitch (CASSANDRA-981)
 * fix streaming for keyspaces with hyphens in their name (CASSANDRA-1377)
 * fix errors in hard-coded bloom filter optKPerBucket by computing it
   algorithmically (CASSANDRA-1220
 * remove message deserialization stage, and uncap read/write stages
   so slow reads/writes don't block gossip processing (CASSANDRA-1358)
 * add jmx port configuration to Debian package (CASSANDRA-1202)
 * use mlockall via JNA, if present, to prevent Linux from swapping
   out parts of the JVM (CASSANDRA-1214)


0.6.4
 * avoid queuing multiple hint deliveries for the same endpoint
   (CASSANDRA-1229)
 * better performance for and stricter checking of UTF8 column names
   (CASSANDRA-1232)
 * extend option to lower compaction priority to hinted handoff
   as well (CASSANDRA-1260)
 * log errors in gossip instead of re-throwing (CASSANDRA-1289)
 * avoid aborting commitlog replay prematurely if a flushed-but-
   not-removed commitlog segment is encountered (CASSANDRA-1297)
 * fix duplicate rows being read during mapreduce (CASSANDRA-1142)
 * failure detection wasn't closing command sockets (CASSANDRA-1221)
 * cassandra-cli.bat works on windows (CASSANDRA-1236)
 * pre-emptively drop requests that cannot be processed within RPCTimeout
   (CASSANDRA-685)
 * add ack to Binary write verb and update CassandraBulkLoader
   to wait for acks for each row (CASSANDRA-1093)
 * added describe_partitioner Thrift method (CASSANDRA-1047)
 * Hadoop jobs no longer require the Cassandra storage-conf.xml
   (CASSANDRA-1280, CASSANDRA-1047)
 * log thread pool stats when GC is excessive (CASSANDRA-1275)
 * remove gossip message size limit (CASSANDRA-1138)
 * parallelize local and remote reads during multiget, and respect snitch
   when determining whether to do local read for CL.ONE (CASSANDRA-1317)
 * fix read repair to use requested consistency level on digest mismatch,
   rather than assuming QUORUM (CASSANDRA-1316)
 * process digest mismatch re-reads in parallel (CASSANDRA-1323)
 * switch hints CF comparator to BytesType (CASSANDRA-1274)


0.6.3
 * retry to make streaming connections up to 8 times. (CASSANDRA-1019)
 * reject describe_ring() calls on invalid keyspaces (CASSANDRA-1111)
 * fix cache size calculation for size of 100% (CASSANDRA-1129)
 * fix cache capacity only being recalculated once (CASSANDRA-1129)
 * remove hourly scan of all hints on the off chance that the gossiper
   missed a status change; instead, expose deliverHintsToEndpoint to JMX
   so it can be done manually, if necessary (CASSANDRA-1141)
 * don't reject reads at CL.ALL (CASSANDRA-1152)
 * reject deletions to supercolumns in CFs containing only standard
   columns (CASSANDRA-1139)
 * avoid preserving login information after client disconnects
   (CASSANDRA-1057)
 * prefer sun jdk to openjdk in debian init script (CASSANDRA-1174)
 * detect partioner config changes between restarts and fail fast
   (CASSANDRA-1146)
 * use generation time to resolve node token reassignment disagreements
   (CASSANDRA-1118)
 * restructure the startup ordering of Gossiper and MessageService to avoid
   timing anomalies (CASSANDRA-1160)
 * detect incomplete commit log hearders (CASSANDRA-1119)
 * force anti-entropy service to stream files on the stream stage to avoid
   sending streams out of order (CASSANDRA-1169)
 * remove inactive stream managers after AES streams files (CASSANDRA-1169)
 * allow removing entire row through batch_mutate Deletion (CASSANDRA-1027)
 * add JMX metrics for row-level bloom filter false positives (CASSANDRA-1212)
 * added a redhat init script to contrib (CASSANDRA-1201)
 * use midpoint when bootstrapping a new machine into range with not
   much data yet instead of random token (CASSANDRA-1112)
 * kill server on OOM in executor stage as well as Thrift (CASSANDRA-1226)
 * remove opportunistic repairs, when two machines with overlapping replica
   responsibilities happen to finish major compactions of the same CF near
   the same time.  repairs are now fully manual (CASSANDRA-1190)
 * add ability to lower compaction priority (default is no change from 0.6.2)
   (CASSANDRA-1181)


0.6.2
 * fix contrib/word_count build. (CASSANDRA-992)
 * split CommitLogExecutorService into BatchCommitLogExecutorService and
   PeriodicCommitLogExecutorService (CASSANDRA-1014)
 * add latency histograms to CFSMBean (CASSANDRA-1024)
 * make resolving timestamp ties deterministic by using value bytes
   as a tiebreaker (CASSANDRA-1039)
 * Add option to turn off Hinted Handoff (CASSANDRA-894)
 * fix windows startup (CASSANDRA-948)
 * make concurrent_reads, concurrent_writes configurable at runtime via JMX
   (CASSANDRA-1060)
 * disable GCInspector on non-Sun JVMs (CASSANDRA-1061)
 * fix tombstone handling in sstable rows with no other data (CASSANDRA-1063)
 * fix size of row in spanned index entries (CASSANDRA-1056)
 * install json2sstable, sstable2json, and sstablekeys to Debian package
 * StreamingService.StreamDestinations wouldn't empty itself after streaming
   finished (CASSANDRA-1076)
 * added Collections.shuffle(splits) before returning the splits in
   ColumnFamilyInputFormat (CASSANDRA-1096)
 * do not recalculate cache capacity post-compaction if it's been manually
   modified (CASSANDRA-1079)
 * better defaults for flush sorter + writer executor queue sizes
   (CASSANDRA-1100)
 * windows scripts for SSTableImport/Export (CASSANDRA-1051)
 * windows script for nodetool (CASSANDRA-1113)
 * expose PhiConvictThreshold (CASSANDRA-1053)
 * make repair of RF==1 a no-op (CASSANDRA-1090)
 * improve default JVM GC options (CASSANDRA-1014)
 * fix SlicePredicate serialization inside Hadoop jobs (CASSANDRA-1049)
 * close Thrift sockets in Hadoop ColumnFamilyRecordReader (CASSANDRA-1081)


0.6.1
 * fix NPE in sstable2json when no excluded keys are given (CASSANDRA-934)
 * keep the replica set constant throughout the read repair process
   (CASSANDRA-937)
 * allow querying getAllRanges with empty token list (CASSANDRA-933)
 * fix command line arguments inversion in clustertool (CASSANDRA-942)
 * fix race condition that could trigger a false-positive assertion
   during post-flush discard of old commitlog segments (CASSANDRA-936)
 * fix neighbor calculation for anti-entropy repair (CASSANDRA-924)
 * perform repair even for small entropy differences (CASSANDRA-924)
 * Use hostnames in CFInputFormat to allow Hadoop's naive string-based
   locality comparisons to work (CASSANDRA-955)
 * cache read-only BufferedRandomAccessFile length to avoid
   3 system calls per invocation (CASSANDRA-950)
 * nodes with IPv6 (and no IPv4) addresses could not join cluster
   (CASSANDRA-969)
 * Retrieve the correct number of undeleted columns, if any, from
   a supercolumn in a row that had been deleted previously (CASSANDRA-920)
 * fix index scans that cross the 2GB mmap boundaries for both mmap
   and standard i/o modes (CASSANDRA-866)
 * expose drain via nodetool (CASSANDRA-978)


0.6.0-RC1
 * JMX drain to flush memtables and run through commit log (CASSANDRA-880)
 * Bootstrapping can skip ranges under the right conditions (CASSANDRA-902)
 * fix merging row versions in range_slice for CL > ONE (CASSANDRA-884)
 * default write ConsistencyLeven chaned from ZERO to ONE
 * fix for index entries spanning mmap buffer boundaries (CASSANDRA-857)
 * use lexical comparison if time part of TimeUUIDs are the same
   (CASSANDRA-907)
 * bound read, mutation, and response stages to fix possible OOM
   during log replay (CASSANDRA-885)
 * Use microseconds-since-epoch (UTC) in cli, instead of milliseconds
 * Treat batch_mutate Deletion with null supercolumn as "apply this predicate
   to top level supercolumns" (CASSANDRA-834)
 * Streaming destination nodes do not update their JMX status (CASSANDRA-916)
 * Fix internal RPC timeout calculation (CASSANDRA-911)
 * Added Pig loadfunc to contrib/pig (CASSANDRA-910)


0.6.0-beta3
 * fix compaction bucketing bug (CASSANDRA-814)
 * update windows batch file (CASSANDRA-824)
 * deprecate KeysCachedFraction configuration directive in favor
   of KeysCached; move to unified-per-CF key cache (CASSANDRA-801)
 * add invalidateRowCache to ColumnFamilyStoreMBean (CASSANDRA-761)
 * send Handoff hints to natural locations to reduce load on
   remaining nodes in a failure scenario (CASSANDRA-822)
 * Add RowWarningThresholdInMB configuration option to warn before very
   large rows get big enough to threaten node stability, and -x option to
   be able to remove them with sstable2json if the warning is unheeded
   until it's too late (CASSANDRA-843)
 * Add logging of GC activity (CASSANDRA-813)
 * fix ConcurrentModificationException in commitlog discard (CASSANDRA-853)
 * Fix hardcoded row count in Hadoop RecordReader (CASSANDRA-837)
 * Add a jmx status to the streaming service and change several DEBUG
   messages to INFO (CASSANDRA-845)
 * fix classpath in cassandra-cli.bat for Windows (CASSANDRA-858)
 * allow re-specifying host, port to cassandra-cli if invalid ones
   are first tried (CASSANDRA-867)
 * fix race condition handling rpc timeout in the coordinator
   (CASSANDRA-864)
 * Remove CalloutLocation and StagingFileDirectory from storage-conf files
   since those settings are no longer used (CASSANDRA-878)
 * Parse a long from RowWarningThresholdInMB instead of an int (CASSANDRA-882)
 * Remove obsolete ControlPort code from DatabaseDescriptor (CASSANDRA-886)
 * move skipBytes side effect out of assert (CASSANDRA-899)
 * add "double getLoad" to StorageServiceMBean (CASSANDRA-898)
 * track row stats per CF at compaction time (CASSANDRA-870)
 * disallow CommitLogDirectory matching a DataFileDirectory (CASSANDRA-888)
 * default key cache size is 200k entries, changed from 10% (CASSANDRA-863)
 * add -Dcassandra-foreground=yes to cassandra.bat
 * exit if cluster name is changed unexpectedly (CASSANDRA-769)


0.6.0-beta1/beta2
 * add batch_mutate thrift command, deprecating batch_insert (CASSANDRA-336)
 * remove get_key_range Thrift API, deprecated in 0.5 (CASSANDRA-710)
 * add optional login() Thrift call for authentication (CASSANDRA-547)
 * support fat clients using gossiper and StorageProxy to perform
   replication in-process [jvm-only] (CASSANDRA-535)
 * support mmapped I/O for reads, on by default on 64bit JVMs
   (CASSANDRA-408, CASSANDRA-669)
 * improve insert concurrency, particularly during Hinted Handoff
   (CASSANDRA-658)
 * faster network code (CASSANDRA-675)
 * stress.py moved to contrib (CASSANDRA-635)
 * row caching [must be explicitly enabled per-CF in config] (CASSANDRA-678)
 * present a useful measure of compaction progress in JMX (CASSANDRA-599)
 * add bin/sstablekeys (CASSNADRA-679)
 * add ConsistencyLevel.ANY (CASSANDRA-687)
 * make removetoken remove nodes from gossip entirely (CASSANDRA-644)
 * add ability to set cache sizes at runtime (CASSANDRA-708)
 * report latency and cache hit rate statistics with lifetime totals
   instead of average over the last minute (CASSANDRA-702)
 * support get_range_slice for RandomPartitioner (CASSANDRA-745)
 * per-keyspace replication factory and replication strategy (CASSANDRA-620)
 * track latency in microseconds (CASSANDRA-733)
 * add describe_ Thrift methods, deprecating get_string_property and
   get_string_list_property
 * jmx interface for tracking operation mode and streams in general.
   (CASSANDRA-709)
 * keep memtables in sorted order to improve range query performance
   (CASSANDRA-799)
 * use while loop instead of recursion when trimming sstables compaction list
   to avoid blowing stack in pathological cases (CASSANDRA-804)
 * basic Hadoop map/reduce support (CASSANDRA-342)


0.5.1
 * ensure all files for an sstable are streamed to the same directory.
   (CASSANDRA-716)
 * more accurate load estimate for bootstrapping (CASSANDRA-762)
 * tolerate dead or unavailable bootstrap target on write (CASSANDRA-731)
 * allow larger numbers of keys (> 140M) in a sstable bloom filter
   (CASSANDRA-790)
 * include jvm argument improvements from CASSANDRA-504 in debian package
 * change streaming chunk size to 32MB to accomodate Windows XP limitations
   (was 64MB) (CASSANDRA-795)
 * fix get_range_slice returning results in the wrong order (CASSANDRA-781)


0.5.0 final
 * avoid attempting to delete temporary bootstrap files twice (CASSANDRA-681)
 * fix bogus NaN in nodeprobe cfstats output (CASSANDRA-646)
 * provide a policy for dealing with single thread executors w/ a full queue
   (CASSANDRA-694)
 * optimize inner read in MessagingService, vastly improving multiple-node
   performance (CASSANDRA-675)
 * wait for table flush before streaming data back to a bootstrapping node.
   (CASSANDRA-696)
 * keep track of bootstrapping sources by table so that bootstrapping doesn't
   give the indication of finishing early (CASSANDRA-673)


0.5.0 RC3
 * commit the correct version of the patch for CASSANDRA-663


0.5.0 RC2 (unreleased)
 * fix bugs in converting get_range_slice results to Thrift
   (CASSANDRA-647, CASSANDRA-649)
 * expose java.util.concurrent.TimeoutException in StorageProxy methods
   (CASSANDRA-600)
 * TcpConnectionManager was holding on to disconnected connections,
   giving the false indication they were being used. (CASSANDRA-651)
 * Remove duplicated write. (CASSANDRA-662)
 * Abort bootstrap if IP is already in the token ring (CASSANDRA-663)
 * increase default commitlog sync period, and wait for last sync to
   finish before submitting another (CASSANDRA-668)


0.5.0 RC1
 * Fix potential NPE in get_range_slice (CASSANDRA-623)
 * add CRC32 to commitlog entries (CASSANDRA-605)
 * fix data streaming on windows (CASSANDRA-630)
 * GC compacted sstables after cleanup and compaction (CASSANDRA-621)
 * Speed up anti-entropy validation (CASSANDRA-629)
 * Fix anti-entropy assertion error (CASSANDRA-639)
 * Fix pending range conflicts when bootstapping or moving
   multiple nodes at once (CASSANDRA-603)
 * Handle obsolete gossip related to node movement in the case where
   one or more nodes is down when the movement occurs (CASSANDRA-572)
 * Include dead nodes in gossip to avoid a variety of problems
   and fix HH to removed nodes (CASSANDRA-634)
 * return an InvalidRequestException for mal-formed SlicePredicates
   (CASSANDRA-643)
 * fix bug determining closest neighbor for use in multiple datacenters
   (CASSANDRA-648)
 * Vast improvements in anticompaction speed (CASSANDRA-607)
 * Speed up log replay and writes by avoiding redundant serializations
   (CASSANDRA-652)


0.5.0 beta 2
 * Bootstrap improvements (several tickets)
 * add nodeprobe repair anti-entropy feature (CASSANDRA-193, CASSANDRA-520)
 * fix possibility of partition when many nodes restart at once
   in clusters with multiple seeds (CASSANDRA-150)
 * fix NPE in get_range_slice when no data is found (CASSANDRA-578)
 * fix potential NPE in hinted handoff (CASSANDRA-585)
 * fix cleanup of local "system" keyspace (CASSANDRA-576)
 * improve computation of cluster load balance (CASSANDRA-554)
 * added super column read/write, column count, and column/row delete to
   cassandra-cli (CASSANDRA-567, CASSANDRA-594)
 * fix returning live subcolumns of deleted supercolumns (CASSANDRA-583)
 * respect JAVA_HOME in bin/ scripts (several tickets)
 * add StorageService.initClient for fat clients on the JVM (CASSANDRA-535)
   (see contrib/client_only for an example of use)
 * make consistency_level functional in get_range_slice (CASSANDRA-568)
 * optimize key deserialization for RandomPartitioner (CASSANDRA-581)
 * avoid GCing tombstones except on major compaction (CASSANDRA-604)
 * increase failure conviction threshold, resulting in less nodes
   incorrectly (and temporarily) marked as down (CASSANDRA-610)
 * respect memtable thresholds during log replay (CASSANDRA-609)
 * support ConsistencyLevel.ALL on read (CASSANDRA-584)
 * add nodeprobe removetoken command (CASSANDRA-564)


0.5.0 beta
 * Allow multiple simultaneous flushes, improving flush throughput
   on multicore systems (CASSANDRA-401)
 * Split up locks to improve write and read throughput on multicore systems
   (CASSANDRA-444, CASSANDRA-414)
 * More efficient use of memory during compaction (CASSANDRA-436)
 * autobootstrap option: when enabled, all non-seed nodes will attempt
   to bootstrap when started, until bootstrap successfully
   completes. -b option is removed.  (CASSANDRA-438)
 * Unless a token is manually specified in the configuration xml,
   a bootstraping node will use a token that gives it half the
   keys from the most-heavily-loaded node in the cluster,
   instead of generating a random token.
   (CASSANDRA-385, CASSANDRA-517)
 * Miscellaneous bootstrap fixes (several tickets)
 * Ability to change a node's token even after it has data on it
   (CASSANDRA-541)
 * Ability to decommission a live node from the ring (CASSANDRA-435)
 * Semi-automatic loadbalancing via nodeprobe (CASSANDRA-192)
 * Add ability to set compaction thresholds at runtime via
   JMX / nodeprobe.  (CASSANDRA-465)
 * Add "comment" field to ColumnFamily definition. (CASSANDRA-481)
 * Additional JMX metrics (CASSANDRA-482)
 * JSON based export and import tools (several tickets)
 * Hinted Handoff fixes (several tickets)
 * Add key cache to improve read performance (CASSANDRA-423)
 * Simplified construction of custom ReplicationStrategy classes
   (CASSANDRA-497)
 * Graphical application (Swing) for ring integrity verification and
   visualization was added to contrib (CASSANDRA-252)
 * Add DCQUORUM, DCQUORUMSYNC consistency levels and corresponding
   ReplicationStrategy / EndpointSnitch classes.  Experimental.
   (CASSANDRA-492)
 * Web client interface added to contrib (CASSANDRA-457)
 * More-efficient flush for Random, CollatedOPP partitioners
   for normal writes (CASSANDRA-446) and bulk load (CASSANDRA-420)
 * Add MemtableFlushAfterMinutes, a global replacement for the old
   per-CF FlushPeriodInMinutes setting (CASSANDRA-463)
 * optimizations to slice reading (CASSANDRA-350) and supercolumn
   queries (CASSANDRA-510)
 * force binding to given listenaddress for nodes with multiple
   interfaces (CASSANDRA-546)
 * stress.py benchmarking tool improvements (several tickets)
 * optimized replica placement code (CASSANDRA-525)
 * faster log replay on restart (CASSANDRA-539, CASSANDRA-540)
 * optimized local-node writes (CASSANDRA-558)
 * added get_range_slice, deprecating get_key_range (CASSANDRA-344)
 * expose TimedOutException to thrift (CASSANDRA-563)


0.4.2
 * Add validation disallowing null keys (CASSANDRA-486)
 * Fix race conditions in TCPConnectionManager (CASSANDRA-487)
 * Fix using non-utf8-aware comparison as a sanity check.
   (CASSANDRA-493)
 * Improve default garbage collector options (CASSANDRA-504)
 * Add "nodeprobe flush" (CASSANDRA-505)
 * remove NotFoundException from get_slice throws list (CASSANDRA-518)
 * fix get (not get_slice) of entire supercolumn (CASSANDRA-508)
 * fix null token during bootstrap (CASSANDRA-501)


0.4.1
 * Fix FlushPeriod columnfamily configuration regression
   (CASSANDRA-455)
 * Fix long column name support (CASSANDRA-460)
 * Fix for serializing a row that only contains tombstones
   (CASSANDRA-458)
 * Fix for discarding unneeded commitlog segments (CASSANDRA-459)
 * Add SnapshotBeforeCompaction configuration option (CASSANDRA-426)
 * Fix compaction abort under insufficient disk space (CASSANDRA-473)
 * Fix reading subcolumn slice from tombstoned CF (CASSANDRA-484)
 * Fix race condition in RVH causing occasional NPE (CASSANDRA-478)


0.4.0
 * fix get_key_range problems when a node is down (CASSANDRA-440)
   and add UnavailableException to more Thrift methods
 * Add example EndPointSnitch contrib code (several tickets)


0.4.0 RC2
 * fix SSTable generation clash during compaction (CASSANDRA-418)
 * reject method calls with null parameters (CASSANDRA-308)
 * properly order ranges in nodeprobe output (CASSANDRA-421)
 * fix logging of certain errors on executor threads (CASSANDRA-425)


0.4.0 RC1
 * Bootstrap feature is live; use -b on startup (several tickets)
 * Added multiget api (CASSANDRA-70)
 * fix Deadlock with SelectorManager.doProcess and TcpConnection.write
   (CASSANDRA-392)
 * remove key cache b/c of concurrency bugs in third-party
   CLHM library (CASSANDRA-405)
 * update non-major compaction logic to use two threshold values
   (CASSANDRA-407)
 * add periodic / batch commitlog sync modes (several tickets)
 * inline BatchMutation into batch_insert params (CASSANDRA-403)
 * allow setting the logging level at runtime via mbean (CASSANDRA-402)
 * change default comparator to BytesType (CASSANDRA-400)
 * add forwards-compatible ConsistencyLevel parameter to get_key_range
   (CASSANDRA-322)
 * r/m special case of blocking for local destination when writing with
   ConsistencyLevel.ZERO (CASSANDRA-399)
 * Fixes to make BinaryMemtable [bulk load interface] useful (CASSANDRA-337);
   see contrib/bmt_example for an example of using it.
 * More JMX properties added (several tickets)
 * Thrift changes (several tickets)
    - Merged _super get methods with the normal ones; return values
      are now of ColumnOrSuperColumn.
    - Similarly, merged batch_insert_super into batch_insert.



0.4.0 beta
 * On-disk data format has changed to allow billions of keys/rows per
   node instead of only millions
 * Multi-keyspace support
 * Scan all sstables for all queries to avoid situations where
   different types of operation on the same ColumnFamily could
   disagree on what data was present
 * Snapshot support via JMX
 * Thrift API has changed a _lot_:
    - removed time-sorted CFs; instead, user-defined comparators
      may be defined on the column names, which are now byte arrays.
      Default comparators are provided for UTF8, Bytes, Ascii, Long (i64),
      and UUID types.
    - removed colon-delimited strings in thrift api in favor of explicit
      structs such as ColumnPath, ColumnParent, etc.  Also normalized
      thrift struct and argument naming.
    - Added columnFamily argument to get_key_range.
    - Change signature of get_slice to accept starting and ending
      columns as well as an offset.  (This allows use of indexes.)
      Added "ascending" flag to allow reasonably-efficient reverse
      scans as well.  Removed get_slice_by_range as redundant.
    - get_key_range operates on one CF at a time
    - changed `block` boolean on insert methods to ConsistencyLevel enum,
      with options of NONE, ONE, QUORUM, and ALL.
    - added similar consistency_level parameter to read methods
    - column-name-set slice with no names given now returns zero columns
      instead of all of them.  ("all" can run your server out of memory.
      use a range-based slice with a high max column count instead.)
 * Removed the web interface. Node information can now be obtained by
   using the newly introduced nodeprobe utility.
 * More JMX stats
 * Remove magic values from internals (e.g. special key to indicate
   when to flush memtables)
 * Rename configuration "table" to "keyspace"
 * Moved to crash-only design; no more shutdown (just kill the process)
 * Lots of bug fixes

Full list of issues resolved in 0.4 is at https://issues.apache.org/jira/secure/IssueNavigator.jspa?reset=true&&pid=12310865&fixfor=12313862&resolution=1&sorter/field=issuekey&sorter/order=DESC


0.3.0 RC3
 * Fix potential deadlock under load in TCPConnection.
   (CASSANDRA-220)


0.3.0 RC2
 * Fix possible data loss when server is stopped after replaying
   log but before new inserts force memtable flush.
   (CASSANDRA-204)
 * Added BUGS file


0.3.0 RC1
 * Range queries on keys, including user-defined key collation
 * Remove support
 * Workarounds for a weird bug in JDK select/register that seems
   particularly common on VM environments. Cassandra should deploy
   fine on EC2 now
 * Much improved infrastructure: the beginnings of a decent test suite
   ("ant test" for unit tests; "nosetests" for system tests), code
   coverage reporting, etc.
 * Expanded node status reporting via JMX
 * Improved error reporting/logging on both server and client
 * Reduced memory footprint in default configuration
 * Combined blocking and non-blocking versions of insert APIs
 * Added FlushPeriodInMinutes configuration parameter to force
   flushing of infrequently-updated ColumnFamilies<|MERGE_RESOLUTION|>--- conflicted
+++ resolved
@@ -1,12 +1,8 @@
-<<<<<<< HEAD
+4.0-alpha3
+Merged from 2.2:
+ * In-JVM DTest: Set correct internode message version for upgrade test (CASSANDRA-15371)
+
 4.0-alpha2
-=======
-3.11.6
-Merged from 2.2
- * In-JVM DTest: Set correct internode message version for upgrade test (CASSANDRA-15371)
-
-3.11.5
->>>>>>> 9c1925a5
  * Fix SASI non-literal string comparisons (range operators) (CASSANDRA-15169)
  * Upgrade Guava to 27, and to java-driver 3.6.0 (from 3.4.0-SNAPSHOT) (CASSANDRA-14655)
  * Extract an AbstractCompactionController to allow for custom implementations (CASSANDRA-15286)
