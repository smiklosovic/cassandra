<<<<<<< HEAD
3.11.1
 * "ignore" option is ignored in sstableloader (CASSANDRA-13721)
 * Deadlock in AbstractCommitLogSegmentManager (CASSANDRA-13652)
 * Duplicate the buffer before passing it to analyser in SASI operation (CASSANDRA-13512)
 * Properly evict pstmts from prepared statements cache (CASSANDRA-13641)
Merged from 3.0:
=======
3.0.15
 * Fix incorrect [2.1 <- 3.0] serialization of counter cells created in 2.0 (CASSANDRA-13691)
>>>>>>> ba712897
 * Fix invalid writetime for null cells (CASSANDRA-13711)
 * Fix ALTER TABLE statement to atomically propagate changes to the table and its MVs (CASSANDRA-12952)
 * Fixed ambiguous output of nodetool tablestats command (CASSANDRA-13722)
 * Fix Digest mismatch Exception if hints file has UnknownColumnFamily (CASSANDRA-13696)
 * Purge tombstones created by expired cells (CASSANDRA-13643)
 * Make concat work with iterators that have different subsets of columns (CASSANDRA-13482)
 * Set test.runners based on cores and memory size (CASSANDRA-13078)
 * Allow different NUMACTL_ARGS to be passed in (CASSANDRA-13557)
 * Fix secondary index queries on COMPACT tables (CASSANDRA-13627)
 * Nodetool listsnapshots output is missing a newline, if there are no snapshots (CASSANDRA-13568)
Merged from 2.2:
 * Fix queries with LIMIT and filtering on clustering columns (CASSANDRA-11223)
 * Fix potential NPE when resume bootstrap fails (CASSANDRA-13272)
 * Fix toJSONString for the UDT, tuple and collection types (CASSANDRA-13592)
 * Fix nested Tuples/UDTs validation (CASSANDRA-13646)
Merged from 2.1:
 * Clone HeartBeatState when building gossip messages. Make its generation/version volatile (CASSANDRA-13700)

<<<<<<< HEAD
3.11.0
 * Allow native function calls in CQLSSTableWriter (CASSANDRA-12606)
 * Replace string comparison with regex/number checks in MessagingService test (CASSANDRA-13216)
 * Fix formatting of duration columns in CQLSH (CASSANDRA-13549)
 * Fix the problem with duplicated rows when using paging with SASI (CASSANDRA-13302)
 * Allow CONTAINS statements filtering on the partition key and it’s parts (CASSANDRA-13275)
 * Fall back to even ranges calculation in clusters with vnodes when tokens are distributed unevenly (CASSANDRA-13229)
 * Fix duration type validation to prevent overflow (CASSANDRA-13218)
 * Forbid unsupported creation of SASI indexes over partition key columns (CASSANDRA-13228)
 * Reject multiple values for a key in CQL grammar. (CASSANDRA-13369)
 * UDA fails without input rows (CASSANDRA-13399)
 * Fix compaction-stress by using daemonInitialization (CASSANDRA-13188)
 * V5 protocol flags decoding broken (CASSANDRA-13443)
 * Use write lock not read lock for removing sstables from compaction strategies. (CASSANDRA-13422)
 * Use corePoolSize equal to maxPoolSize in JMXEnabledThreadPoolExecutors (CASSANDRA-13329)
 * Avoid rebuilding SASI indexes containing no values (CASSANDRA-12962)
 * Add charset to Analyser input stream (CASSANDRA-13151)
 * Fix testLimitSSTables flake caused by concurrent flush (CASSANDRA-12820)
 * cdc column addition strikes again (CASSANDRA-13382)
 * Fix static column indexes (CASSANDRA-13277)
 * DataOutputBuffer.asNewBuffer broken (CASSANDRA-13298)
 * unittest CipherFactoryTest failed on MacOS (CASSANDRA-13370)
 * Forbid SELECT restrictions and CREATE INDEX over non-frozen UDT columns (CASSANDRA-13247)
 * Default logging we ship will incorrectly print "?:?" for "%F:%L" pattern (CASSANDRA-13317)
 * Possible AssertionError in UnfilteredRowIteratorWithLowerBound (CASSANDRA-13366)
 * Support unaligned memory access for AArch64 (CASSANDRA-13326)
 * Improve SASI range iterator efficiency on intersection with an empty range (CASSANDRA-12915).
 * Fix equality comparisons of columns using the duration type (CASSANDRA-13174)
 * Obfuscate password in stress-graphs (CASSANDRA-12233)
 * Move to FastThreadLocalThread and FastThreadLocal (CASSANDRA-13034)
 * nodetool stopdaemon errors out (CASSANDRA-13030)
 * Tables in system_distributed should not use gcgs of 0 (CASSANDRA-12954)
 * Fix primary index calculation for SASI (CASSANDRA-12910)
 * More fixes to the TokenAllocator (CASSANDRA-12990)
 * NoReplicationTokenAllocator should work with zero replication factor (CASSANDRA-12983)
 * Address message coalescing regression (CASSANDRA-12676)
 * Delete illegal character from StandardTokenizerImpl.jflex (CASSANDRA-13417)
 * Fix cqlsh automatic protocol downgrade regression (CASSANDRA-13307)
 * Tracing payload not passed from QueryMessage to tracing session (CASSANDRA-12835)
Merged from 3.0:
=======

3.0.14
>>>>>>> ba712897
 * Ensure int overflow doesn't occur when calculating large partition warning size (CASSANDRA-13172)
 * Ensure consistent view of partition columns between coordinator and replica in ColumnFilter (CASSANDRA-13004)
 * Failed unregistering mbean during drop keyspace (CASSANDRA-13346)
 * nodetool scrub/cleanup/upgradesstables exit code is wrong (CASSANDRA-13542)
 * Fix the reported number of sstable data files accessed per read (CASSANDRA-13120)
 * Fix schema digest mismatch during rolling upgrades from versions before 3.0.12 (CASSANDRA-13559)
 * Upgrade JNA version to 4.4.0 (CASSANDRA-13072)
 * Interned ColumnIdentifiers should use minimal ByteBuffers (CASSANDRA-13533)
 * ReverseIndexedReader may drop rows during 2.1 to 3.0 upgrade (CASSANDRA-13525)
 * Fix repair process violating start/end token limits for small ranges (CASSANDRA-13052)
 * Add storage port options to sstableloader (CASSANDRA-13518)
 * Properly handle quoted index names in cqlsh DESCRIBE output (CASSANDRA-12847)
 * Avoid reading static row twice from old format sstables (CASSANDRA-13236)
 * Fix NPE in StorageService.excise() (CASSANDRA-13163)
 * Expire OutboundTcpConnection messages by a single Thread (CASSANDRA-13265)
 * Fail repair if insufficient responses received (CASSANDRA-13397)
 * Fix SSTableLoader fail when the loaded table contains dropped columns (CASSANDRA-13276)
 * Avoid name clashes in CassandraIndexTest (CASSANDRA-13427)
 * Handling partially written hint files (CASSANDRA-12728)
 * Interrupt replaying hints on decommission (CASSANDRA-13308)
<<<<<<< HEAD
 * Handling partially written hint files (CASSANDRA-12728)
 * Fix NPE issue in StorageService (CASSANDRA-13060)
=======
 * Fix schema version calculation for rolling upgrades (CASSANDRA-13441)
Merged from 2.2:
 * Nodes started with join_ring=False should be able to serve requests when authentication is enabled (CASSANDRA-11381)
 * cqlsh COPY FROM: increment error count only for failures, not for attempts (CASSANDRA-13209)


3.0.13
>>>>>>> ba712897
 * Make reading of range tombstones more reliable (CASSANDRA-12811)
 * Fix startup problems due to schema tables not completely flushed (CASSANDRA-12213)
 * Fix view builder bug that can filter out data on restart (CASSANDRA-13405)
 * Fix 2i page size calculation when there are no regular columns (CASSANDRA-13400)
 * Fix the conversion of 2.X expired rows without regular column data (CASSANDRA-13395)
 * Fix hint delivery when using ext+internal IPs with prefer_local enabled (CASSANDRA-13020)
 * Fix possible NPE on upgrade to 3.0/3.X in case of IO errors (CASSANDRA-13389)
 * Legacy deserializer can create empty range tombstones (CASSANDRA-13341)
 * Legacy caching options can prevent 3.0 upgrade (CASSANDRA-13384)
 * Use the Kernel32 library to retrieve the PID on Windows and fix startup checks (CASSANDRA-13333)
 * Fix code to not exchange schema across major versions (CASSANDRA-13274)
 * Dropping column results in "corrupt" SSTable (CASSANDRA-13337)
 * Bugs handling range tombstones in the sstable iterators (CASSANDRA-13340)
 * Fix CONTAINS filtering for null collections (CASSANDRA-13246)
 * Applying: Use a unique metric reservoir per test run when using Cassandra-wide metrics residing in MBeans (CASSANDRA-13216)
 * Propagate row deletions in 2i tables on upgrade (CASSANDRA-13320)
 * Slice.isEmpty() returns false for some empty slices (CASSANDRA-13305)
 * Add formatted row output to assertEmpty in CQL Tester (CASSANDRA-13238)
 * Prevent data loss on upgrade 2.1 - 3.0 by adding component separator to LogRecord absolute path (CASSANDRA-13294)
 * Improve testing on macOS by eliminating sigar logging (CASSANDRA-13233)
 * Cqlsh copy-from should error out when csv contains invalid data for collections (CASSANDRA-13071)
 * Fix "multiple versions of ant detected..." when running ant test (CASSANDRA-13232)
 * Coalescing strategy sleeps too much (CASSANDRA-13090)
 * Faster StreamingHistogram (CASSANDRA-13038)
 * Legacy deserializer can create unexpected boundary range tombstones (CASSANDRA-13237)
 * Remove unnecessary assertion from AntiCompactionTest (CASSANDRA-13070)
 * Fix cqlsh COPY for dates before 1900 (CASSANDRA-13185)
 * Use keyspace replication settings on system.size_estimates table (CASSANDRA-9639)
 * Add vm.max_map_count StartupCheck (CASSANDRA-13008)
 * Hint related logging should include the IP address of the destination in addition to
   host ID (CASSANDRA-13205)
 * Reloading logback.xml does not work (CASSANDRA-13173)
 * Lightweight transactions temporarily fail after upgrade from 2.1 to 3.0 (CASSANDRA-13109)
 * Duplicate rows after upgrading from 2.1.16 to 3.0.10/3.9 (CASSANDRA-13125)
 * Fix UPDATE queries with empty IN restrictions (CASSANDRA-13152)
 * Fix handling of partition with partition-level deletion plus
   live rows in sstabledump (CASSANDRA-13177)
 * Provide user workaround when system_schema.columns does not contain entries
   for a table that's in system_schema.tables (CASSANDRA-13180)
 * Nodetool upgradesstables/scrub/compact ignores system tables (CASSANDRA-13410)
 * Fix schema version calculation for rolling upgrades (CASSANDRA-13441)
Merged from 2.2:
 * Nodes started with join_ring=False should be able to serve requests when authentication is enabled (CASSANDRA-11381)
 * cqlsh COPY FROM: increment error count only for failures, not for attempts (CASSANDRA-13209)
 * Avoid starting gossiper in RemoveTest (CASSANDRA-13407)
 * Fix weightedSize() for row-cache reported by JMX and NodeTool (CASSANDRA-13393)
 * Fix JVM metric names (CASSANDRA-13103)
 * Honor truststore-password parameter in cassandra-stress (CASSANDRA-12773)
 * Discard in-flight shadow round responses (CASSANDRA-12653)
 * Don't anti-compact repaired data to avoid inconsistencies (CASSANDRA-13153)
 * Wrong logger name in AnticompactionTask (CASSANDRA-13343)
 * Commitlog replay may fail if last mutation is within 4 bytes of end of segment (CASSANDRA-13282)
 * Fix queries updating multiple time the same list (CASSANDRA-13130)
 * Fix GRANT/REVOKE when keyspace isn't specified (CASSANDRA-13053)
 * Fix flaky LongLeveledCompactionStrategyTest (CASSANDRA-12202)
 * Fix failing COPY TO STDOUT (CASSANDRA-12497)
 * Fix ColumnCounter::countAll behaviour for reverse queries (CASSANDRA-13222)
 * Exceptions encountered calling getSeeds() breaks OTC thread (CASSANDRA-13018)
 * Fix negative mean latency metric (CASSANDRA-12876)
 * Use only one file pointer when creating commitlog segments (CASSANDRA-12539)
Merged from 2.1:
 * Fix 2ndary index queries on partition keys for tables with static columns (CASSANDRA-13147)
 * Fix ParseError unhashable type list in cqlsh copy from (CASSANDRA-13364)
 * Remove unused repositories (CASSANDRA-13278)
 * Log stacktrace of uncaught exceptions (CASSANDRA-13108)
 * Use portable stderr for java error in startup (CASSANDRA-13211)
 * Fix Thread Leak in OutboundTcpConnection (CASSANDRA-13204)
 * Coalescing strategy can enter infinite loop (CASSANDRA-13159)


3.10
 * Fix secondary index queries regression (CASSANDRA-13013)
 * Add duration type to the protocol V5 (CASSANDRA-12850)
 * Fix duration type validation (CASSANDRA-13143)
 * Fix flaky GcCompactionTest (CASSANDRA-12664)
 * Fix TestHintedHandoff.hintedhandoff_decom_test (CASSANDRA-13058)
 * Fixed query monitoring for range queries (CASSANDRA-13050)
 * Remove outboundBindAny configuration property (CASSANDRA-12673)
 * Use correct bounds for all-data range when filtering (CASSANDRA-12666)
 * Remove timing window in test case (CASSANDRA-12875)
 * Resolve unit testing without JCE security libraries installed (CASSANDRA-12945)
 * Fix inconsistencies in cassandra-stress load balancing policy (CASSANDRA-12919)
 * Fix validation of non-frozen UDT cells (CASSANDRA-12916)
 * Don't shut down socket input/output on StreamSession (CASSANDRA-12903)
 * Fix Murmur3PartitionerTest (CASSANDRA-12858)
 * Move cqlsh syntax rules into separate module and allow easier customization (CASSANDRA-12897)
 * Fix CommitLogSegmentManagerTest (CASSANDRA-12283)
 * Fix cassandra-stress truncate option (CASSANDRA-12695)
 * Fix crossNode value when receiving messages (CASSANDRA-12791)
 * Don't load MX4J beans twice (CASSANDRA-12869)
 * Extend native protocol request flags, add versions to SUPPORTED, and introduce ProtocolVersion enum (CASSANDRA-12838)
 * Set JOINING mode when running pre-join tasks (CASSANDRA-12836)
 * remove net.mintern.primitive library due to license issue (CASSANDRA-12845)
 * Properly format IPv6 addresses when logging JMX service URL (CASSANDRA-12454)
 * Optimize the vnode allocation for single replica per DC (CASSANDRA-12777)
 * Use non-token restrictions for bounds when token restrictions are overridden (CASSANDRA-12419)
 * Fix CQLSH auto completion for PER PARTITION LIMIT (CASSANDRA-12803)
 * Use different build directories for Eclipse and Ant (CASSANDRA-12466)
 * Avoid potential AttributeError in cqlsh due to no table metadata (CASSANDRA-12815)
 * Fix RandomReplicationAwareTokenAllocatorTest.testExistingCluster (CASSANDRA-12812)
 * Upgrade commons-codec to 1.9 (CASSANDRA-12790)
 * Make the fanout size for LeveledCompactionStrategy to be configurable (CASSANDRA-11550)
 * Add duration data type (CASSANDRA-11873)
 * Fix timeout in ReplicationAwareTokenAllocatorTest (CASSANDRA-12784)
 * Improve sum aggregate functions (CASSANDRA-12417)
 * Make cassandra.yaml docs for batch_size_*_threshold_in_kb reflect changes in CASSANDRA-10876 (CASSANDRA-12761)
 * cqlsh fails to format collections when using aliases (CASSANDRA-11534)
 * Check for hash conflicts in prepared statements (CASSANDRA-12733)
 * Exit query parsing upon first error (CASSANDRA-12598)
 * Fix cassandra-stress to use single seed in UUID generation (CASSANDRA-12729)
 * CQLSSTableWriter does not allow Update statement (CASSANDRA-12450)
 * Config class uses boxed types but DD exposes primitive types (CASSANDRA-12199)
 * Add pre- and post-shutdown hooks to Storage Service (CASSANDRA-12461)
 * Add hint delivery metrics (CASSANDRA-12693)
 * Remove IndexInfo cache from FileIndexInfoRetriever (CASSANDRA-12731)
 * ColumnIndex does not reuse buffer (CASSANDRA-12502)
 * cdc column addition still breaks schema migration tasks (CASSANDRA-12697)
 * Upgrade metrics-reporter dependencies (CASSANDRA-12089)
 * Tune compaction thread count via nodetool (CASSANDRA-12248)
 * Add +=/-= shortcut syntax for update queries (CASSANDRA-12232)
 * Include repair session IDs in repair start message (CASSANDRA-12532)
 * Add a blocking task to Index, run before joining the ring (CASSANDRA-12039)
 * Fix NPE when using CQLSSTableWriter (CASSANDRA-12667)
 * Support optional backpressure strategies at the coordinator (CASSANDRA-9318)
 * Make randompartitioner work with new vnode allocation (CASSANDRA-12647)
 * Fix cassandra-stress graphing (CASSANDRA-12237)
 * Allow filtering on partition key columns for queries without secondary indexes (CASSANDRA-11031)
 * Fix Cassandra Stress reporting thread model and precision (CASSANDRA-12585)
 * Add JMH benchmarks.jar (CASSANDRA-12586)
 * Cleanup uses of AlterTableStatementColumn (CASSANDRA-12567)
 * Add keep-alive to streaming (CASSANDRA-11841)
 * Tracing payload is passed through newSession(..) (CASSANDRA-11706)
 * avoid deleting non existing sstable files and improve related log messages (CASSANDRA-12261)
 * json/yaml output format for nodetool compactionhistory (CASSANDRA-12486)
 * Retry all internode messages once after a connection is
   closed and reopened (CASSANDRA-12192)
 * Add support to rebuild from targeted replica (CASSANDRA-9875)
 * Add sequence distribution type to cassandra stress (CASSANDRA-12490)
 * "SELECT * FROM foo LIMIT ;" does not error out (CASSANDRA-12154)
 * Define executeLocally() at the ReadQuery Level (CASSANDRA-12474)
 * Extend read/write failure messages with a map of replica addresses
   to error codes in the v5 native protocol (CASSANDRA-12311)
 * Fix rebuild of SASI indexes with existing index files (CASSANDRA-12374)
 * Let DatabaseDescriptor not implicitly startup services (CASSANDRA-9054, 12550)
 * Fix clustering indexes in presence of static columns in SASI (CASSANDRA-12378)
 * Fix queries on columns with reversed type on SASI indexes (CASSANDRA-12223)
 * Added slow query log (CASSANDRA-12403)
 * Count full coordinated request against timeout (CASSANDRA-12256)
 * Allow TTL with null value on insert and update (CASSANDRA-12216)
 * Make decommission operation resumable (CASSANDRA-12008)
 * Add support to one-way targeted repair (CASSANDRA-9876)
 * Remove clientutil jar (CASSANDRA-11635)
 * Fix compaction throughput throttle (CASSANDRA-12366, CASSANDRA-12717)
 * Delay releasing Memtable memory on flush until PostFlush has finished running (CASSANDRA-12358)
 * Cassandra stress should dump all setting on startup (CASSANDRA-11914)
 * Make it possible to compact a given token range (CASSANDRA-10643)
 * Allow updating DynamicEndpointSnitch properties via JMX (CASSANDRA-12179)
 * Collect metrics on queries by consistency level (CASSANDRA-7384)
 * Add support for GROUP BY to SELECT statement (CASSANDRA-10707)
 * Deprecate memtable_cleanup_threshold and update default for memtable_flush_writers (CASSANDRA-12228)
 * Upgrade to OHC 0.4.4 (CASSANDRA-12133)
 * Add version command to cassandra-stress (CASSANDRA-12258)
 * Create compaction-stress tool (CASSANDRA-11844)
 * Garbage-collecting compaction operation and schema option (CASSANDRA-7019)
 * Add beta protocol flag for v5 native protocol (CASSANDRA-12142)
 * Support filtering on non-PRIMARY KEY columns in the CREATE
   MATERIALIZED VIEW statement's WHERE clause (CASSANDRA-10368)
 * Unify STDOUT and SYSTEMLOG logback format (CASSANDRA-12004)
 * COPY FROM should raise error for non-existing input files (CASSANDRA-12174)
 * Faster write path (CASSANDRA-12269)
 * Option to leave omitted columns in INSERT JSON unset (CASSANDRA-11424)
 * Support json/yaml output in nodetool tpstats (CASSANDRA-12035)
 * Expose metrics for successful/failed authentication attempts (CASSANDRA-10635)
 * Prepend snapshot name with "truncated" or "dropped" when a snapshot
   is taken before truncating or dropping a table (CASSANDRA-12178)
 * Optimize RestrictionSet (CASSANDRA-12153)
 * cqlsh does not automatically downgrade CQL version (CASSANDRA-12150)
 * Omit (de)serialization of state variable in UDAs (CASSANDRA-9613)
 * Create a system table to expose prepared statements (CASSANDRA-8831)
 * Reuse DataOutputBuffer from ColumnIndex (CASSANDRA-11970)
 * Remove DatabaseDescriptor dependency from SegmentedFile (CASSANDRA-11580)
 * Add supplied username to authentication error messages (CASSANDRA-12076)
 * Remove pre-startup check for open JMX port (CASSANDRA-12074)
 * Remove compaction Severity from DynamicEndpointSnitch (CASSANDRA-11738)
 * Restore resumable hints delivery (CASSANDRA-11960)
 * Properly report LWT contention (CASSANDRA-12626)
Merged from 3.0:
 * Dump threads when unit tests time out (CASSANDRA-13117)
 * Better error when modifying function permissions without explicit keyspace (CASSANDRA-12925)
 * Indexer is not correctly invoked when building indexes over sstables (CASSANDRA-13075)
 * Read repair is not blocking repair to finish in foreground repair (CASSANDRA-13115)
 * Stress daemon help is incorrect(CASSANDRA-12563)
 * Remove ALTER TYPE support (CASSANDRA-12443)
 * Fix assertion for certain legacy range tombstone pattern (CASSANDRA-12203)
 * Replace empty strings with null values if they cannot be converted (CASSANDRA-12794)
 * Fix deserialization of 2.x DeletedCells (CASSANDRA-12620)
 * Add parent repair session id to anticompaction log message (CASSANDRA-12186)
 * Improve contention handling on failure to acquire MV lock for streaming and hints (CASSANDRA-12905)
 * Fix DELETE and UPDATE queries with empty IN restrictions (CASSANDRA-12829)
 * Mark MVs as built after successful bootstrap (CASSANDRA-12984)
 * Estimated TS drop-time histogram updated with Cell.NO_DELETION_TIME (CASSANDRA-13040)
 * Nodetool compactionstats fails with NullPointerException (CASSANDRA-13021)
 * Thread local pools never cleaned up (CASSANDRA-13033)
 * Set RPC_READY to false when draining or if a node is marked as shutdown (CASSANDRA-12781)
 * CQL often queries static columns unnecessarily (CASSANDRA-12768)
 * Make sure sstables only get committed when it's safe to discard commit log records (CASSANDRA-12956)
 * Reject default_time_to_live option when creating or altering MVs (CASSANDRA-12868)
 * Nodetool should use a more sane max heap size (CASSANDRA-12739)
 * LocalToken ensures token values are cloned on heap (CASSANDRA-12651)
 * AnticompactionRequestSerializer serializedSize is incorrect (CASSANDRA-12934)
 * Prevent reloading of logback.xml from UDF sandbox (CASSANDRA-12535)
 * Reenable HeapPool (CASSANDRA-12900)
<<<<<<< HEAD
=======
Merged from 2.2:
 * Fix JVM metric names (CASSANDRA-13103)
 * Fix negative mean latency metric (CASSANDRA-12876)
 * Use only one file pointer when creating commitlog segments (CASSANDRA-12539)
 * Fix speculative retry bugs (CASSANDRA-13009)
 * Fix handling of nulls and unsets in IN conditions (CASSANDRA-12981)
 * Fix race causing infinite loop if Thrift server is stopped before it starts listening (CASSANDRA-12856)
 * CompactionTasks now correctly drops sstables out of compaction when not enough disk space is available (CASSANDRA-12979)
 * Remove support for non-JavaScript UDFs (CASSANDRA-12883)
 * Fix DynamicEndpointSnitch noop in multi-datacenter situations (CASSANDRA-13074)
 * cqlsh copy-from: encode column names to avoid primary key parsing errors (CASSANDRA-12909)
 * Temporarily fix bug that creates commit log when running offline tools (CASSANDRA-8616)
 * Reduce granuality of OpOrder.Group during index build (CASSANDRA-12796)
 * Test bind parameters and unset parameters in InsertUpdateIfConditionTest (CASSANDRA-12980)
 * Do not specify local address on outgoing connection when listen_on_broadcast_address is set (CASSANDRA-12673)
 * Use saved tokens when setting local tokens on StorageService.joinRing (CASSANDRA-12935)
 * cqlsh: fix DESC TYPES errors (CASSANDRA-12914)
 * Fix leak on skipped SSTables in sstableupgrade (CASSANDRA-12899)
 * Avoid blocking gossip during pending range calculation (CASSANDRA-12281)
Merged from 2.1:
 * Use portable stderr for java error in startup (CASSANDRA-13211)
 * Fix Thread Leak in OutboundTcpConnection (CASSANDRA-13204)
 * Coalescing strategy can enter infinite loop (CASSANDRA-13159)
 * Upgrade netty version to fix memory leak with client encryption (CASSANDRA-13114)
 * cqlsh copy-from: sort user type fields in csv (CASSANDRA-12959)


3.0.10
>>>>>>> ba712897
 * Disallow offheap_buffers memtable allocation (CASSANDRA-11039)
 * Fix CommitLogSegmentManagerTest (CASSANDRA-12283)
 * Pass root cause to CorruptBlockException when uncompression failed (CASSANDRA-12889)
 * Batch with multiple conditional updates for the same partition causes AssertionError (CASSANDRA-12867)
 * Make AbstractReplicationStrategy extendable from outside its package (CASSANDRA-12788)
 * Don't tell users to turn off consistent rangemovements during rebuild. (CASSANDRA-12296)
 * Fix CommitLogTest.testDeleteIfNotDirty (CASSANDRA-12854)
 * Avoid deadlock due to MV lock contention (CASSANDRA-12689)
 * Fix for KeyCacheCqlTest flakiness (CASSANDRA-12801)
 * Include SSTable filename in compacting large row message (CASSANDRA-12384)
 * Fix potential socket leak (CASSANDRA-12329, CASSANDRA-12330)
 * Fix ViewTest.testCompaction (CASSANDRA-12789)
 * Improve avg aggregate functions (CASSANDRA-12417)
 * Preserve quoted reserved keyword column names in MV creation (CASSANDRA-11803)
 * nodetool stopdaemon errors out (CASSANDRA-12646)
 * Split materialized view mutations on build to prevent OOM (CASSANDRA-12268)
 * mx4j does not work in 3.0.8 (CASSANDRA-12274)
 * Abort cqlsh copy-from in case of no answer after prolonged period of time (CASSANDRA-12740)
 * Avoid sstable corrupt exception due to dropped static column (CASSANDRA-12582)
 * Make stress use client mode to avoid checking commit log size on startup (CASSANDRA-12478)
 * Fix exceptions with new vnode allocation (CASSANDRA-12715)
 * Unify drain and shutdown processes (CASSANDRA-12509)
 * Fix NPE in ComponentOfSlice.isEQ() (CASSANDRA-12706)
 * Fix failure in LogTransactionTest (CASSANDRA-12632)
 * Fix potentially incomplete non-frozen UDT values when querying with the
   full primary key specified (CASSANDRA-12605)
 * Make sure repaired tombstones are dropped when only_purge_repaired_tombstones is enabled (CASSANDRA-12703)
 * Skip writing MV mutations to commitlog on mutation.applyUnsafe() (CASSANDRA-11670)
 * Establish consistent distinction between non-existing partition and NULL value for LWTs on static columns (CASSANDRA-12060)
 * Extend ColumnIdentifier.internedInstances key to include the type that generated the byte buffer (CASSANDRA-12516)
 * Handle composite prefixes with final EOC=0 as in 2.x and refactor LegacyLayout.decodeBound (CASSANDRA-12423)
 * select_distinct_with_deletions_test failing on non-vnode environments (CASSANDRA-11126)
 * Stack Overflow returned to queries while upgrading (CASSANDRA-12527)
 * Fix legacy regex for temporary files from 2.2 (CASSANDRA-12565)
 * Add option to state current gc_grace_seconds to tools/bin/sstablemetadata (CASSANDRA-12208)
 * Fix file system race condition that may cause LogAwareFileLister to fail to classify files (CASSANDRA-11889)
 * Fix file handle leaks due to simultaneous compaction/repair and
   listing snapshots, calculating snapshot sizes, or making schema
   changes (CASSANDRA-11594)
 * Fix nodetool repair exits with 0 for some errors (CASSANDRA-12508)
 * Do not shut down BatchlogManager twice during drain (CASSANDRA-12504)
 * Disk failure policy should not be invoked on out of space (CASSANDRA-12385)
 * Calculate last compacted key on startup (CASSANDRA-6216)
 * Add schema to snapshot manifest, add USING TIMESTAMP clause to ALTER TABLE statements (CASSANDRA-7190)
 * If CF has no clustering columns, any row cache is full partition cache (CASSANDRA-12499)
 * Correct log message for statistics of offheap memtable flush (CASSANDRA-12776)
 * Explicitly set locale for string validation (CASSANDRA-12541,CASSANDRA-12542,CASSANDRA-12543,CASSANDRA-12545)
Merged from 2.2:
 * Fix speculative retry bugs (CASSANDRA-13009)
 * Fix handling of nulls and unsets in IN conditions (CASSANDRA-12981)
 * Fix race causing infinite loop if Thrift server is stopped before it starts listening (CASSANDRA-12856)
 * CompactionTasks now correctly drops sstables out of compaction when not enough disk space is available (CASSANDRA-12979)
 * Remove support for non-JavaScript UDFs (CASSANDRA-12883)
 * Fix DynamicEndpointSnitch noop in multi-datacenter situations (CASSANDRA-13074)
 * cqlsh copy-from: encode column names to avoid primary key parsing errors (CASSANDRA-12909)
 * Temporarily fix bug that creates commit log when running offline tools (CASSANDRA-8616)
 * Reduce granuality of OpOrder.Group during index build (CASSANDRA-12796)
 * Test bind parameters and unset parameters in InsertUpdateIfConditionTest (CASSANDRA-12980)
 * Use saved tokens when setting local tokens on StorageService.joinRing (CASSANDRA-12935)
 * cqlsh: fix DESC TYPES errors (CASSANDRA-12914)
 * Fix leak on skipped SSTables in sstableupgrade (CASSANDRA-12899)
 * Avoid blocking gossip during pending range calculation (CASSANDRA-12281)
 * Fix purgeability of tombstones with max timestamp (CASSANDRA-12792)
 * Fail repair if participant dies during sync or anticompaction (CASSANDRA-12901)
 * cqlsh COPY: unprotected pk values before converting them if not using prepared statements (CASSANDRA-12863)
 * Fix Util.spinAssertEquals (CASSANDRA-12283)
 * Fix potential NPE for compactionstats (CASSANDRA-12462)
 * Prepare legacy authenticate statement if credentials table initialised after node startup (CASSANDRA-12813)
 * Change cassandra.wait_for_tracing_events_timeout_secs default to 0 (CASSANDRA-12754)
 * Clean up permissions when a UDA is dropped (CASSANDRA-12720)
 * Limit colUpdateTimeDelta histogram updates to reasonable deltas (CASSANDRA-11117)
 * Fix leak errors and execution rejected exceptions when draining (CASSANDRA-12457)
 * Fix merkle tree depth calculation (CASSANDRA-12580)
 * Make Collections deserialization more robust (CASSANDRA-12618)
 * Better handle invalid system roles table (CASSANDRA-12700)
 * Fix exceptions when enabling gossip on nodes that haven't joined the ring (CASSANDRA-12253)
 * Fix authentication problem when invoking cqlsh copy from a SOURCE command (CASSANDRA-12642)
 * Decrement pending range calculator jobs counter in finally block
 * cqlshlib tests: increase default execute timeout (CASSANDRA-12481)
 * Forward writes to replacement node when replace_address != broadcast_address (CASSANDRA-8523)
 * Fail repair on non-existing table (CASSANDRA-12279)
 * Enable repair -pr and -local together (fix regression of CASSANDRA-7450) (CASSANDRA-12522)
 * Split consistent range movement flag correction (CASSANDRA-12786)
Merged from 2.1:
 * Upgrade netty version to fix memory leak with client encryption (CASSANDRA-13114)
 * cqlsh copy-from: sort user type fields in csv (CASSANDRA-12959)
 * Don't skip sstables based on maxLocalDeletionTime (CASSANDRA-12765)


3.8, 3.9
 * Fix value skipping with counter columns (CASSANDRA-11726)
 * Fix nodetool tablestats miss SSTable count (CASSANDRA-12205)
 * Fixed flacky SSTablesIteratedTest (CASSANDRA-12282)
 * Fixed flacky SSTableRewriterTest: check file counts before calling validateCFS (CASSANDRA-12348)
 * cqlsh: Fix handling of $$-escaped strings (CASSANDRA-12189)
 * Fix SSL JMX requiring truststore containing server cert (CASSANDRA-12109)
 * RTE from new CDC column breaks in flight queries (CASSANDRA-12236)
 * Fix hdr logging for single operation workloads (CASSANDRA-12145)
 * Fix SASI PREFIX search in CONTAINS mode with partial terms (CASSANDRA-12073)
 * Increase size of flushExecutor thread pool (CASSANDRA-12071)
 * Partial revert of CASSANDRA-11971, cannot recycle buffer in SP.sendMessagesToNonlocalDC (CASSANDRA-11950)
 * Upgrade netty to 4.0.39 (CASSANDRA-12032, CASSANDRA-12034)
 * Improve details in compaction log message (CASSANDRA-12080)
 * Allow unset values in CQLSSTableWriter (CASSANDRA-11911)
 * Chunk cache to request compressor-compatible buffers if pool space is exhausted (CASSANDRA-11993)
 * Remove DatabaseDescriptor dependencies from SequentialWriter (CASSANDRA-11579)
 * Move skip_stop_words filter before stemming (CASSANDRA-12078)
 * Support seek() in EncryptedFileSegmentInputStream (CASSANDRA-11957)
 * SSTable tools mishandling LocalPartitioner (CASSANDRA-12002)
 * When SEPWorker assigned work, set thread name to match pool (CASSANDRA-11966)
 * Add cross-DC latency metrics (CASSANDRA-11596)
 * Allow terms in selection clause (CASSANDRA-10783)
 * Add bind variables to trace (CASSANDRA-11719)
 * Switch counter shards' clock to timestamps (CASSANDRA-9811)
 * Introduce HdrHistogram and response/service/wait separation to stress tool (CASSANDRA-11853)
 * entry-weighers in QueryProcessor should respect partitionKeyBindIndexes field (CASSANDRA-11718)
 * Support older ant versions (CASSANDRA-11807)
 * Estimate compressed on disk size when deciding if sstable size limit reached (CASSANDRA-11623)
 * cassandra-stress profiles should support case sensitive schemas (CASSANDRA-11546)
 * Remove DatabaseDescriptor dependency from FileUtils (CASSANDRA-11578)
 * Faster streaming (CASSANDRA-9766)
 * Add prepared query parameter to trace for "Execute CQL3 prepared query" session (CASSANDRA-11425)
 * Add repaired percentage metric (CASSANDRA-11503)
 * Add Change-Data-Capture (CASSANDRA-8844)
Merged from 3.0:
 * Fix paging for 2.x to 3.x upgrades (CASSANDRA-11195)
 * Fix clean interval not sent to commit log for empty memtable flush (CASSANDRA-12436)
 * Fix potential resource leak in RMIServerSocketFactoryImpl (CASSANDRA-12331)
 * Make sure compaction stats are updated when compaction is interrupted (CASSANDRA-12100)
 * Change commitlog and sstables to track dirty and clean intervals (CASSANDRA-11828)
 * NullPointerException during compaction on table with static columns (CASSANDRA-12336)
 * Fixed ConcurrentModificationException when reading metrics in GraphiteReporter (CASSANDRA-11823)
 * Fix upgrade of super columns on thrift (CASSANDRA-12335)
 * Fixed flacky BlacklistingCompactionsTest, switched to fixed size types and increased corruption size (CASSANDRA-12359)
 * Rerun ReplicationAwareTokenAllocatorTest on failure to avoid flakiness (CASSANDRA-12277)
 * Exception when computing read-repair for range tombstones (CASSANDRA-12263)
 * Lost counter writes in compact table and static columns (CASSANDRA-12219)
 * AssertionError with MVs on updating a row that isn't indexed due to a null value (CASSANDRA-12247)
 * Disable RR and speculative retry with EACH_QUORUM reads (CASSANDRA-11980)
 * Add option to override compaction space check (CASSANDRA-12180)
 * Faster startup by only scanning each directory for temporary files once (CASSANDRA-12114)
 * Respond with v1/v2 protocol header when responding to driver that attempts
   to connect with too low of a protocol version (CASSANDRA-11464)
 * NullPointerExpception when reading/compacting table (CASSANDRA-11988)
 * Fix problem with undeleteable rows on upgrade to new sstable format (CASSANDRA-12144)
 * Fix potential bad messaging service message for paged range reads
   within mixed-version 3.x clusters (CASSANDRA-12249)
 * Fix paging logic for deleted partitions with static columns (CASSANDRA-12107)
 * Wait until the message is being send to decide which serializer must be used (CASSANDRA-11393)
 * Fix migration of static thrift column names with non-text comparators (CASSANDRA-12147)
 * Fix upgrading sparse tables that are incorrectly marked as dense (CASSANDRA-11315)
 * Fix reverse queries ignoring range tombstones (CASSANDRA-11733)
 * Avoid potential race when rebuilding CFMetaData (CASSANDRA-12098)
 * Avoid missing sstables when getting the canonical sstables (CASSANDRA-11996)
 * Always select the live sstables when getting sstables in bounds (CASSANDRA-11944)
 * Fix column ordering of results with static columns for Thrift requests in
   a mixed 2.x/3.x cluster, also fix potential non-resolved duplication of
   those static columns in query results (CASSANDRA-12123)
 * Avoid digest mismatch with empty but static rows (CASSANDRA-12090)
 * Fix EOF exception when altering column type (CASSANDRA-11820)
 * Fix potential race in schema during new table creation (CASSANDRA-12083)
 * cqlsh: fix error handling in rare COPY FROM failure scenario (CASSANDRA-12070)
 * Disable autocompaction during drain (CASSANDRA-11878)
 * Add a metrics timer to MemtablePool and use it to track time spent blocked on memory in MemtableAllocator (CASSANDRA-11327)
 * Fix upgrading schema with super columns with non-text subcomparators (CASSANDRA-12023)
 * Add TimeWindowCompactionStrategy (CASSANDRA-9666)
 * Fix JsonTransformer output of partition with deletion info (CASSANDRA-12418)
 * Fix NPE in SSTableLoader when specifying partial directory path (CASSANDRA-12609)
Merged from 2.2:
 * Add local address entry in PropertyFileSnitch (CASSANDRA-11332)
 * cqlsh copy: fix missing counter values (CASSANDRA-12476)
 * Move migration tasks to non-periodic queue, assure flush executor shutdown after non-periodic executor (CASSANDRA-12251)
 * cqlsh copy: fixed possible race in initializing feeding thread (CASSANDRA-11701)
 * Only set broadcast_rpc_address on Ec2MultiRegionSnitch if it's not set (CASSANDRA-11357)
 * Update StorageProxy range metrics for timeouts, failures and unavailables (CASSANDRA-9507)
 * Add Sigar to classes included in clientutil.jar (CASSANDRA-11635)
 * Add decay to histograms and timers used for metrics (CASSANDRA-11752)
 * Fix hanging stream session (CASSANDRA-10992)
 * Fix INSERT JSON, fromJson() support of smallint, tinyint types (CASSANDRA-12371)
 * Restore JVM metric export for metric reporters (CASSANDRA-12312)
 * Release sstables of failed stream sessions only when outgoing transfers are finished (CASSANDRA-11345)
 * Wait for tracing events before returning response and query at same consistency level client side (CASSANDRA-11465)
 * cqlsh copyutil should get host metadata by connected address (CASSANDRA-11979)
 * Fixed cqlshlib.test.remove_test_db (CASSANDRA-12214)
 * Synchronize ThriftServer::stop() (CASSANDRA-12105)
 * Use dedicated thread for JMX notifications (CASSANDRA-12146)
 * Improve streaming synchronization and fault tolerance (CASSANDRA-11414)
 * MemoryUtil.getShort() should return an unsigned short also for architectures not supporting unaligned memory accesses (CASSANDRA-11973)
Merged from 2.1:
 * Fix queries with empty ByteBuffer values in clustering column restrictions (CASSANDRA-12127)
 * Disable passing control to post-flush after flush failure to prevent data loss (CASSANDRA-11828)
 * Allow STCS-in-L0 compactions to reduce scope with LCS (CASSANDRA-12040)
 * cannot use cql since upgrading python to 2.7.11+ (CASSANDRA-11850)
 * Fix filtering on clustering columns when 2i is used (CASSANDRA-11907)


3.0.8
 * Fix potential race in schema during new table creation (CASSANDRA-12083)
 * cqlsh: fix error handling in rare COPY FROM failure scenario (CASSANDRA-12070)
 * Disable autocompaction during drain (CASSANDRA-11878)
 * Add a metrics timer to MemtablePool and use it to track time spent blocked on memory in MemtableAllocator (CASSANDRA-11327)
 * Fix upgrading schema with super columns with non-text subcomparators (CASSANDRA-12023)
 * Add TimeWindowCompactionStrategy (CASSANDRA-9666)
Merged from 2.2:
 * Allow nodetool info to run with readonly JMX access (CASSANDRA-11755)
 * Validate bloom_filter_fp_chance against lowest supported
   value when the table is created (CASSANDRA-11920)
 * Don't send erroneous NEW_NODE notifications on restart (CASSANDRA-11038)
 * StorageService shutdown hook should use a volatile variable (CASSANDRA-11984)
Merged from 2.1:
 * Add system property to set the max number of native transport requests in queue (CASSANDRA-11363)
 * Fix queries with empty ByteBuffer values in clustering column restrictions (CASSANDRA-12127)
 * Disable passing control to post-flush after flush failure to prevent data loss (CASSANDRA-11828)
 * Allow STCS-in-L0 compactions to reduce scope with LCS (CASSANDRA-12040)
 * cannot use cql since upgrading python to 2.7.11+ (CASSANDRA-11850)
 * Fix filtering on clustering columns when 2i is used (CASSANDRA-11907)
 * Avoid stalling paxos when the paxos state expires (CASSANDRA-12043)
 * Remove finished incoming streaming connections from MessagingService (CASSANDRA-11854)
 * Don't try to get sstables for non-repairing column families (CASSANDRA-12077)
 * Avoid marking too many sstables as repaired (CASSANDRA-11696)
 * Prevent select statements with clustering key > 64k (CASSANDRA-11882)
 * Fix clock skew corrupting other nodes with paxos (CASSANDRA-11991)
 * Remove distinction between non-existing static columns and existing but null in LWTs (CASSANDRA-9842)
 * Cache local ranges when calculating repair neighbors (CASSANDRA-11934)
 * Allow LWT operation on static column with only partition keys (CASSANDRA-10532)
 * Create interval tree over canonical sstables to avoid missing sstables during streaming (CASSANDRA-11886)
 * cqlsh COPY FROM: shutdown parent cluster after forking, to avoid corrupting SSL connections (CASSANDRA-11749)


3.7
 * Support multiple folders for user defined compaction tasks (CASSANDRA-11765)
 * Fix race in CompactionStrategyManager's pause/resume (CASSANDRA-11922)
Merged from 3.0:
 * Fix legacy serialization of Thrift-generated non-compound range tombstones
   when communicating with 2.x nodes (CASSANDRA-11930)
 * Fix Directories instantiations where CFS.initialDirectories should be used (CASSANDRA-11849)
 * Avoid referencing DatabaseDescriptor in AbstractType (CASSANDRA-11912)
 * Don't use static dataDirectories field in Directories instances (CASSANDRA-11647)
 * Fix sstables not being protected from removal during index build (CASSANDRA-11905)
 * cqlsh: Suppress stack trace from Read/WriteFailures (CASSANDRA-11032)
 * Remove unneeded code to repair index summaries that have
   been improperly down-sampled (CASSANDRA-11127)
 * Avoid WriteTimeoutExceptions during commit log replay due to materialized
   view lock contention (CASSANDRA-11891)
 * Prevent OOM failures on SSTable corruption, improve tests for corruption detection (CASSANDRA-9530)
 * Use CFS.initialDirectories when clearing snapshots (CASSANDRA-11705)
 * Allow compaction strategies to disable early open (CASSANDRA-11754)
 * Refactor Materialized View code (CASSANDRA-11475)
 * Update Java Driver (CASSANDRA-11615)
Merged from 2.2:
 * Persist local metadata earlier in startup sequence (CASSANDRA-11742)
 * cqlsh: fix tab completion for case-sensitive identifiers (CASSANDRA-11664)
 * Avoid showing estimated key as -1 in tablestats (CASSANDRA-11587)
 * Fix possible race condition in CommitLog.recover (CASSANDRA-11743)
 * Enable client encryption in sstableloader with cli options (CASSANDRA-11708)
 * Possible memory leak in NIODataInputStream (CASSANDRA-11867)
 * Add seconds to cqlsh tracing session duration (CASSANDRA-11753)
 * Fix commit log replay after out-of-order flush completion (CASSANDRA-9669)
 * Prohibit Reversed Counter type as part of the PK (CASSANDRA-9395)
 * cqlsh: correctly handle non-ascii chars in error messages (CASSANDRA-11626)
Merged from 2.1:
 * Run CommitLog tests with different compression settings (CASSANDRA-9039)
 * cqlsh: apply current keyspace to source command (CASSANDRA-11152)
 * Clear out parent repair session if repair coordinator dies (CASSANDRA-11824)
 * Set default streaming_socket_timeout_in_ms to 24 hours (CASSANDRA-11840)
 * Do not consider local node a valid source during replace (CASSANDRA-11848)
 * Add message dropped tasks to nodetool netstats (CASSANDRA-11855)
 * Avoid holding SSTableReaders for duration of incremental repair (CASSANDRA-11739)


3.6
 * Correctly migrate schema for frozen UDTs during 2.x -> 3.x upgrades
   (does not affect any released versions) (CASSANDRA-11613)
 * Allow server startup if JMX is configured directly (CASSANDRA-11725)
 * Prevent direct memory OOM on buffer pool allocations (CASSANDRA-11710)
 * Enhanced Compaction Logging (CASSANDRA-10805)
 * Make prepared statement cache size configurable (CASSANDRA-11555)
 * Integrated JMX authentication and authorization (CASSANDRA-10091)
 * Add units to stress ouput (CASSANDRA-11352)
 * Fix PER PARTITION LIMIT for single and multi partitions queries (CASSANDRA-11603)
 * Add uncompressed chunk cache for RandomAccessReader (CASSANDRA-5863)
 * Clarify ClusteringPrefix hierarchy (CASSANDRA-11213)
 * Always perform collision check before joining ring (CASSANDRA-10134)
 * SSTableWriter output discrepancy (CASSANDRA-11646)
 * Fix potential timeout in NativeTransportService.testConcurrentDestroys (CASSANDRA-10756)
 * Support large partitions on the 3.0 sstable format (CASSANDRA-11206,11763)
 * Add support to rebuild from specific range (CASSANDRA-10406)
 * Optimize the overlapping lookup by calculating all the
   bounds in advance (CASSANDRA-11571)
 * Support json/yaml output in nodetool tablestats (CASSANDRA-5977)
 * (stress) Add datacenter option to -node options (CASSANDRA-11591)
 * Fix handling of empty slices (CASSANDRA-11513)
 * Make number of cores used by cqlsh COPY visible to testing code (CASSANDRA-11437)
 * Allow filtering on clustering columns for queries without secondary indexes (CASSANDRA-11310)
 * Refactor Restriction hierarchy (CASSANDRA-11354)
 * Eliminate allocations in R/W path (CASSANDRA-11421)
 * Update Netty to 4.0.36 (CASSANDRA-11567)
 * Fix PER PARTITION LIMIT for queries requiring post-query ordering (CASSANDRA-11556)
 * Allow instantiation of UDTs and tuples in UDFs (CASSANDRA-10818)
 * Support UDT in CQLSSTableWriter (CASSANDRA-10624)
 * Support for non-frozen user-defined types, updating
   individual fields of user-defined types (CASSANDRA-7423)
 * Make LZ4 compression level configurable (CASSANDRA-11051)
 * Allow per-partition LIMIT clause in CQL (CASSANDRA-7017)
 * Make custom filtering more extensible with UserExpression (CASSANDRA-11295)
 * Improve field-checking and error reporting in cassandra.yaml (CASSANDRA-10649)
 * Print CAS stats in nodetool proxyhistograms (CASSANDRA-11507)
 * More user friendly error when providing an invalid token to nodetool (CASSANDRA-9348)
 * Add static column support to SASI index (CASSANDRA-11183)
 * Support EQ/PREFIX queries in SASI CONTAINS mode without tokenization (CASSANDRA-11434)
 * Support LIKE operator in prepared statements (CASSANDRA-11456)
 * Add a command to see if a Materialized View has finished building (CASSANDRA-9967)
 * Log endpoint and port associated with streaming operation (CASSANDRA-8777)
 * Print sensible units for all log messages (CASSANDRA-9692)
 * Upgrade Netty to version 4.0.34 (CASSANDRA-11096)
 * Break the CQL grammar into separate Parser and Lexer (CASSANDRA-11372)
 * Compress only inter-dc traffic by default (CASSANDRA-8888)
 * Add metrics to track write amplification (CASSANDRA-11420)
 * cassandra-stress: cannot handle "value-less" tables (CASSANDRA-7739)
 * Add/drop multiple columns in one ALTER TABLE statement (CASSANDRA-10411)
 * Add require_endpoint_verification opt for internode encryption (CASSANDRA-9220)
 * Add auto import java.util for UDF code block (CASSANDRA-11392)
 * Add --hex-format option to nodetool getsstables (CASSANDRA-11337)
 * sstablemetadata should print sstable min/max token (CASSANDRA-7159)
 * Do not wrap CassandraException in TriggerExecutor (CASSANDRA-9421)
 * COPY TO should have higher double precision (CASSANDRA-11255)
 * Stress should exit with non-zero status after failure (CASSANDRA-10340)
 * Add client to cqlsh SHOW_SESSION (CASSANDRA-8958)
 * Fix nodetool tablestats keyspace level metrics (CASSANDRA-11226)
 * Store repair options in parent_repair_history (CASSANDRA-11244)
 * Print current leveling in sstableofflinerelevel (CASSANDRA-9588)
 * Change repair message for keyspaces with RF 1 (CASSANDRA-11203)
 * Remove hard-coded SSL cipher suites and protocols (CASSANDRA-10508)
 * Improve concurrency in CompactionStrategyManager (CASSANDRA-10099)
 * (cqlsh) interpret CQL type for formatting blobs (CASSANDRA-11274)
 * Refuse to start and print txn log information in case of disk
   corruption (CASSANDRA-10112)
 * Resolve some eclipse-warnings (CASSANDRA-11086)
 * (cqlsh) Show static columns in a different color (CASSANDRA-11059)
 * Allow to remove TTLs on table with default_time_to_live (CASSANDRA-11207)
Merged from 3.0:
 * Disallow creating view with a static column (CASSANDRA-11602)
 * Reduce the amount of object allocations caused by the getFunctions methods (CASSANDRA-11593)
 * Potential error replaying commitlog with smallint/tinyint/date/time types (CASSANDRA-11618)
 * Fix queries with filtering on counter columns (CASSANDRA-11629)
 * Improve tombstone printing in sstabledump (CASSANDRA-11655)
 * Fix paging for range queries where all clustering columns are specified (CASSANDRA-11669)
 * Don't require HEAP_NEW_SIZE to be set when using G1 (CASSANDRA-11600)
 * Fix sstabledump not showing cells after tombstone marker (CASSANDRA-11654)
 * Ignore all LocalStrategy keyspaces for streaming and other related
   operations (CASSANDRA-11627)
 * Ensure columnfilter covers indexed columns for thrift 2i queries (CASSANDRA-11523)
 * Only open one sstable scanner per sstable (CASSANDRA-11412)
 * Option to specify ProtocolVersion in cassandra-stress (CASSANDRA-11410)
 * ArithmeticException in avgFunctionForDecimal (CASSANDRA-11485)
 * LogAwareFileLister should only use OLD sstable files in current folder to determine disk consistency (CASSANDRA-11470)
 * Notify indexers of expired rows during compaction (CASSANDRA-11329)
 * Properly respond with ProtocolError when a v1/v2 native protocol
   header is received (CASSANDRA-11464)
 * Validate that num_tokens and initial_token are consistent with one another (CASSANDRA-10120)
Merged from 2.2:
 * Exit JVM if JMX server fails to startup (CASSANDRA-11540)
 * Produce a heap dump when exiting on OOM (CASSANDRA-9861)
 * Restore ability to filter on clustering columns when using a 2i (CASSANDRA-11510)
 * JSON datetime formatting needs timezone (CASSANDRA-11137)
 * Fix is_dense recalculation for Thrift-updated tables (CASSANDRA-11502)
 * Remove unnescessary file existence check during anticompaction (CASSANDRA-11660)
 * Add missing files to debian packages (CASSANDRA-11642)
 * Avoid calling Iterables::concat in loops during ModificationStatement::getFunctions (CASSANDRA-11621)
 * cqlsh: COPY FROM should use regular inserts for single statement batches and
   report errors correctly if workers processes crash on initialization (CASSANDRA-11474)
 * Always close cluster with connection in CqlRecordWriter (CASSANDRA-11553)
 * Allow only DISTINCT queries with partition keys restrictions (CASSANDRA-11339)
 * CqlConfigHelper no longer requires both a keystore and truststore to work (CASSANDRA-11532)
 * Make deprecated repair methods backward-compatible with previous notification service (CASSANDRA-11430)
 * IncomingStreamingConnection version check message wrong (CASSANDRA-11462)
Merged from 2.1:
 * Support mlockall on IBM POWER arch (CASSANDRA-11576)
 * Add option to disable use of severity in DynamicEndpointSnitch (CASSANDRA-11737)
 * cqlsh COPY FROM fails for null values with non-prepared statements (CASSANDRA-11631)
 * Make cython optional in pylib/setup.py (CASSANDRA-11630)
 * Change order of directory searching for cassandra.in.sh to favor local one (CASSANDRA-11628)
 * cqlsh COPY FROM fails with []{} chars in UDT/tuple fields/values (CASSANDRA-11633)
 * clqsh: COPY FROM throws TypeError with Cython extensions enabled (CASSANDRA-11574)
 * cqlsh: COPY FROM ignores NULL values in conversion (CASSANDRA-11549)
 * Validate levels when building LeveledScanner to avoid overlaps with orphaned sstables (CASSANDRA-9935)


3.5
 * StaticTokenTreeBuilder should respect posibility of duplicate tokens (CASSANDRA-11525)
 * Correctly fix potential assertion error during compaction (CASSANDRA-11353)
 * Avoid index segment stitching in RAM which lead to OOM on big SSTable files (CASSANDRA-11383)
 * Fix clustering and row filters for LIKE queries on clustering columns (CASSANDRA-11397)
Merged from 3.0:
 * Fix rare NPE on schema upgrade from 2.x to 3.x (CASSANDRA-10943)
 * Improve backoff policy for cqlsh COPY FROM (CASSANDRA-11320)
 * Improve IF NOT EXISTS check in CREATE INDEX (CASSANDRA-11131)
 * Upgrade ohc to 0.4.3
 * Enable SO_REUSEADDR for JMX RMI server sockets (CASSANDRA-11093)
 * Allocate merkletrees with the correct size (CASSANDRA-11390)
 * Support streaming pre-3.0 sstables (CASSANDRA-10990)
 * Add backpressure to compressed or encrypted commit log (CASSANDRA-10971)
 * SSTableExport supports secondary index tables (CASSANDRA-11330)
 * Fix sstabledump to include missing info in debug output (CASSANDRA-11321)
 * Establish and implement canonical bulk reading workload(s) (CASSANDRA-10331)
 * Fix paging for IN queries on tables without clustering columns (CASSANDRA-11208)
 * Remove recursive call from CompositesSearcher (CASSANDRA-11304)
 * Fix filtering on non-primary key columns for queries without index (CASSANDRA-6377)
 * Fix sstableloader fail when using materialized view (CASSANDRA-11275)
Merged from 2.2:
 * DatabaseDescriptor should log stacktrace in case of Eception during seed provider creation (CASSANDRA-11312)
 * Use canonical path for directory in SSTable descriptor (CASSANDRA-10587)
 * Add cassandra-stress keystore option (CASSANDRA-9325)
 * Dont mark sstables as repairing with sub range repairs (CASSANDRA-11451)
 * Notify when sstables change after cancelling compaction (CASSANDRA-11373)
 * cqlsh: COPY FROM should check that explicit column names are valid (CASSANDRA-11333)
 * Add -Dcassandra.start_gossip startup option (CASSANDRA-10809)
 * Fix UTF8Validator.validate() for modified UTF-8 (CASSANDRA-10748)
 * Clarify that now() function is calculated on the coordinator node in CQL documentation (CASSANDRA-10900)
 * Fix bloom filter sizing with LCS (CASSANDRA-11344)
 * (cqlsh) Fix error when result is 0 rows with EXPAND ON (CASSANDRA-11092)
 * Add missing newline at end of bin/cqlsh (CASSANDRA-11325)
 * Unresolved hostname leads to replace being ignored (CASSANDRA-11210)
 * Only log yaml config once, at startup (CASSANDRA-11217)
 * Reference leak with parallel repairs on the same table (CASSANDRA-11215)
Merged from 2.1:
 * Add a -j parameter to scrub/cleanup/upgradesstables to state how
   many threads to use (CASSANDRA-11179)
 * COPY FROM on large datasets: fix progress report and debug performance (CASSANDRA-11053)
 * InvalidateKeys should have a weak ref to key cache (CASSANDRA-11176)


3.4
 * (cqlsh) add cqlshrc option to always connect using ssl (CASSANDRA-10458)
 * Cleanup a few resource warnings (CASSANDRA-11085)
 * Allow custom tracing implementations (CASSANDRA-10392)
 * Extract LoaderOptions to be able to be used from outside (CASSANDRA-10637)
 * fix OnDiskIndexTest to properly treat empty ranges (CASSANDRA-11205)
 * fix TrackerTest to handle new notifications (CASSANDRA-11178)
 * add SASI validation for partitioner and complex columns (CASSANDRA-11169)
 * Add caching of encrypted credentials in PasswordAuthenticator (CASSANDRA-7715)
 * fix SASI memtable switching on flush (CASSANDRA-11159)
 * Remove duplicate offline compaction tracking (CASSANDRA-11148)
 * fix EQ semantics of analyzed SASI indexes (CASSANDRA-11130)
 * Support long name output for nodetool commands (CASSANDRA-7950)
 * Encrypted hints (CASSANDRA-11040)
 * SASI index options validation (CASSANDRA-11136)
 * Optimize disk seek using min/max column name meta data when the LIMIT clause is used
   (CASSANDRA-8180)
 * Add LIKE support to CQL3 (CASSANDRA-11067)
 * Generic Java UDF types (CASSANDRA-10819)
 * cqlsh: Include sub-second precision in timestamps by default (CASSANDRA-10428)
 * Set javac encoding to utf-8 (CASSANDRA-11077)
 * Integrate SASI index into Cassandra (CASSANDRA-10661)
 * Add --skip-flush option to nodetool snapshot
 * Skip values for non-queried columns (CASSANDRA-10657)
 * Add support for secondary indexes on static columns (CASSANDRA-8103)
 * CommitLogUpgradeTestMaker creates broken commit logs (CASSANDRA-11051)
 * Add metric for number of dropped mutations (CASSANDRA-10866)
 * Simplify row cache invalidation code (CASSANDRA-10396)
 * Support user-defined compaction through nodetool (CASSANDRA-10660)
 * Stripe view locks by key and table ID to reduce contention (CASSANDRA-10981)
 * Add nodetool gettimeout and settimeout commands (CASSANDRA-10953)
 * Add 3.0 metadata to sstablemetadata output (CASSANDRA-10838)
Merged from 3.0:
 * MV should only query complex columns included in the view (CASSANDRA-11069)
 * Failed aggregate creation breaks server permanently (CASSANDRA-11064)
 * Add sstabledump tool (CASSANDRA-7464)
 * Introduce backpressure for hints (CASSANDRA-10972)
 * Fix ClusteringPrefix not being able to read tombstone range boundaries (CASSANDRA-11158)
 * Prevent logging in sandboxed state (CASSANDRA-11033)
 * Disallow drop/alter operations of UDTs used by UDAs (CASSANDRA-10721)
 * Add query time validation method on Index (CASSANDRA-11043)
 * Avoid potential AssertionError in mixed version cluster (CASSANDRA-11128)
 * Properly handle hinted handoff after topology changes (CASSANDRA-5902)
 * AssertionError when listing sstable files on inconsistent disk state (CASSANDRA-11156)
 * Fix wrong rack counting and invalid conditions check for TokenAllocation
   (CASSANDRA-11139)
 * Avoid creating empty hint files (CASSANDRA-11090)
 * Fix leak detection strong reference loop using weak reference (CASSANDRA-11120)
 * Configurie BatchlogManager to stop delayed tasks on shutdown (CASSANDRA-11062)
 * Hadoop integration is incompatible with Cassandra Driver 3.0.0 (CASSANDRA-11001)
 * Add dropped_columns to the list of schema table so it gets handled
   properly (CASSANDRA-11050)
 * Fix NPE when using forceRepairRangeAsync without DC (CASSANDRA-11239)
Merged from 2.2:
 * Preserve order for preferred SSL cipher suites (CASSANDRA-11164)
 * Range.compareTo() violates the contract of Comparable (CASSANDRA-11216)
 * Avoid NPE when serializing ErrorMessage with null message (CASSANDRA-11167)
 * Replacing an aggregate with a new version doesn't reset INITCOND (CASSANDRA-10840)
 * (cqlsh) cqlsh cannot be called through symlink (CASSANDRA-11037)
 * fix ohc and java-driver pom dependencies in build.xml (CASSANDRA-10793)
 * Protect from keyspace dropped during repair (CASSANDRA-11065)
 * Handle adding fields to a UDT in SELECT JSON and toJson() (CASSANDRA-11146)
 * Better error message for cleanup (CASSANDRA-10991)
 * cqlsh pg-style-strings broken if line ends with ';' (CASSANDRA-11123)
 * Always persist upsampled index summaries (CASSANDRA-10512)
 * (cqlsh) Fix inconsistent auto-complete (CASSANDRA-10733)
 * Make SELECT JSON and toJson() threadsafe (CASSANDRA-11048)
 * Fix SELECT on tuple relations for mixed ASC/DESC clustering order (CASSANDRA-7281)
 * Use cloned TokenMetadata in size estimates to avoid race against membership check
   (CASSANDRA-10736)
 * (cqlsh) Support utf-8/cp65001 encoding on Windows (CASSANDRA-11030)
 * Fix paging on DISTINCT queries repeats result when first row in partition changes
   (CASSANDRA-10010)
 * (cqlsh) Support timezone conversion using pytz (CASSANDRA-10397)
 * cqlsh: change default encoding to UTF-8 (CASSANDRA-11124)
Merged from 2.1:
 * Checking if an unlogged batch is local is inefficient (CASSANDRA-11529)
 * Fix out-of-space error treatment in memtable flushing (CASSANDRA-11448).
 * Don't do defragmentation if reading from repaired sstables (CASSANDRA-10342)
 * Fix streaming_socket_timeout_in_ms not enforced (CASSANDRA-11286)
 * Avoid dropping message too quickly due to missing unit conversion (CASSANDRA-11302)
 * Don't remove FailureDetector history on removeEndpoint (CASSANDRA-10371)
 * Only notify if repair status changed (CASSANDRA-11172)
 * Use logback setting for 'cassandra -v' command (CASSANDRA-10767)
 * Fix sstableloader to unthrottle streaming by default (CASSANDRA-9714)
 * Fix incorrect warning in 'nodetool status' (CASSANDRA-10176)
 * Properly release sstable ref when doing offline scrub (CASSANDRA-10697)
 * Improve nodetool status performance for large cluster (CASSANDRA-7238)
 * Gossiper#isEnabled is not thread safe (CASSANDRA-11116)
 * Avoid major compaction mixing repaired and unrepaired sstables in DTCS (CASSANDRA-11113)
 * Make it clear what DTCS timestamp_resolution is used for (CASSANDRA-11041)
 * (cqlsh) Display milliseconds when datetime overflows (CASSANDRA-10625)


3.3
 * Avoid infinite loop if owned range is smaller than number of
   data dirs (CASSANDRA-11034)
 * Avoid bootstrap hanging when existing nodes have no data to stream (CASSANDRA-11010)
Merged from 3.0:
 * Remove double initialization of newly added tables (CASSANDRA-11027)
 * Filter keys searcher results by target range (CASSANDRA-11104)
 * Fix deserialization of legacy read commands (CASSANDRA-11087)
 * Fix incorrect computation of deletion time in sstable metadata (CASSANDRA-11102)
 * Avoid memory leak when collecting sstable metadata (CASSANDRA-11026)
 * Mutations do not block for completion under view lock contention (CASSANDRA-10779)
 * Invalidate legacy schema tables when unloading them (CASSANDRA-11071)
 * (cqlsh) handle INSERT and UPDATE statements with LWT conditions correctly
   (CASSANDRA-11003)
 * Fix DISTINCT queries in mixed version clusters (CASSANDRA-10762)
 * Migrate build status for indexes along with legacy schema (CASSANDRA-11046)
 * Ensure SSTables for legacy KEYS indexes can be read (CASSANDRA-11045)
 * Added support for IBM zSystems architecture (CASSANDRA-11054)
 * Update CQL documentation (CASSANDRA-10899)
 * Check the column name, not cell name, for dropped columns when reading
   legacy sstables (CASSANDRA-11018)
 * Don't attempt to index clustering values of static rows (CASSANDRA-11021)
 * Remove checksum files after replaying hints (CASSANDRA-10947)
 * Support passing base table metadata to custom 2i validation (CASSANDRA-10924)
 * Ensure stale index entries are purged during reads (CASSANDRA-11013)
 * (cqlsh) Also apply --connect-timeout to control connection
   timeout (CASSANDRA-10959)
 * Fix AssertionError when removing from list using UPDATE (CASSANDRA-10954)
 * Fix UnsupportedOperationException when reading old sstable with range
   tombstone (CASSANDRA-10743)
 * MV should use the maximum timestamp of the primary key (CASSANDRA-10910)
 * Fix potential assertion error during compaction (CASSANDRA-10944)
Merged from 2.2:
 * maxPurgeableTimestamp needs to check memtables too (CASSANDRA-9949)
 * Apply change to compaction throughput in real time (CASSANDRA-10025)
 * (cqlsh) encode input correctly when saving history
 * Fix potential NPE on ORDER BY queries with IN (CASSANDRA-10955)
 * Start L0 STCS-compactions even if there is a L0 -> L1 compaction
   going (CASSANDRA-10979)
 * Make UUID LSB unique per process (CASSANDRA-7925)
 * Avoid NPE when performing sstable tasks (scrub etc.) (CASSANDRA-10980)
 * Make sure client gets tombstone overwhelmed warning (CASSANDRA-9465)
 * Fix error streaming section more than 2GB (CASSANDRA-10961)
 * Histogram buckets exposed in jmx are sorted incorrectly (CASSANDRA-10975)
 * Enable GC logging by default (CASSANDRA-10140)
 * Optimize pending range computation (CASSANDRA-9258)
 * Skip commit log and saved cache directories in SSTable version startup check (CASSANDRA-10902)
 * drop/alter user should be case sensitive (CASSANDRA-10817)
Merged from 2.1:
 * test_bulk_round_trip_blogposts is failing occasionally (CASSANDRA-10938)
 * Fix isJoined return true only after becoming cluster member (CASANDRA-11007)
 * Fix bad gossip generation seen in long-running clusters (CASSANDRA-10969)
 * Avoid NPE when incremental repair fails (CASSANDRA-10909)
 * Unmark sstables compacting once they are done in cleanup/scrub/upgradesstables (CASSANDRA-10829)
 * Allow simultaneous bootstrapping with strict consistency when no vnodes are used (CASSANDRA-11005)
 * Log a message when major compaction does not result in a single file (CASSANDRA-10847)
 * (cqlsh) fix cqlsh_copy_tests when vnodes are disabled (CASSANDRA-10997)
 * (cqlsh) Add request timeout option to cqlsh (CASSANDRA-10686)
 * Avoid AssertionError while submitting hint with LWT (CASSANDRA-10477)
 * If CompactionMetadata is not in stats file, use index summary instead (CASSANDRA-10676)
 * Retry sending gossip syn multiple times during shadow round (CASSANDRA-8072)
 * Fix pending range calculation during moves (CASSANDRA-10887)
 * Sane default (200Mbps) for inter-DC streaming througput (CASSANDRA-8708)



3.2
 * Make sure tokens don't exist in several data directories (CASSANDRA-6696)
 * Add requireAuthorization method to IAuthorizer (CASSANDRA-10852)
 * Move static JVM options to conf/jvm.options file (CASSANDRA-10494)
 * Fix CassandraVersion to accept x.y version string (CASSANDRA-10931)
 * Add forceUserDefinedCleanup to allow more flexible cleanup (CASSANDRA-10708)
 * (cqlsh) allow setting TTL with COPY (CASSANDRA-9494)
 * Fix counting of received sstables in streaming (CASSANDRA-10949)
 * Implement hints compression (CASSANDRA-9428)
 * Fix potential assertion error when reading static columns (CASSANDRA-10903)
 * Fix EstimatedHistogram creation in nodetool tablehistograms (CASSANDRA-10859)
 * Establish bootstrap stream sessions sequentially (CASSANDRA-6992)
 * Sort compactionhistory output by timestamp (CASSANDRA-10464)
 * More efficient BTree removal (CASSANDRA-9991)
 * Make tablehistograms accept the same syntax as tablestats (CASSANDRA-10149)
 * Group pending compactions based on table (CASSANDRA-10718)
 * Add compressor name in sstablemetadata output (CASSANDRA-9879)
 * Fix type casting for counter columns (CASSANDRA-10824)
 * Prevent running Cassandra as root (CASSANDRA-8142)
 * bound maximum in-flight commit log replay mutation bytes to 64 megabytes (CASSANDRA-8639)
 * Normalize all scripts (CASSANDRA-10679)
 * Make compression ratio much more accurate (CASSANDRA-10225)
 * Optimize building of Clustering object when only one is created (CASSANDRA-10409)
 * Make index building pluggable (CASSANDRA-10681)
 * Add sstable flush observer (CASSANDRA-10678)
 * Improve NTS endpoints calculation (CASSANDRA-10200)
 * Improve performance of the folderSize function (CASSANDRA-10677)
 * Add support for type casting in selection clause (CASSANDRA-10310)
 * Added graphing option to cassandra-stress (CASSANDRA-7918)
 * Abort in-progress queries that time out (CASSANDRA-7392)
 * Add transparent data encryption core classes (CASSANDRA-9945)
Merged from 3.0:
 * Better handling of SSL connection errors inter-node (CASSANDRA-10816)
 * Avoid NoSuchElementException when executing empty batch (CASSANDRA-10711)
 * Avoid building PartitionUpdate in toString (CASSANDRA-10897)
 * Reduce heap spent when receiving many SSTables (CASSANDRA-10797)
 * Add back support for 3rd party auth providers to bulk loader (CASSANDRA-10873)
 * Eliminate the dependency on jgrapht for UDT resolution (CASSANDRA-10653)
 * (Hadoop) Close Clusters and Sessions in Hadoop Input/Output classes (CASSANDRA-10837)
 * Fix sstableloader not working with upper case keyspace name (CASSANDRA-10806)
Merged from 2.2:
 * jemalloc detection fails due to quoting issues in regexv (CASSANDRA-10946)
 * (cqlsh) show correct column names for empty result sets (CASSANDRA-9813)
 * Add new types to Stress (CASSANDRA-9556)
 * Add property to allow listening on broadcast interface (CASSANDRA-9748)
Merged from 2.1:
 * Match cassandra-loader options in COPY FROM (CASSANDRA-9303)
 * Fix binding to any address in CqlBulkRecordWriter (CASSANDRA-9309)
 * cqlsh fails to decode utf-8 characters for text typed columns (CASSANDRA-10875)
 * Log error when stream session fails (CASSANDRA-9294)
 * Fix bugs in commit log archiving startup behavior (CASSANDRA-10593)
 * (cqlsh) further optimise COPY FROM (CASSANDRA-9302)
 * Allow CREATE TABLE WITH ID (CASSANDRA-9179)
 * Make Stress compiles within eclipse (CASSANDRA-10807)
 * Cassandra Daemon should print JVM arguments (CASSANDRA-10764)
 * Allow cancellation of index summary redistribution (CASSANDRA-8805)


3.1.1
Merged from 3.0:
  * Fix upgrade data loss due to range tombstone deleting more data than then should
    (CASSANDRA-10822)


3.1
Merged from 3.0:
 * Avoid MV race during node decommission (CASSANDRA-10674)
 * Disable reloading of GossipingPropertyFileSnitch (CASSANDRA-9474)
 * Handle single-column deletions correction in materialized views
   when the column is part of the view primary key (CASSANDRA-10796)
 * Fix issue with datadir migration on upgrade (CASSANDRA-10788)
 * Fix bug with range tombstones on reverse queries and test coverage for
   AbstractBTreePartition (CASSANDRA-10059)
 * Remove 64k limit on collection elements (CASSANDRA-10374)
 * Remove unclear Indexer.indexes() method (CASSANDRA-10690)
 * Fix NPE on stream read error (CASSANDRA-10771)
 * Normalize cqlsh DESC output (CASSANDRA-10431)
 * Rejects partition range deletions when columns are specified (CASSANDRA-10739)
 * Fix error when saving cached key for old format sstable (CASSANDRA-10778)
 * Invalidate prepared statements on DROP INDEX (CASSANDRA-10758)
 * Fix SELECT statement with IN restrictions on partition key,
   ORDER BY and LIMIT (CASSANDRA-10729)
 * Improve stress performance over 1k threads (CASSANDRA-7217)
 * Wait for migration responses to complete before bootstrapping (CASSANDRA-10731)
 * Unable to create a function with argument of type Inet (CASSANDRA-10741)
 * Fix backward incompatibiliy in CqlInputFormat (CASSANDRA-10717)
 * Correctly preserve deletion info on updated rows when notifying indexers
   of single-row deletions (CASSANDRA-10694)
 * Notify indexers of partition delete during cleanup (CASSANDRA-10685)
 * Keep the file open in trySkipCache (CASSANDRA-10669)
 * Updated trigger example (CASSANDRA-10257)
Merged from 2.2:
 * Verify tables in pseudo-system keyspaces at startup (CASSANDRA-10761)
 * Fix IllegalArgumentException in DataOutputBuffer.reallocate for large buffers (CASSANDRA-10592)
 * Show CQL help in cqlsh in web browser (CASSANDRA-7225)
 * Serialize on disk the proper SSTable compression ratio (CASSANDRA-10775)
 * Reject index queries while the index is building (CASSANDRA-8505)
 * CQL.textile syntax incorrectly includes optional keyspace for aggregate SFUNC and FINALFUNC (CASSANDRA-10747)
 * Fix JSON update with prepared statements (CASSANDRA-10631)
 * Don't do anticompaction after subrange repair (CASSANDRA-10422)
 * Fix SimpleDateType type compatibility (CASSANDRA-10027)
 * (Hadoop) fix splits calculation (CASSANDRA-10640)
 * (Hadoop) ensure that Cluster instances are always closed (CASSANDRA-10058)
Merged from 2.1:
 * Fix Stress profile parsing on Windows (CASSANDRA-10808)
 * Fix incremental repair hang when replica is down (CASSANDRA-10288)
 * Optimize the way we check if a token is repaired in anticompaction (CASSANDRA-10768)
 * Add proper error handling to stream receiver (CASSANDRA-10774)
 * Warn or fail when changing cluster topology live (CASSANDRA-10243)
 * Status command in debian/ubuntu init script doesn't work (CASSANDRA-10213)
 * Some DROP ... IF EXISTS incorrectly result in exceptions on non-existing KS (CASSANDRA-10658)
 * DeletionTime.compareTo wrong in rare cases (CASSANDRA-10749)
 * Force encoding when computing statement ids (CASSANDRA-10755)
 * Properly reject counters as map keys (CASSANDRA-10760)
 * Fix the sstable-needs-cleanup check (CASSANDRA-10740)
 * (cqlsh) Print column names before COPY operation (CASSANDRA-8935)
 * Fix CompressedInputStream for proper cleanup (CASSANDRA-10012)
 * (cqlsh) Support counters in COPY commands (CASSANDRA-9043)
 * Try next replica if not possible to connect to primary replica on
   ColumnFamilyRecordReader (CASSANDRA-2388)
 * Limit window size in DTCS (CASSANDRA-10280)
 * sstableloader does not use MAX_HEAP_SIZE env parameter (CASSANDRA-10188)
 * (cqlsh) Improve COPY TO performance and error handling (CASSANDRA-9304)
 * Create compression chunk for sending file only (CASSANDRA-10680)
 * Forbid compact clustering column type changes in ALTER TABLE (CASSANDRA-8879)
 * Reject incremental repair with subrange repair (CASSANDRA-10422)
 * Add a nodetool command to refresh size_estimates (CASSANDRA-9579)
 * Invalidate cache after stream receive task is completed (CASSANDRA-10341)
 * Reject counter writes in CQLSSTableWriter (CASSANDRA-10258)
 * Remove superfluous COUNTER_MUTATION stage mapping (CASSANDRA-10605)


3.0
 * Fix AssertionError while flushing memtable due to materialized views
   incorrectly inserting empty rows (CASSANDRA-10614)
 * Store UDA initcond as CQL literal in the schema table, instead of a blob (CASSANDRA-10650)
 * Don't use -1 for the position of partition key in schema (CASSANDRA-10491)
 * Fix distinct queries in mixed version cluster (CASSANDRA-10573)
 * Skip sstable on clustering in names query (CASSANDRA-10571)
 * Remove value skipping as it breaks read-repair (CASSANDRA-10655)
 * Fix bootstrapping with MVs (CASSANDRA-10621)
 * Make sure EACH_QUORUM reads are using NTS (CASSANDRA-10584)
 * Fix MV replica filtering for non-NetworkTopologyStrategy (CASSANDRA-10634)
 * (Hadoop) fix CIF describeSplits() not handling 0 size estimates (CASSANDRA-10600)
 * Fix reading of legacy sstables (CASSANDRA-10590)
 * Use CQL type names in schema metadata tables (CASSANDRA-10365)
 * Guard batchlog replay against integer division by zero (CASSANDRA-9223)
 * Fix bug when adding a column to thrift with the same name than a primary key (CASSANDRA-10608)
 * Add client address argument to IAuthenticator::newSaslNegotiator (CASSANDRA-8068)
 * Fix implementation of LegacyLayout.LegacyBoundComparator (CASSANDRA-10602)
 * Don't use 'names query' read path for counters (CASSANDRA-10572)
 * Fix backward compatibility for counters (CASSANDRA-10470)
 * Remove memory_allocator paramter from cassandra.yaml (CASSANDRA-10581,10628)
 * Execute the metadata reload task of all registered indexes on CFS::reload (CASSANDRA-10604)
 * Fix thrift cas operations with defined columns (CASSANDRA-10576)
 * Fix PartitionUpdate.operationCount()for updates with static column operations (CASSANDRA-10606)
 * Fix thrift get() queries with defined columns (CASSANDRA-10586)
 * Fix marking of indexes as built and removed (CASSANDRA-10601)
 * Skip initialization of non-registered 2i instances, remove Index::getIndexName (CASSANDRA-10595)
 * Fix batches on multiple tables (CASSANDRA-10554)
 * Ensure compaction options are validated when updating KeyspaceMetadata (CASSANDRA-10569)
 * Flatten Iterator Transformation Hierarchy (CASSANDRA-9975)
 * Remove token generator (CASSANDRA-5261)
 * RolesCache should not be created for any authenticator that does not requireAuthentication (CASSANDRA-10562)
 * Fix LogTransaction checking only a single directory for files (CASSANDRA-10421)
 * Fix handling of range tombstones when reading old format sstables (CASSANDRA-10360)
 * Aggregate with Initial Condition fails with C* 3.0 (CASSANDRA-10367)
Merged from 2.2:
 * (cqlsh) show partial trace if incomplete after max_trace_wait (CASSANDRA-7645)
 * Use most up-to-date version of schema for system tables (CASSANDRA-10652)
 * Deprecate memory_allocator in cassandra.yaml (CASSANDRA-10581,10628)
 * Expose phi values from failure detector via JMX and tweak debug
   and trace logging (CASSANDRA-9526)
 * Fix IllegalArgumentException in DataOutputBuffer.reallocate for large buffers (CASSANDRA-10592)
Merged from 2.1:
 * Shutdown compaction in drain to prevent leak (CASSANDRA-10079)
 * (cqlsh) fix COPY using wrong variable name for time_format (CASSANDRA-10633)
 * Do not run SizeEstimatesRecorder if a node is not a member of the ring (CASSANDRA-9912)
 * Improve handling of dead nodes in gossip (CASSANDRA-10298)
 * Fix logback-tools.xml incorrectly configured for outputing to System.err
   (CASSANDRA-9937)
 * Fix streaming to catch exception so retry not fail (CASSANDRA-10557)
 * Add validation method to PerRowSecondaryIndex (CASSANDRA-10092)
 * Support encrypted and plain traffic on the same port (CASSANDRA-10559)
 * Do STCS in DTCS windows (CASSANDRA-10276)
 * Avoid repetition of JVM_OPTS in debian package (CASSANDRA-10251)
 * Fix potential NPE from handling result of SIM.highestSelectivityIndex (CASSANDRA-10550)
 * Fix paging issues with partitions containing only static columns data (CASSANDRA-10381)
 * Fix conditions on static columns (CASSANDRA-10264)
 * AssertionError: attempted to delete non-existing file CommitLog (CASSANDRA-10377)
 * Fix sorting for queries with an IN condition on partition key columns (CASSANDRA-10363)


3.0-rc2
 * Fix SELECT DISTINCT queries between 2.2.2 nodes and 3.0 nodes (CASSANDRA-10473)
 * Remove circular references in SegmentedFile (CASSANDRA-10543)
 * Ensure validation of indexed values only occurs once per-partition (CASSANDRA-10536)
 * Fix handling of static columns for range tombstones in thrift (CASSANDRA-10174)
 * Support empty ColumnFilter for backward compatility on empty IN (CASSANDRA-10471)
 * Remove Pig support (CASSANDRA-10542)
 * Fix LogFile throws Exception when assertion is disabled (CASSANDRA-10522)
 * Revert CASSANDRA-7486, make CMS default GC, move GC config to
   conf/jvm.options (CASSANDRA-10403)
 * Fix TeeingAppender causing some logs to be truncated/empty (CASSANDRA-10447)
 * Allow EACH_QUORUM for reads (CASSANDRA-9602)
 * Fix potential ClassCastException while upgrading (CASSANDRA-10468)
 * Fix NPE in MVs on update (CASSANDRA-10503)
 * Only include modified cell data in indexing deltas (CASSANDRA-10438)
 * Do not load keyspace when creating sstable writer (CASSANDRA-10443)
 * If node is not yet gossiping write all MV updates to batchlog only (CASSANDRA-10413)
 * Re-populate token metadata after commit log recovery (CASSANDRA-10293)
 * Provide additional metrics for materialized views (CASSANDRA-10323)
 * Flush system schema tables after local schema changes (CASSANDRA-10429)
Merged from 2.2:
 * Reduce contention getting instances of CompositeType (CASSANDRA-10433)
 * Fix the regression when using LIMIT with aggregates (CASSANDRA-10487)
 * Avoid NoClassDefFoundError during DataDescriptor initialization on windows (CASSANDRA-10412)
 * Preserve case of quoted Role & User names (CASSANDRA-10394)
 * cqlsh pg-style-strings broken (CASSANDRA-10484)
 * cqlsh prompt includes name of keyspace after failed `use` statement (CASSANDRA-10369)
Merged from 2.1:
 * (cqlsh) Distinguish negative and positive infinity in output (CASSANDRA-10523)
 * (cqlsh) allow custom time_format for COPY TO (CASSANDRA-8970)
 * Don't allow startup if the node's rack has changed (CASSANDRA-10242)
 * (cqlsh) show partial trace if incomplete after max_trace_wait (CASSANDRA-7645)
 * Allow LOCAL_JMX to be easily overridden (CASSANDRA-10275)
 * Mark nodes as dead even if they've already left (CASSANDRA-10205)


3.0.0-rc1
 * Fix mixed version read request compatibility for compact static tables
   (CASSANDRA-10373)
 * Fix paging of DISTINCT with static and IN (CASSANDRA-10354)
 * Allow MATERIALIZED VIEW's SELECT statement to restrict primary key
   columns (CASSANDRA-9664)
 * Move crc_check_chance out of compression options (CASSANDRA-9839)
 * Fix descending iteration past end of BTreeSearchIterator (CASSANDRA-10301)
 * Transfer hints to a different node on decommission (CASSANDRA-10198)
 * Check partition keys for CAS operations during stmt validation (CASSANDRA-10338)
 * Add custom query expressions to SELECT (CASSANDRA-10217)
 * Fix minor bugs in MV handling (CASSANDRA-10362)
 * Allow custom indexes with 0,1 or multiple target columns (CASSANDRA-10124)
 * Improve MV schema representation (CASSANDRA-9921)
 * Add flag to enable/disable coordinator batchlog for MV writes (CASSANDRA-10230)
 * Update cqlsh COPY for new internal driver serialization interface (CASSANDRA-10318)
 * Give index implementations more control over rebuild operations (CASSANDRA-10312)
 * Update index file format (CASSANDRA-10314)
 * Add "shadowable" row tombstones to deal with mv timestamp issues (CASSANDRA-10261)
 * CFS.loadNewSSTables() broken for pre-3.0 sstables
 * Cache selected index in read command to reduce lookups (CASSANDRA-10215)
 * Small optimizations of sstable index serialization (CASSANDRA-10232)
 * Support for both encrypted and unencrypted native transport connections (CASSANDRA-9590)
Merged from 2.2:
 * Configurable page size in cqlsh (CASSANDRA-9855)
 * Defer default role manager setup until all nodes are on 2.2+ (CASSANDRA-9761)
 * Handle missing RoleManager in config after upgrade to 2.2 (CASSANDRA-10209)
Merged from 2.1:
 * Bulk Loader API could not tolerate even node failure (CASSANDRA-10347)
 * Avoid misleading pushed notifications when multiple nodes
   share an rpc_address (CASSANDRA-10052)
 * Fix dropping undroppable when message queue is full (CASSANDRA-10113)
 * Fix potential ClassCastException during paging (CASSANDRA-10352)
 * Prevent ALTER TYPE from creating circular references (CASSANDRA-10339)
 * Fix cache handling of 2i and base tables (CASSANDRA-10155, 10359)
 * Fix NPE in nodetool compactionhistory (CASSANDRA-9758)
 * (Pig) support BulkOutputFormat as a URL parameter (CASSANDRA-7410)
 * BATCH statement is broken in cqlsh (CASSANDRA-10272)
 * (cqlsh) Make cqlsh PEP8 Compliant (CASSANDRA-10066)
 * (cqlsh) Fix error when starting cqlsh with --debug (CASSANDRA-10282)
 * Scrub, Cleanup and Upgrade do not unmark compacting until all operations
   have completed, regardless of the occurence of exceptions (CASSANDRA-10274)


3.0.0-beta2
 * Fix columns returned by AbstractBtreePartitions (CASSANDRA-10220)
 * Fix backward compatibility issue due to AbstractBounds serialization bug (CASSANDRA-9857)
 * Fix startup error when upgrading nodes (CASSANDRA-10136)
 * Base table PRIMARY KEY can be assumed to be NOT NULL in MV creation (CASSANDRA-10147)
 * Improve batchlog write patch (CASSANDRA-9673)
 * Re-apply MaterializedView updates on commitlog replay (CASSANDRA-10164)
 * Require AbstractType.isByteOrderComparable declaration in constructor (CASSANDRA-9901)
 * Avoid digest mismatch on upgrade to 3.0 (CASSANDRA-9554)
 * Fix Materialized View builder when adding multiple MVs (CASSANDRA-10156)
 * Choose better poolingOptions for protocol v4 in cassandra-stress (CASSANDRA-10182)
 * Fix LWW bug affecting Materialized Views (CASSANDRA-10197)
 * Ensures frozen sets and maps are always sorted (CASSANDRA-10162)
 * Don't deadlock when flushing CFS backed custom indexes (CASSANDRA-10181)
 * Fix double flushing of secondary index tables (CASSANDRA-10180)
 * Fix incorrect handling of range tombstones in thrift (CASSANDRA-10046)
 * Only use batchlog when paired materialized view replica is remote (CASSANDRA-10061)
 * Reuse TemporalRow when updating multiple MaterializedViews (CASSANDRA-10060)
 * Validate gc_grace_seconds for batchlog writes and MVs (CASSANDRA-9917)
 * Fix sstablerepairedset (CASSANDRA-10132)
Merged from 2.2:
 * Cancel transaction for sstables we wont redistribute index summary
   for (CASSANDRA-10270)
 * Retry snapshot deletion after compaction and gc on Windows (CASSANDRA-10222)
 * Fix failure to start with space in directory path on Windows (CASSANDRA-10239)
 * Fix repair hang when snapshot failed (CASSANDRA-10057)
 * Fall back to 1/4 commitlog volume for commitlog_total_space on small disks
   (CASSANDRA-10199)
Merged from 2.1:
 * Added configurable warning threshold for GC duration (CASSANDRA-8907)
 * Fix handling of streaming EOF (CASSANDRA-10206)
 * Only check KeyCache when it is enabled
 * Change streaming_socket_timeout_in_ms default to 1 hour (CASSANDRA-8611)
 * (cqlsh) update list of CQL keywords (CASSANDRA-9232)
 * Add nodetool gettraceprobability command (CASSANDRA-10234)
Merged from 2.0:
 * Fix rare race where older gossip states can be shadowed (CASSANDRA-10366)
 * Fix consolidating racks violating the RF contract (CASSANDRA-10238)
 * Disallow decommission when node is in drained state (CASSANDRA-8741)


2.2.1
 * Fix race during construction of commit log (CASSANDRA-10049)
 * Fix LeveledCompactionStrategyTest (CASSANDRA-9757)
 * Fix broken UnbufferedDataOutputStreamPlus.writeUTF (CASSANDRA-10203)
 * (cqlsh) default load-from-file encoding to utf-8 (CASSANDRA-9898)
 * Avoid returning Permission.NONE when failing to query users table (CASSANDRA-10168)
 * (cqlsh) add CLEAR command (CASSANDRA-10086)
 * Support string literals as Role names for compatibility (CASSANDRA-10135)
Merged from 2.1:
 * Only check KeyCache when it is enabled
 * Change streaming_socket_timeout_in_ms default to 1 hour (CASSANDRA-8611)
 * (cqlsh) update list of CQL keywords (CASSANDRA-9232)


3.0.0-beta1
 * Redesign secondary index API (CASSANDRA-9459, 7771, 9041)
 * Fix throwing ReadFailure instead of ReadTimeout on range queries (CASSANDRA-10125)
 * Rewrite hinted handoff (CASSANDRA-6230)
 * Fix query on static compact tables (CASSANDRA-10093)
 * Fix race during construction of commit log (CASSANDRA-10049)
 * Add option to only purge repaired tombstones (CASSANDRA-6434)
 * Change authorization handling for MVs (CASSANDRA-9927)
 * Add custom JMX enabled executor for UDF sandbox (CASSANDRA-10026)
 * Fix row deletion bug for Materialized Views (CASSANDRA-10014)
 * Support mixed-version clusters with Cassandra 2.1 and 2.2 (CASSANDRA-9704)
 * Fix multiple slices on RowSearchers (CASSANDRA-10002)
 * Fix bug in merging of collections (CASSANDRA-10001)
 * Optimize batchlog replay to avoid full scans (CASSANDRA-7237)
 * Repair improvements when using vnodes (CASSANDRA-5220)
 * Disable scripted UDFs by default (CASSANDRA-9889)
 * Bytecode inspection for Java-UDFs (CASSANDRA-9890)
 * Use byte to serialize MT hash length (CASSANDRA-9792)
 * Replace usage of Adler32 with CRC32 (CASSANDRA-8684)
 * Fix migration to new format from 2.1 SSTable (CASSANDRA-10006)
 * SequentialWriter should extend BufferedDataOutputStreamPlus (CASSANDRA-9500)
 * Use the same repairedAt timestamp within incremental repair session (CASSANDRA-9111)
Merged from 2.2:
 * Allow count(*) and count(1) to be use as normal aggregation (CASSANDRA-10114)
 * An NPE is thrown if the column name is unknown for an IN relation (CASSANDRA-10043)
 * Apply commit_failure_policy to more errors on startup (CASSANDRA-9749)
 * Fix histogram overflow exception (CASSANDRA-9973)
 * Route gossip messages over dedicated socket (CASSANDRA-9237)
 * Add checksum to saved cache files (CASSANDRA-9265)
 * Log warning when using an aggregate without partition key (CASSANDRA-9737)
Merged from 2.1:
 * (cqlsh) Allow encoding to be set through command line (CASSANDRA-10004)
 * Add new JMX methods to change local compaction strategy (CASSANDRA-9965)
 * Write hints for paxos commits (CASSANDRA-7342)
 * (cqlsh) Fix timestamps before 1970 on Windows, always
   use UTC for timestamp display (CASSANDRA-10000)
 * (cqlsh) Avoid overwriting new config file with old config
   when both exist (CASSANDRA-9777)
 * Release snapshot selfRef when doing snapshot repair (CASSANDRA-9998)
 * Cannot replace token does not exist - DN node removed as Fat Client (CASSANDRA-9871)
Merged from 2.0:
 * Don't cast expected bf size to an int (CASSANDRA-9959)
 * Make getFullyExpiredSSTables less expensive (CASSANDRA-9882)


3.0.0-alpha1
 * Implement proper sandboxing for UDFs (CASSANDRA-9402)
 * Simplify (and unify) cleanup of compaction leftovers (CASSANDRA-7066)
 * Allow extra schema definitions in cassandra-stress yaml (CASSANDRA-9850)
 * Metrics should use up to date nomenclature (CASSANDRA-9448)
 * Change CREATE/ALTER TABLE syntax for compression (CASSANDRA-8384)
 * Cleanup crc and adler code for java 8 (CASSANDRA-9650)
 * Storage engine refactor (CASSANDRA-8099, 9743, 9746, 9759, 9781, 9808, 9825,
   9848, 9705, 9859, 9867, 9874, 9828, 9801)
 * Update Guava to 18.0 (CASSANDRA-9653)
 * Bloom filter false positive ratio is not honoured (CASSANDRA-8413)
 * New option for cassandra-stress to leave a ratio of columns null (CASSANDRA-9522)
 * Change hinted_handoff_enabled yaml setting, JMX (CASSANDRA-9035)
 * Add algorithmic token allocation (CASSANDRA-7032)
 * Add nodetool command to replay batchlog (CASSANDRA-9547)
 * Make file buffer cache independent of paths being read (CASSANDRA-8897)
 * Remove deprecated legacy Hadoop code (CASSANDRA-9353)
 * Decommissioned nodes will not rejoin the cluster (CASSANDRA-8801)
 * Change gossip stabilization to use endpoit size (CASSANDRA-9401)
 * Change default garbage collector to G1 (CASSANDRA-7486)
 * Populate TokenMetadata early during startup (CASSANDRA-9317)
 * Undeprecate cache recentHitRate (CASSANDRA-6591)
 * Add support for selectively varint encoding fields (CASSANDRA-9499, 9865)
 * Materialized Views (CASSANDRA-6477)
Merged from 2.2:
 * Avoid grouping sstables for anticompaction with DTCS (CASSANDRA-9900)
 * UDF / UDA execution time in trace (CASSANDRA-9723)
 * Fix broken internode SSL (CASSANDRA-9884)
Merged from 2.1:
 * Add new JMX methods to change local compaction strategy (CASSANDRA-9965)
 * Fix handling of enable/disable autocompaction (CASSANDRA-9899)
 * Add consistency level to tracing ouput (CASSANDRA-9827)
 * Remove repair snapshot leftover on startup (CASSANDRA-7357)
 * Use random nodes for batch log when only 2 racks (CASSANDRA-8735)
 * Ensure atomicity inside thrift and stream session (CASSANDRA-7757)
 * Fix nodetool info error when the node is not joined (CASSANDRA-9031)
Merged from 2.0:
 * Log when messages are dropped due to cross_node_timeout (CASSANDRA-9793)
 * Don't track hotness when opening from snapshot for validation (CASSANDRA-9382)


2.2.0
 * Allow the selection of columns together with aggregates (CASSANDRA-9767)
 * Fix cqlsh copy methods and other windows specific issues (CASSANDRA-9795)
 * Don't wrap byte arrays in SequentialWriter (CASSANDRA-9797)
 * sum() and avg() functions missing for smallint and tinyint types (CASSANDRA-9671)
 * Revert CASSANDRA-9542 (allow native functions in UDA) (CASSANDRA-9771)
Merged from 2.1:
 * Fix MarshalException when upgrading superColumn family (CASSANDRA-9582)
 * Fix broken logging for "empty" flushes in Memtable (CASSANDRA-9837)
 * Handle corrupt files on startup (CASSANDRA-9686)
 * Fix clientutil jar and tests (CASSANDRA-9760)
 * (cqlsh) Allow the SSL protocol version to be specified through the
    config file or environment variables (CASSANDRA-9544)
Merged from 2.0:
 * Add tool to find why expired sstables are not getting dropped (CASSANDRA-10015)
 * Remove erroneous pending HH tasks from tpstats/jmx (CASSANDRA-9129)
 * Don't cast expected bf size to an int (CASSANDRA-9959)
 * checkForEndpointCollision fails for legitimate collisions (CASSANDRA-9765)
 * Complete CASSANDRA-8448 fix (CASSANDRA-9519)
 * Don't include auth credentials in debug log (CASSANDRA-9682)
 * Can't transition from write survey to normal mode (CASSANDRA-9740)
 * Scrub (recover) sstables even when -Index.db is missing (CASSANDRA-9591)
 * Fix growing pending background compaction (CASSANDRA-9662)


2.2.0-rc2
 * Re-enable memory-mapped I/O on Windows (CASSANDRA-9658)
 * Warn when an extra-large partition is compacted (CASSANDRA-9643)
 * (cqlsh) Allow setting the initial connection timeout (CASSANDRA-9601)
 * BulkLoader has --transport-factory option but does not use it (CASSANDRA-9675)
 * Allow JMX over SSL directly from nodetool (CASSANDRA-9090)
 * Update cqlsh for UDFs (CASSANDRA-7556)
 * Change Windows kernel default timer resolution (CASSANDRA-9634)
 * Deprected sstable2json and json2sstable (CASSANDRA-9618)
 * Allow native functions in user-defined aggregates (CASSANDRA-9542)
 * Don't repair system_distributed by default (CASSANDRA-9621)
 * Fix mixing min, max, and count aggregates for blob type (CASSANRA-9622)
 * Rename class for DATE type in Java driver (CASSANDRA-9563)
 * Duplicate compilation of UDFs on coordinator (CASSANDRA-9475)
 * Fix connection leak in CqlRecordWriter (CASSANDRA-9576)
 * Mlockall before opening system sstables & remove boot_without_jna option (CASSANDRA-9573)
 * Add functions to convert timeuuid to date or time, deprecate dateOf and unixTimestampOf (CASSANDRA-9229)
 * Make sure we cancel non-compacting sstables from LifecycleTransaction (CASSANDRA-9566)
 * Fix deprecated repair JMX API (CASSANDRA-9570)
 * Add logback metrics (CASSANDRA-9378)
 * Update and refactor ant test/test-compression to run the tests in parallel (CASSANDRA-9583)
 * Fix upgrading to new directory for secondary index (CASSANDRA-9687)
Merged from 2.1:
 * (cqlsh) Fix bad check for CQL compatibility when DESCRIBE'ing
   COMPACT STORAGE tables with no clustering columns
 * Eliminate strong self-reference chains in sstable ref tidiers (CASSANDRA-9656)
 * Ensure StreamSession uses canonical sstable reader instances (CASSANDRA-9700)
 * Ensure memtable book keeping is not corrupted in the event we shrink usage (CASSANDRA-9681)
 * Update internal python driver for cqlsh (CASSANDRA-9064)
 * Fix IndexOutOfBoundsException when inserting tuple with too many
   elements using the string literal notation (CASSANDRA-9559)
 * Enable describe on indices (CASSANDRA-7814)
 * Fix incorrect result for IN queries where column not found (CASSANDRA-9540)
 * ColumnFamilyStore.selectAndReference may block during compaction (CASSANDRA-9637)
 * Fix bug in cardinality check when compacting (CASSANDRA-9580)
 * Fix memory leak in Ref due to ConcurrentLinkedQueue.remove() behaviour (CASSANDRA-9549)
 * Make rebuild only run one at a time (CASSANDRA-9119)
Merged from 2.0:
 * Avoid NPE in AuthSuccess#decode (CASSANDRA-9727)
 * Add listen_address to system.local (CASSANDRA-9603)
 * Bug fixes to resultset metadata construction (CASSANDRA-9636)
 * Fix setting 'durable_writes' in ALTER KEYSPACE (CASSANDRA-9560)
 * Avoids ballot clash in Paxos (CASSANDRA-9649)
 * Improve trace messages for RR (CASSANDRA-9479)
 * Fix suboptimal secondary index selection when restricted
   clustering column is also indexed (CASSANDRA-9631)
 * (cqlsh) Add min_threshold to DTCS option autocomplete (CASSANDRA-9385)
 * Fix error message when attempting to create an index on a column
   in a COMPACT STORAGE table with clustering columns (CASSANDRA-9527)
 * 'WITH WITH' in alter keyspace statements causes NPE (CASSANDRA-9565)
 * Expose some internals of SelectStatement for inspection (CASSANDRA-9532)
 * ArrivalWindow should use primitives (CASSANDRA-9496)
 * Periodically submit background compaction tasks (CASSANDRA-9592)
 * Set HAS_MORE_PAGES flag to false when PagingState is null (CASSANDRA-9571)


2.2.0-rc1
 * Compressed commit log should measure compressed space used (CASSANDRA-9095)
 * Fix comparison bug in CassandraRoleManager#collectRoles (CASSANDRA-9551)
 * Add tinyint,smallint,time,date support for UDFs (CASSANDRA-9400)
 * Deprecates SSTableSimpleWriter and SSTableSimpleUnsortedWriter (CASSANDRA-9546)
 * Empty INITCOND treated as null in aggregate (CASSANDRA-9457)
 * Remove use of Cell in Thrift MapReduce classes (CASSANDRA-8609)
 * Integrate pre-release Java Driver 2.2-rc1, custom build (CASSANDRA-9493)
 * Clean up gossiper logic for old versions (CASSANDRA-9370)
 * Fix custom payload coding/decoding to match the spec (CASSANDRA-9515)
 * ant test-all results incomplete when parsed (CASSANDRA-9463)
 * Disallow frozen<> types in function arguments and return types for
   clarity (CASSANDRA-9411)
 * Static Analysis to warn on unsafe use of Autocloseable instances (CASSANDRA-9431)
 * Update commitlog archiving examples now that commitlog segments are
   not recycled (CASSANDRA-9350)
 * Extend Transactional API to sstable lifecycle management (CASSANDRA-8568)
 * (cqlsh) Add support for native protocol 4 (CASSANDRA-9399)
 * Ensure that UDF and UDAs are keyspace-isolated (CASSANDRA-9409)
 * Revert CASSANDRA-7807 (tracing completion client notifications) (CASSANDRA-9429)
 * Add ability to stop compaction by ID (CASSANDRA-7207)
 * Let CassandraVersion handle SNAPSHOT version (CASSANDRA-9438)
Merged from 2.1:
 * (cqlsh) Fix using COPY through SOURCE or -f (CASSANDRA-9083)
 * Fix occasional lack of `system` keyspace in schema tables (CASSANDRA-8487)
 * Use ProtocolError code instead of ServerError code for native protocol
   error responses to unsupported protocol versions (CASSANDRA-9451)
 * Default commitlog_sync_batch_window_in_ms changed to 2ms (CASSANDRA-9504)
 * Fix empty partition assertion in unsorted sstable writing tools (CASSANDRA-9071)
 * Ensure truncate without snapshot cannot produce corrupt responses (CASSANDRA-9388)
 * Consistent error message when a table mixes counter and non-counter
   columns (CASSANDRA-9492)
 * Avoid getting unreadable keys during anticompaction (CASSANDRA-9508)
 * (cqlsh) Better float precision by default (CASSANDRA-9224)
 * Improve estimated row count (CASSANDRA-9107)
 * Optimize range tombstone memory footprint (CASSANDRA-8603)
 * Use configured gcgs in anticompaction (CASSANDRA-9397)
Merged from 2.0:
 * Don't accumulate more range than necessary in RangeTombstone.Tracker (CASSANDRA-9486)
 * Add broadcast and rpc addresses to system.local (CASSANDRA-9436)
 * Always mark sstable suspect when corrupted (CASSANDRA-9478)
 * Add database users and permissions to CQL3 documentation (CASSANDRA-7558)
 * Allow JVM_OPTS to be passed to standalone tools (CASSANDRA-5969)
 * Fix bad condition in RangeTombstoneList (CASSANDRA-9485)
 * Fix potential StackOverflow when setting CrcCheckChance over JMX (CASSANDRA-9488)
 * Fix null static columns in pages after the first, paged reversed
   queries (CASSANDRA-8502)
 * Fix counting cache serialization in request metrics (CASSANDRA-9466)
 * Add option not to validate atoms during scrub (CASSANDRA-9406)


2.2.0-beta1
 * Introduce Transactional API for internal state changes (CASSANDRA-8984)
 * Add a flag in cassandra.yaml to enable UDFs (CASSANDRA-9404)
 * Better support of null for UDF (CASSANDRA-8374)
 * Use ecj instead of javassist for UDFs (CASSANDRA-8241)
 * faster async logback configuration for tests (CASSANDRA-9376)
 * Add `smallint` and `tinyint` data types (CASSANDRA-8951)
 * Avoid thrift schema creation when native driver is used in stress tool (CASSANDRA-9374)
 * Make Functions.declared thread-safe
 * Add client warnings to native protocol v4 (CASSANDRA-8930)
 * Allow roles cache to be invalidated (CASSANDRA-8967)
 * Upgrade Snappy (CASSANDRA-9063)
 * Don't start Thrift rpc by default (CASSANDRA-9319)
 * Only stream from unrepaired sstables with incremental repair (CASSANDRA-8267)
 * Aggregate UDFs allow SFUNC return type to differ from STYPE if FFUNC specified (CASSANDRA-9321)
 * Remove Thrift dependencies in bundled tools (CASSANDRA-8358)
 * Disable memory mapping of hsperfdata file for JVM statistics (CASSANDRA-9242)
 * Add pre-startup checks to detect potential incompatibilities (CASSANDRA-8049)
 * Distinguish between null and unset in protocol v4 (CASSANDRA-7304)
 * Add user/role permissions for user-defined functions (CASSANDRA-7557)
 * Allow cassandra config to be updated to restart daemon without unloading classes (CASSANDRA-9046)
 * Don't initialize compaction writer before checking if iter is empty (CASSANDRA-9117)
 * Don't execute any functions at prepare-time (CASSANDRA-9037)
 * Share file handles between all instances of a SegmentedFile (CASSANDRA-8893)
 * Make it possible to major compact LCS (CASSANDRA-7272)
 * Make FunctionExecutionException extend RequestExecutionException
   (CASSANDRA-9055)
 * Add support for SELECT JSON, INSERT JSON syntax and new toJson(), fromJson()
   functions (CASSANDRA-7970)
 * Optimise max purgeable timestamp calculation in compaction (CASSANDRA-8920)
 * Constrain internode message buffer sizes, and improve IO class hierarchy (CASSANDRA-8670)
 * New tool added to validate all sstables in a node (CASSANDRA-5791)
 * Push notification when tracing completes for an operation (CASSANDRA-7807)
 * Delay "node up" and "node added" notifications until native protocol server is started (CASSANDRA-8236)
 * Compressed Commit Log (CASSANDRA-6809)
 * Optimise IntervalTree (CASSANDRA-8988)
 * Add a key-value payload for third party usage (CASSANDRA-8553, 9212)
 * Bump metrics-reporter-config dependency for metrics 3.0 (CASSANDRA-8149)
 * Partition intra-cluster message streams by size, not type (CASSANDRA-8789)
 * Add WriteFailureException to native protocol, notify coordinator of
   write failures (CASSANDRA-8592)
 * Convert SequentialWriter to nio (CASSANDRA-8709)
 * Add role based access control (CASSANDRA-7653, 8650, 7216, 8760, 8849, 8761, 8850)
 * Record client ip address in tracing sessions (CASSANDRA-8162)
 * Indicate partition key columns in response metadata for prepared
   statements (CASSANDRA-7660)
 * Merge UUIDType and TimeUUIDType parse logic (CASSANDRA-8759)
 * Avoid memory allocation when searching index summary (CASSANDRA-8793)
 * Optimise (Time)?UUIDType Comparisons (CASSANDRA-8730)
 * Make CRC32Ex into a separate maven dependency (CASSANDRA-8836)
 * Use preloaded jemalloc w/ Unsafe (CASSANDRA-8714, 9197)
 * Avoid accessing partitioner through StorageProxy (CASSANDRA-8244, 8268)
 * Upgrade Metrics library and remove depricated metrics (CASSANDRA-5657)
 * Serializing Row cache alternative, fully off heap (CASSANDRA-7438)
 * Duplicate rows returned when in clause has repeated values (CASSANDRA-6706)
 * Make CassandraException unchecked, extend RuntimeException (CASSANDRA-8560)
 * Support direct buffer decompression for reads (CASSANDRA-8464)
 * DirectByteBuffer compatible LZ4 methods (CASSANDRA-7039)
 * Group sstables for anticompaction correctly (CASSANDRA-8578)
 * Add ReadFailureException to native protocol, respond
   immediately when replicas encounter errors while handling
   a read request (CASSANDRA-7886)
 * Switch CommitLogSegment from RandomAccessFile to nio (CASSANDRA-8308)
 * Allow mixing token and partition key restrictions (CASSANDRA-7016)
 * Support index key/value entries on map collections (CASSANDRA-8473)
 * Modernize schema tables (CASSANDRA-8261)
 * Support for user-defined aggregation functions (CASSANDRA-8053)
 * Fix NPE in SelectStatement with empty IN values (CASSANDRA-8419)
 * Refactor SelectStatement, return IN results in natural order instead
   of IN value list order and ignore duplicate values in partition key IN restrictions (CASSANDRA-7981)
 * Support UDTs, tuples, and collections in user-defined
   functions (CASSANDRA-7563)
 * Fix aggregate fn results on empty selection, result column name,
   and cqlsh parsing (CASSANDRA-8229)
 * Mark sstables as repaired after full repair (CASSANDRA-7586)
 * Extend Descriptor to include a format value and refactor reader/writer
   APIs (CASSANDRA-7443)
 * Integrate JMH for microbenchmarks (CASSANDRA-8151)
 * Keep sstable levels when bootstrapping (CASSANDRA-7460)
 * Add Sigar library and perform basic OS settings check on startup (CASSANDRA-7838)
 * Support for aggregation functions (CASSANDRA-4914)
 * Remove cassandra-cli (CASSANDRA-7920)
 * Accept dollar quoted strings in CQL (CASSANDRA-7769)
 * Make assassinate a first class command (CASSANDRA-7935)
 * Support IN clause on any partition key column (CASSANDRA-7855)
 * Support IN clause on any clustering column (CASSANDRA-4762)
 * Improve compaction logging (CASSANDRA-7818)
 * Remove YamlFileNetworkTopologySnitch (CASSANDRA-7917)
 * Do anticompaction in groups (CASSANDRA-6851)
 * Support user-defined functions (CASSANDRA-7395, 7526, 7562, 7740, 7781, 7929,
   7924, 7812, 8063, 7813, 7708)
 * Permit configurable timestamps with cassandra-stress (CASSANDRA-7416)
 * Move sstable RandomAccessReader to nio2, which allows using the
   FILE_SHARE_DELETE flag on Windows (CASSANDRA-4050)
 * Remove CQL2 (CASSANDRA-5918)
 * Optimize fetching multiple cells by name (CASSANDRA-6933)
 * Allow compilation in java 8 (CASSANDRA-7028)
 * Make incremental repair default (CASSANDRA-7250)
 * Enable code coverage thru JaCoCo (CASSANDRA-7226)
 * Switch external naming of 'column families' to 'tables' (CASSANDRA-4369)
 * Shorten SSTable path (CASSANDRA-6962)
 * Use unsafe mutations for most unit tests (CASSANDRA-6969)
 * Fix race condition during calculation of pending ranges (CASSANDRA-7390)
 * Fail on very large batch sizes (CASSANDRA-8011)
 * Improve concurrency of repair (CASSANDRA-6455, 8208, 9145)
 * Select optimal CRC32 implementation at runtime (CASSANDRA-8614)
 * Evaluate MurmurHash of Token once per query (CASSANDRA-7096)
 * Generalize progress reporting (CASSANDRA-8901)
 * Resumable bootstrap streaming (CASSANDRA-8838, CASSANDRA-8942)
 * Allow scrub for secondary index (CASSANDRA-5174)
 * Save repair data to system table (CASSANDRA-5839)
 * fix nodetool names that reference column families (CASSANDRA-8872)
 Merged from 2.1:
 * Warn on misuse of unlogged batches (CASSANDRA-9282)
 * Failure detector detects and ignores local pauses (CASSANDRA-9183)
 * Add utility class to support for rate limiting a given log statement (CASSANDRA-9029)
 * Add missing consistency levels to cassandra-stess (CASSANDRA-9361)
 * Fix commitlog getCompletedTasks to not increment (CASSANDRA-9339)
 * Fix for harmless exceptions logged as ERROR (CASSANDRA-8564)
 * Delete processed sstables in sstablesplit/sstableupgrade (CASSANDRA-8606)
 * Improve sstable exclusion from partition tombstones (CASSANDRA-9298)
 * Validate the indexed column rather than the cell's contents for 2i (CASSANDRA-9057)
 * Add support for top-k custom 2i queries (CASSANDRA-8717)
 * Fix error when dropping table during compaction (CASSANDRA-9251)
 * cassandra-stress supports validation operations over user profiles (CASSANDRA-8773)
 * Add support for rate limiting log messages (CASSANDRA-9029)
 * Log the partition key with tombstone warnings (CASSANDRA-8561)
 * Reduce runWithCompactionsDisabled poll interval to 1ms (CASSANDRA-9271)
 * Fix PITR commitlog replay (CASSANDRA-9195)
 * GCInspector logs very different times (CASSANDRA-9124)
 * Fix deleting from an empty list (CASSANDRA-9198)
 * Update tuple and collection types that use a user-defined type when that UDT
   is modified (CASSANDRA-9148, CASSANDRA-9192)
 * Use higher timeout for prepair and snapshot in repair (CASSANDRA-9261)
 * Fix anticompaction blocking ANTI_ENTROPY stage (CASSANDRA-9151)
 * Repair waits for anticompaction to finish (CASSANDRA-9097)
 * Fix streaming not holding ref when stream error (CASSANDRA-9295)
 * Fix canonical view returning early opened SSTables (CASSANDRA-9396)
Merged from 2.0:
 * (cqlsh) Add LOGIN command to switch users (CASSANDRA-7212)
 * Clone SliceQueryFilter in AbstractReadCommand implementations (CASSANDRA-8940)
 * Push correct protocol notification for DROP INDEX (CASSANDRA-9310)
 * token-generator - generated tokens too long (CASSANDRA-9300)
 * Fix counting of tombstones for TombstoneOverwhelmingException (CASSANDRA-9299)
 * Fix ReconnectableSnitch reconnecting to peers during upgrade (CASSANDRA-6702)
 * Include keyspace and table name in error log for collections over the size
   limit (CASSANDRA-9286)
 * Avoid potential overlap in LCS with single-partition sstables (CASSANDRA-9322)
 * Log warning message when a table is queried before the schema has fully
   propagated (CASSANDRA-9136)
 * Overload SecondaryIndex#indexes to accept the column definition (CASSANDRA-9314)
 * (cqlsh) Add SERIAL and LOCAL_SERIAL consistency levels (CASSANDRA-8051)
 * Fix index selection during rebuild with certain table layouts (CASSANDRA-9281)
 * Fix partition-level-delete-only workload accounting (CASSANDRA-9194)
 * Allow scrub to handle corrupted compressed chunks (CASSANDRA-9140)
 * Fix assertion error when resetlocalschema is run during repair (CASSANDRA-9249)
 * Disable single sstable tombstone compactions for DTCS by default (CASSANDRA-9234)
 * IncomingTcpConnection thread is not named (CASSANDRA-9262)
 * Close incoming connections when MessagingService is stopped (CASSANDRA-9238)
 * Fix streaming hang when retrying (CASSANDRA-9132)


2.1.5
 * Re-add deprecated cold_reads_to_omit param for backwards compat (CASSANDRA-9203)
 * Make anticompaction visible in compactionstats (CASSANDRA-9098)
 * Improve nodetool getendpoints documentation about the partition
   key parameter (CASSANDRA-6458)
 * Don't check other keyspaces for schema changes when an user-defined
   type is altered (CASSANDRA-9187)
 * Add generate-idea-files target to build.xml (CASSANDRA-9123)
 * Allow takeColumnFamilySnapshot to take a list of tables (CASSANDRA-8348)
 * Limit major sstable operations to their canonical representation (CASSANDRA-8669)
 * cqlsh: Add tests for INSERT and UPDATE tab completion (CASSANDRA-9125)
 * cqlsh: quote column names when needed in COPY FROM inserts (CASSANDRA-9080)
 * Do not load read meter for offline operations (CASSANDRA-9082)
 * cqlsh: Make CompositeType data readable (CASSANDRA-8919)
 * cqlsh: Fix display of triggers (CASSANDRA-9081)
 * Fix NullPointerException when deleting or setting an element by index on
   a null list collection (CASSANDRA-9077)
 * Buffer bloom filter serialization (CASSANDRA-9066)
 * Fix anti-compaction target bloom filter size (CASSANDRA-9060)
 * Make FROZEN and TUPLE unreserved keywords in CQL (CASSANDRA-9047)
 * Prevent AssertionError from SizeEstimatesRecorder (CASSANDRA-9034)
 * Avoid overwriting index summaries for sstables with an older format that
   does not support downsampling; rebuild summaries on startup when this
   is detected (CASSANDRA-8993)
 * Fix potential data loss in CompressedSequentialWriter (CASSANDRA-8949)
 * Make PasswordAuthenticator number of hashing rounds configurable (CASSANDRA-8085)
 * Fix AssertionError when binding nested collections in DELETE (CASSANDRA-8900)
 * Check for overlap with non-early sstables in LCS (CASSANDRA-8739)
 * Only calculate max purgable timestamp if we have to (CASSANDRA-8914)
 * (cqlsh) Greatly improve performance of COPY FROM (CASSANDRA-8225)
 * IndexSummary effectiveIndexInterval is now a guideline, not a rule (CASSANDRA-8993)
 * Use correct bounds for page cache eviction of compressed files (CASSANDRA-8746)
 * SSTableScanner enforces its bounds (CASSANDRA-8946)
 * Cleanup cell equality (CASSANDRA-8947)
 * Introduce intra-cluster message coalescing (CASSANDRA-8692)
 * DatabaseDescriptor throws NPE when rpc_interface is used (CASSANDRA-8839)
 * Don't check if an sstable is live for offline compactions (CASSANDRA-8841)
 * Don't set clientMode in SSTableLoader (CASSANDRA-8238)
 * Fix SSTableRewriter with disabled early open (CASSANDRA-8535)
 * Fix cassandra-stress so it respects the CL passed in user mode (CASSANDRA-8948)
 * Fix rare NPE in ColumnDefinition#hasIndexOption() (CASSANDRA-8786)
 * cassandra-stress reports per-operation statistics, plus misc (CASSANDRA-8769)
 * Add SimpleDate (cql date) and Time (cql time) types (CASSANDRA-7523)
 * Use long for key count in cfstats (CASSANDRA-8913)
 * Make SSTableRewriter.abort() more robust to failure (CASSANDRA-8832)
 * Remove cold_reads_to_omit from STCS (CASSANDRA-8860)
 * Make EstimatedHistogram#percentile() use ceil instead of floor (CASSANDRA-8883)
 * Fix top partitions reporting wrong cardinality (CASSANDRA-8834)
 * Fix rare NPE in KeyCacheSerializer (CASSANDRA-8067)
 * Pick sstables for validation as late as possible inc repairs (CASSANDRA-8366)
 * Fix commitlog getPendingTasks to not increment (CASSANDRA-8862)
 * Fix parallelism adjustment in range and secondary index queries
   when the first fetch does not satisfy the limit (CASSANDRA-8856)
 * Check if the filtered sstables is non-empty in STCS (CASSANDRA-8843)
 * Upgrade java-driver used for cassandra-stress (CASSANDRA-8842)
 * Fix CommitLog.forceRecycleAllSegments() memory access error (CASSANDRA-8812)
 * Improve assertions in Memory (CASSANDRA-8792)
 * Fix SSTableRewriter cleanup (CASSANDRA-8802)
 * Introduce SafeMemory for CompressionMetadata.Writer (CASSANDRA-8758)
 * 'nodetool info' prints exception against older node (CASSANDRA-8796)
 * Ensure SSTableReader.last corresponds exactly with the file end (CASSANDRA-8750)
 * Make SSTableWriter.openEarly more robust and obvious (CASSANDRA-8747)
 * Enforce SSTableReader.first/last (CASSANDRA-8744)
 * Cleanup SegmentedFile API (CASSANDRA-8749)
 * Avoid overlap with early compaction replacement (CASSANDRA-8683)
 * Safer Resource Management++ (CASSANDRA-8707)
 * Write partition size estimates into a system table (CASSANDRA-7688)
 * cqlsh: Fix keys() and full() collection indexes in DESCRIBE output
   (CASSANDRA-8154)
 * Show progress of streaming in nodetool netstats (CASSANDRA-8886)
 * IndexSummaryBuilder utilises offheap memory, and shares data between
   each IndexSummary opened from it (CASSANDRA-8757)
 * markCompacting only succeeds if the exact SSTableReader instances being
   marked are in the live set (CASSANDRA-8689)
 * cassandra-stress support for varint (CASSANDRA-8882)
 * Fix Adler32 digest for compressed sstables (CASSANDRA-8778)
 * Add nodetool statushandoff/statusbackup (CASSANDRA-8912)
 * Use stdout for progress and stats in sstableloader (CASSANDRA-8982)
 * Correctly identify 2i datadir from older versions (CASSANDRA-9116)
Merged from 2.0:
 * Ignore gossip SYNs after shutdown (CASSANDRA-9238)
 * Avoid overflow when calculating max sstable size in LCS (CASSANDRA-9235)
 * Make sstable blacklisting work with compression (CASSANDRA-9138)
 * Do not attempt to rebuild indexes if no index accepts any column (CASSANDRA-9196)
 * Don't initiate snitch reconnection for dead states (CASSANDRA-7292)
 * Fix ArrayIndexOutOfBoundsException in CQLSSTableWriter (CASSANDRA-8978)
 * Add shutdown gossip state to prevent timeouts during rolling restarts (CASSANDRA-8336)
 * Fix running with java.net.preferIPv6Addresses=true (CASSANDRA-9137)
 * Fix failed bootstrap/replace attempts being persisted in system.peers (CASSANDRA-9180)
 * Flush system.IndexInfo after marking index built (CASSANDRA-9128)
 * Fix updates to min/max_compaction_threshold through cassandra-cli
   (CASSANDRA-8102)
 * Don't include tmp files when doing offline relevel (CASSANDRA-9088)
 * Use the proper CAS WriteType when finishing a previous round during Paxos
   preparation (CASSANDRA-8672)
 * Avoid race in cancelling compactions (CASSANDRA-9070)
 * More aggressive check for expired sstables in DTCS (CASSANDRA-8359)
 * Fix ignored index_interval change in ALTER TABLE statements (CASSANDRA-7976)
 * Do more aggressive compaction in old time windows in DTCS (CASSANDRA-8360)
 * java.lang.AssertionError when reading saved cache (CASSANDRA-8740)
 * "disk full" when running cleanup (CASSANDRA-9036)
 * Lower logging level from ERROR to DEBUG when a scheduled schema pull
   cannot be completed due to a node being down (CASSANDRA-9032)
 * Fix MOVED_NODE client event (CASSANDRA-8516)
 * Allow overriding MAX_OUTSTANDING_REPLAY_COUNT (CASSANDRA-7533)
 * Fix malformed JMX ObjectName containing IPv6 addresses (CASSANDRA-9027)
 * (cqlsh) Allow increasing CSV field size limit through
   cqlshrc config option (CASSANDRA-8934)
 * Stop logging range tombstones when exceeding the threshold
   (CASSANDRA-8559)
 * Fix NullPointerException when nodetool getendpoints is run
   against invalid keyspaces or tables (CASSANDRA-8950)
 * Allow specifying the tmp dir (CASSANDRA-7712)
 * Improve compaction estimated tasks estimation (CASSANDRA-8904)
 * Fix duplicate up/down messages sent to native clients (CASSANDRA-7816)
 * Expose commit log archive status via JMX (CASSANDRA-8734)
 * Provide better exceptions for invalid replication strategy parameters
   (CASSANDRA-8909)
 * Fix regression in mixed single and multi-column relation support for
   SELECT statements (CASSANDRA-8613)
 * Add ability to limit number of native connections (CASSANDRA-8086)
 * Fix CQLSSTableWriter throwing exception and spawning threads
   (CASSANDRA-8808)
 * Fix MT mismatch between empty and GC-able data (CASSANDRA-8979)
 * Fix incorrect validation when snapshotting single table (CASSANDRA-8056)
 * Add offline tool to relevel sstables (CASSANDRA-8301)
 * Preserve stream ID for more protocol errors (CASSANDRA-8848)
 * Fix combining token() function with multi-column relations on
   clustering columns (CASSANDRA-8797)
 * Make CFS.markReferenced() resistant to bad refcounting (CASSANDRA-8829)
 * Fix StreamTransferTask abort/complete bad refcounting (CASSANDRA-8815)
 * Fix AssertionError when querying a DESC clustering ordered
   table with ASC ordering and paging (CASSANDRA-8767)
 * AssertionError: "Memory was freed" when running cleanup (CASSANDRA-8716)
 * Make it possible to set max_sstable_age to fractional days (CASSANDRA-8406)
 * Fix some multi-column relations with indexes on some clustering
   columns (CASSANDRA-8275)
 * Fix memory leak in SSTableSimple*Writer and SSTableReader.validate()
   (CASSANDRA-8748)
 * Throw OOM if allocating memory fails to return a valid pointer (CASSANDRA-8726)
 * Fix SSTableSimpleUnsortedWriter ConcurrentModificationException (CASSANDRA-8619)
 * 'nodetool info' prints exception against older node (CASSANDRA-8796)
 * Ensure SSTableSimpleUnsortedWriter.close() terminates if
   disk writer has crashed (CASSANDRA-8807)


2.1.4
 * Bind JMX to localhost unless explicitly configured otherwise (CASSANDRA-9085)


2.1.3
 * Fix HSHA/offheap_objects corruption (CASSANDRA-8719)
 * Upgrade libthrift to 0.9.2 (CASSANDRA-8685)
 * Don't use the shared ref in sstableloader (CASSANDRA-8704)
 * Purge internal prepared statements if related tables or
   keyspaces are dropped (CASSANDRA-8693)
 * (cqlsh) Handle unicode BOM at start of files (CASSANDRA-8638)
 * Stop compactions before exiting offline tools (CASSANDRA-8623)
 * Update tools/stress/README.txt to match current behaviour (CASSANDRA-7933)
 * Fix schema from Thrift conversion with empty metadata (CASSANDRA-8695)
 * Safer Resource Management (CASSANDRA-7705)
 * Make sure we compact highly overlapping cold sstables with
   STCS (CASSANDRA-8635)
 * rpc_interface and listen_interface generate NPE on startup when specified
   interface doesn't exist (CASSANDRA-8677)
 * Fix ArrayIndexOutOfBoundsException in nodetool cfhistograms (CASSANDRA-8514)
 * Switch from yammer metrics for nodetool cf/proxy histograms (CASSANDRA-8662)
 * Make sure we don't add tmplink files to the compaction
   strategy (CASSANDRA-8580)
 * (cqlsh) Handle maps with blob keys (CASSANDRA-8372)
 * (cqlsh) Handle DynamicCompositeType schemas correctly (CASSANDRA-8563)
 * Duplicate rows returned when in clause has repeated values (CASSANDRA-6706)
 * Add tooling to detect hot partitions (CASSANDRA-7974)
 * Fix cassandra-stress user-mode truncation of partition generation (CASSANDRA-8608)
 * Only stream from unrepaired sstables during inc repair (CASSANDRA-8267)
 * Don't allow starting multiple inc repairs on the same sstables (CASSANDRA-8316)
 * Invalidate prepared BATCH statements when related tables
   or keyspaces are dropped (CASSANDRA-8652)
 * Fix missing results in secondary index queries on collections
   with ALLOW FILTERING (CASSANDRA-8421)
 * Expose EstimatedHistogram metrics for range slices (CASSANDRA-8627)
 * (cqlsh) Escape clqshrc passwords properly (CASSANDRA-8618)
 * Fix NPE when passing wrong argument in ALTER TABLE statement (CASSANDRA-8355)
 * Pig: Refactor and deprecate CqlStorage (CASSANDRA-8599)
 * Don't reuse the same cleanup strategy for all sstables (CASSANDRA-8537)
 * Fix case-sensitivity of index name on CREATE and DROP INDEX
   statements (CASSANDRA-8365)
 * Better detection/logging for corruption in compressed sstables (CASSANDRA-8192)
 * Use the correct repairedAt value when closing writer (CASSANDRA-8570)
 * (cqlsh) Handle a schema mismatch being detected on startup (CASSANDRA-8512)
 * Properly calculate expected write size during compaction (CASSANDRA-8532)
 * Invalidate affected prepared statements when a table's columns
   are altered (CASSANDRA-7910)
 * Stress - user defined writes should populate sequentally (CASSANDRA-8524)
 * Fix regression in SSTableRewriter causing some rows to become unreadable
   during compaction (CASSANDRA-8429)
 * Run major compactions for repaired/unrepaired in parallel (CASSANDRA-8510)
 * (cqlsh) Fix compression options in DESCRIBE TABLE output when compression
   is disabled (CASSANDRA-8288)
 * (cqlsh) Fix DESCRIBE output after keyspaces are altered (CASSANDRA-7623)
 * Make sure we set lastCompactedKey correctly (CASSANDRA-8463)
 * (cqlsh) Fix output of CONSISTENCY command (CASSANDRA-8507)
 * (cqlsh) Fixed the handling of LIST statements (CASSANDRA-8370)
 * Make sstablescrub check leveled manifest again (CASSANDRA-8432)
 * Check first/last keys in sstable when giving out positions (CASSANDRA-8458)
 * Disable mmap on Windows (CASSANDRA-6993)
 * Add missing ConsistencyLevels to cassandra-stress (CASSANDRA-8253)
 * Add auth support to cassandra-stress (CASSANDRA-7985)
 * Fix ArrayIndexOutOfBoundsException when generating error message
   for some CQL syntax errors (CASSANDRA-8455)
 * Scale memtable slab allocation logarithmically (CASSANDRA-7882)
 * cassandra-stress simultaneous inserts over same seed (CASSANDRA-7964)
 * Reduce cassandra-stress sampling memory requirements (CASSANDRA-7926)
 * Ensure memtable flush cannot expire commit log entries from its future (CASSANDRA-8383)
 * Make read "defrag" async to reclaim memtables (CASSANDRA-8459)
 * Remove tmplink files for offline compactions (CASSANDRA-8321)
 * Reduce maxHintsInProgress (CASSANDRA-8415)
 * BTree updates may call provided update function twice (CASSANDRA-8018)
 * Release sstable references after anticompaction (CASSANDRA-8386)
 * Handle abort() in SSTableRewriter properly (CASSANDRA-8320)
 * Centralize shared executors (CASSANDRA-8055)
 * Fix filtering for CONTAINS (KEY) relations on frozen collection
   clustering columns when the query is restricted to a single
   partition (CASSANDRA-8203)
 * Do more aggressive entire-sstable TTL expiry checks (CASSANDRA-8243)
 * Add more log info if readMeter is null (CASSANDRA-8238)
 * add check of the system wall clock time at startup (CASSANDRA-8305)
 * Support for frozen collections (CASSANDRA-7859)
 * Fix overflow on histogram computation (CASSANDRA-8028)
 * Have paxos reuse the timestamp generation of normal queries (CASSANDRA-7801)
 * Fix incremental repair not remove parent session on remote (CASSANDRA-8291)
 * Improve JBOD disk utilization (CASSANDRA-7386)
 * Log failed host when preparing incremental repair (CASSANDRA-8228)
 * Force config client mode in CQLSSTableWriter (CASSANDRA-8281)
 * Fix sstableupgrade throws exception (CASSANDRA-8688)
 * Fix hang when repairing empty keyspace (CASSANDRA-8694)
Merged from 2.0:
 * Fix IllegalArgumentException in dynamic snitch (CASSANDRA-8448)
 * Add support for UPDATE ... IF EXISTS (CASSANDRA-8610)
 * Fix reversal of list prepends (CASSANDRA-8733)
 * Prevent non-zero default_time_to_live on tables with counters
   (CASSANDRA-8678)
 * Fix SSTableSimpleUnsortedWriter ConcurrentModificationException
   (CASSANDRA-8619)
 * Round up time deltas lower than 1ms in BulkLoader (CASSANDRA-8645)
 * Add batch remove iterator to ABSC (CASSANDRA-8414, 8666)
 * Round up time deltas lower than 1ms in BulkLoader (CASSANDRA-8645)
 * Fix isClientMode check in Keyspace (CASSANDRA-8687)
 * Use more efficient slice size for querying internal secondary
   index tables (CASSANDRA-8550)
 * Fix potentially returning deleted rows with range tombstone (CASSANDRA-8558)
 * Check for available disk space before starting a compaction (CASSANDRA-8562)
 * Fix DISTINCT queries with LIMITs or paging when some partitions
   contain only tombstones (CASSANDRA-8490)
 * Introduce background cache refreshing to permissions cache
   (CASSANDRA-8194)
 * Fix race condition in StreamTransferTask that could lead to
   infinite loops and premature sstable deletion (CASSANDRA-7704)
 * Add an extra version check to MigrationTask (CASSANDRA-8462)
 * Ensure SSTableWriter cleans up properly after failure (CASSANDRA-8499)
 * Increase bf true positive count on key cache hit (CASSANDRA-8525)
 * Move MeteredFlusher to its own thread (CASSANDRA-8485)
 * Fix non-distinct results in DISTNCT queries on static columns when
   paging is enabled (CASSANDRA-8087)
 * Move all hints related tasks to hints internal executor (CASSANDRA-8285)
 * Fix paging for multi-partition IN queries (CASSANDRA-8408)
 * Fix MOVED_NODE topology event never being emitted when a node
   moves its token (CASSANDRA-8373)
 * Fix validation of indexes in COMPACT tables (CASSANDRA-8156)
 * Avoid StackOverflowError when a large list of IN values
   is used for a clustering column (CASSANDRA-8410)
 * Fix NPE when writetime() or ttl() calls are wrapped by
   another function call (CASSANDRA-8451)
 * Fix NPE after dropping a keyspace (CASSANDRA-8332)
 * Fix error message on read repair timeouts (CASSANDRA-7947)
 * Default DTCS base_time_seconds changed to 60 (CASSANDRA-8417)
 * Refuse Paxos operation with more than one pending endpoint (CASSANDRA-8346, 8640)
 * Throw correct exception when trying to bind a keyspace or table
   name (CASSANDRA-6952)
 * Make HHOM.compact synchronized (CASSANDRA-8416)
 * cancel latency-sampling task when CF is dropped (CASSANDRA-8401)
 * don't block SocketThread for MessagingService (CASSANDRA-8188)
 * Increase quarantine delay on replacement (CASSANDRA-8260)
 * Expose off-heap memory usage stats (CASSANDRA-7897)
 * Ignore Paxos commits for truncated tables (CASSANDRA-7538)
 * Validate size of indexed column values (CASSANDRA-8280)
 * Make LCS split compaction results over all data directories (CASSANDRA-8329)
 * Fix some failing queries that use multi-column relations
   on COMPACT STORAGE tables (CASSANDRA-8264)
 * Fix InvalidRequestException with ORDER BY (CASSANDRA-8286)
 * Disable SSLv3 for POODLE (CASSANDRA-8265)
 * Fix millisecond timestamps in Tracing (CASSANDRA-8297)
 * Include keyspace name in error message when there are insufficient
   live nodes to stream from (CASSANDRA-8221)
 * Avoid overlap in L1 when L0 contains many nonoverlapping
   sstables (CASSANDRA-8211)
 * Improve PropertyFileSnitch logging (CASSANDRA-8183)
 * Add DC-aware sequential repair (CASSANDRA-8193)
 * Use live sstables in snapshot repair if possible (CASSANDRA-8312)
 * Fix hints serialized size calculation (CASSANDRA-8587)


2.1.2
 * (cqlsh) parse_for_table_meta errors out on queries with undefined
   grammars (CASSANDRA-8262)
 * (cqlsh) Fix SELECT ... TOKEN() function broken in C* 2.1.1 (CASSANDRA-8258)
 * Fix Cassandra crash when running on JDK8 update 40 (CASSANDRA-8209)
 * Optimize partitioner tokens (CASSANDRA-8230)
 * Improve compaction of repaired/unrepaired sstables (CASSANDRA-8004)
 * Make cache serializers pluggable (CASSANDRA-8096)
 * Fix issues with CONTAINS (KEY) queries on secondary indexes
   (CASSANDRA-8147)
 * Fix read-rate tracking of sstables for some queries (CASSANDRA-8239)
 * Fix default timestamp in QueryOptions (CASSANDRA-8246)
 * Set socket timeout when reading remote version (CASSANDRA-8188)
 * Refactor how we track live size (CASSANDRA-7852)
 * Make sure unfinished compaction files are removed (CASSANDRA-8124)
 * Fix shutdown when run as Windows service (CASSANDRA-8136)
 * Fix DESCRIBE TABLE with custom indexes (CASSANDRA-8031)
 * Fix race in RecoveryManagerTest (CASSANDRA-8176)
 * Avoid IllegalArgumentException while sorting sstables in
   IndexSummaryManager (CASSANDRA-8182)
 * Shutdown JVM on file descriptor exhaustion (CASSANDRA-7579)
 * Add 'die' policy for commit log and disk failure (CASSANDRA-7927)
 * Fix installing as service on Windows (CASSANDRA-8115)
 * Fix CREATE TABLE for CQL2 (CASSANDRA-8144)
 * Avoid boxing in ColumnStats min/max trackers (CASSANDRA-8109)
Merged from 2.0:
 * Correctly handle non-text column names in cql3 (CASSANDRA-8178)
 * Fix deletion for indexes on primary key columns (CASSANDRA-8206)
 * Add 'nodetool statusgossip' (CASSANDRA-8125)
 * Improve client notification that nodes are ready for requests (CASSANDRA-7510)
 * Handle negative timestamp in writetime method (CASSANDRA-8139)
 * Pig: Remove errant LIMIT clause in CqlNativeStorage (CASSANDRA-8166)
 * Throw ConfigurationException when hsha is used with the default
   rpc_max_threads setting of 'unlimited' (CASSANDRA-8116)
 * Allow concurrent writing of the same table in the same JVM using
   CQLSSTableWriter (CASSANDRA-7463)
 * Fix totalDiskSpaceUsed calculation (CASSANDRA-8205)


2.1.1
 * Fix spin loop in AtomicSortedColumns (CASSANDRA-7546)
 * Dont notify when replacing tmplink files (CASSANDRA-8157)
 * Fix validation with multiple CONTAINS clause (CASSANDRA-8131)
 * Fix validation of collections in TriggerExecutor (CASSANDRA-8146)
 * Fix IllegalArgumentException when a list of IN values containing tuples
   is passed as a single arg to a prepared statement with the v1 or v2
   protocol (CASSANDRA-8062)
 * Fix ClassCastException in DISTINCT query on static columns with
   query paging (CASSANDRA-8108)
 * Fix NPE on null nested UDT inside a set (CASSANDRA-8105)
 * Fix exception when querying secondary index on set items or map keys
   when some clustering columns are specified (CASSANDRA-8073)
 * Send proper error response when there is an error during native
   protocol message decode (CASSANDRA-8118)
 * Gossip should ignore generation numbers too far in the future (CASSANDRA-8113)
 * Fix NPE when creating a table with frozen sets, lists (CASSANDRA-8104)
 * Fix high memory use due to tracking reads on incrementally opened sstable
   readers (CASSANDRA-8066)
 * Fix EXECUTE request with skipMetadata=false returning no metadata
   (CASSANDRA-8054)
 * Allow concurrent use of CQLBulkOutputFormat (CASSANDRA-7776)
 * Shutdown JVM on OOM (CASSANDRA-7507)
 * Upgrade netty version and enable epoll event loop (CASSANDRA-7761)
 * Don't duplicate sstables smaller than split size when using
   the sstablesplitter tool (CASSANDRA-7616)
 * Avoid re-parsing already prepared statements (CASSANDRA-7923)
 * Fix some Thrift slice deletions and updates of COMPACT STORAGE
   tables with some clustering columns omitted (CASSANDRA-7990)
 * Fix filtering for CONTAINS on sets (CASSANDRA-8033)
 * Properly track added size (CASSANDRA-7239)
 * Allow compilation in java 8 (CASSANDRA-7208)
 * Fix Assertion error on RangeTombstoneList diff (CASSANDRA-8013)
 * Release references to overlapping sstables during compaction (CASSANDRA-7819)
 * Send notification when opening compaction results early (CASSANDRA-8034)
 * Make native server start block until properly bound (CASSANDRA-7885)
 * (cqlsh) Fix IPv6 support (CASSANDRA-7988)
 * Ignore fat clients when checking for endpoint collision (CASSANDRA-7939)
 * Make sstablerepairedset take a list of files (CASSANDRA-7995)
 * (cqlsh) Tab completeion for indexes on map keys (CASSANDRA-7972)
 * (cqlsh) Fix UDT field selection in select clause (CASSANDRA-7891)
 * Fix resource leak in event of corrupt sstable
 * (cqlsh) Add command line option for cqlshrc file path (CASSANDRA-7131)
 * Provide visibility into prepared statements churn (CASSANDRA-7921, CASSANDRA-7930)
 * Invalidate prepared statements when their keyspace or table is
   dropped (CASSANDRA-7566)
 * cassandra-stress: fix support for NetworkTopologyStrategy (CASSANDRA-7945)
 * Fix saving caches when a table is dropped (CASSANDRA-7784)
 * Add better error checking of new stress profile (CASSANDRA-7716)
 * Use ThreadLocalRandom and remove FBUtilities.threadLocalRandom (CASSANDRA-7934)
 * Prevent operator mistakes due to simultaneous bootstrap (CASSANDRA-7069)
 * cassandra-stress supports whitelist mode for node config (CASSANDRA-7658)
 * GCInspector more closely tracks GC; cassandra-stress and nodetool report it (CASSANDRA-7916)
 * nodetool won't output bogus ownership info without a keyspace (CASSANDRA-7173)
 * Add human readable option to nodetool commands (CASSANDRA-5433)
 * Don't try to set repairedAt on old sstables (CASSANDRA-7913)
 * Add metrics for tracking PreparedStatement use (CASSANDRA-7719)
 * (cqlsh) tab-completion for triggers (CASSANDRA-7824)
 * (cqlsh) Support for query paging (CASSANDRA-7514)
 * (cqlsh) Show progress of COPY operations (CASSANDRA-7789)
 * Add syntax to remove multiple elements from a map (CASSANDRA-6599)
 * Support non-equals conditions in lightweight transactions (CASSANDRA-6839)
 * Add IF [NOT] EXISTS to create/drop triggers (CASSANDRA-7606)
 * (cqlsh) Display the current logged-in user (CASSANDRA-7785)
 * (cqlsh) Don't ignore CTRL-C during COPY FROM execution (CASSANDRA-7815)
 * (cqlsh) Order UDTs according to cross-type dependencies in DESCRIBE
   output (CASSANDRA-7659)
 * (cqlsh) Fix handling of CAS statement results (CASSANDRA-7671)
 * (cqlsh) COPY TO/FROM improvements (CASSANDRA-7405)
 * Support list index operations with conditions (CASSANDRA-7499)
 * Add max live/tombstoned cells to nodetool cfstats output (CASSANDRA-7731)
 * Validate IPv6 wildcard addresses properly (CASSANDRA-7680)
 * (cqlsh) Error when tracing query (CASSANDRA-7613)
 * Avoid IOOBE when building SyntaxError message snippet (CASSANDRA-7569)
 * SSTableExport uses correct validator to create string representation of partition
   keys (CASSANDRA-7498)
 * Avoid NPEs when receiving type changes for an unknown keyspace (CASSANDRA-7689)
 * Add support for custom 2i validation (CASSANDRA-7575)
 * Pig support for hadoop CqlInputFormat (CASSANDRA-6454)
 * Add duration mode to cassandra-stress (CASSANDRA-7468)
 * Add listen_interface and rpc_interface options (CASSANDRA-7417)
 * Improve schema merge performance (CASSANDRA-7444)
 * Adjust MT depth based on # of partition validating (CASSANDRA-5263)
 * Optimise NativeCell comparisons (CASSANDRA-6755)
 * Configurable client timeout for cqlsh (CASSANDRA-7516)
 * Include snippet of CQL query near syntax error in messages (CASSANDRA-7111)
 * Make repair -pr work with -local (CASSANDRA-7450)
 * Fix error in sstableloader with -cph > 1 (CASSANDRA-8007)
 * Fix snapshot repair error on indexed tables (CASSANDRA-8020)
 * Do not exit nodetool repair when receiving JMX NOTIF_LOST (CASSANDRA-7909)
 * Stream to private IP when available (CASSANDRA-8084)
Merged from 2.0:
 * Reject conditions on DELETE unless full PK is given (CASSANDRA-6430)
 * Properly reject the token function DELETE (CASSANDRA-7747)
 * Force batchlog replay before decommissioning a node (CASSANDRA-7446)
 * Fix hint replay with many accumulated expired hints (CASSANDRA-6998)
 * Fix duplicate results in DISTINCT queries on static columns with query
   paging (CASSANDRA-8108)
 * Add DateTieredCompactionStrategy (CASSANDRA-6602)
 * Properly validate ascii and utf8 string literals in CQL queries (CASSANDRA-8101)
 * (cqlsh) Fix autocompletion for alter keyspace (CASSANDRA-8021)
 * Create backup directories for commitlog archiving during startup (CASSANDRA-8111)
 * Reduce totalBlockFor() for LOCAL_* consistency levels (CASSANDRA-8058)
 * Fix merging schemas with re-dropped keyspaces (CASSANDRA-7256)
 * Fix counters in supercolumns during live upgrades from 1.2 (CASSANDRA-7188)
 * Notify DT subscribers when a column family is truncated (CASSANDRA-8088)
 * Add sanity check of $JAVA on startup (CASSANDRA-7676)
 * Schedule fat client schema pull on join (CASSANDRA-7993)
 * Don't reset nodes' versions when closing IncomingTcpConnections
   (CASSANDRA-7734)
 * Record the real messaging version in all cases in OutboundTcpConnection
   (CASSANDRA-8057)
 * SSL does not work in cassandra-cli (CASSANDRA-7899)
 * Fix potential exception when using ReversedType in DynamicCompositeType
   (CASSANDRA-7898)
 * Better validation of collection values (CASSANDRA-7833)
 * Track min/max timestamps correctly (CASSANDRA-7969)
 * Fix possible overflow while sorting CL segments for replay (CASSANDRA-7992)
 * Increase nodetool Xmx (CASSANDRA-7956)
 * Archive any commitlog segments present at startup (CASSANDRA-6904)
 * CrcCheckChance should adjust based on live CFMetadata not
   sstable metadata (CASSANDRA-7978)
 * token() should only accept columns in the partitioning
   key order (CASSANDRA-6075)
 * Add method to invalidate permission cache via JMX (CASSANDRA-7977)
 * Allow propagating multiple gossip states atomically (CASSANDRA-6125)
 * Log exceptions related to unclean native protocol client disconnects
   at DEBUG or INFO (CASSANDRA-7849)
 * Allow permissions cache to be set via JMX (CASSANDRA-7698)
 * Include schema_triggers CF in readable system resources (CASSANDRA-7967)
 * Fix RowIndexEntry to report correct serializedSize (CASSANDRA-7948)
 * Make CQLSSTableWriter sync within partitions (CASSANDRA-7360)
 * Potentially use non-local replicas in CqlConfigHelper (CASSANDRA-7906)
 * Explicitly disallow mixing multi-column and single-column
   relations on clustering columns (CASSANDRA-7711)
 * Better error message when condition is set on PK column (CASSANDRA-7804)
 * Don't send schema change responses and events for no-op DDL
   statements (CASSANDRA-7600)
 * (Hadoop) fix cluster initialisation for a split fetching (CASSANDRA-7774)
 * Throw InvalidRequestException when queries contain relations on entire
   collection columns (CASSANDRA-7506)
 * (cqlsh) enable CTRL-R history search with libedit (CASSANDRA-7577)
 * (Hadoop) allow ACFRW to limit nodes to local DC (CASSANDRA-7252)
 * (cqlsh) cqlsh should automatically disable tracing when selecting
   from system_traces (CASSANDRA-7641)
 * (Hadoop) Add CqlOutputFormat (CASSANDRA-6927)
 * Don't depend on cassandra config for nodetool ring (CASSANDRA-7508)
 * (cqlsh) Fix failing cqlsh formatting tests (CASSANDRA-7703)
 * Fix IncompatibleClassChangeError from hadoop2 (CASSANDRA-7229)
 * Add 'nodetool sethintedhandoffthrottlekb' (CASSANDRA-7635)
 * (cqlsh) Add tab-completion for CREATE/DROP USER IF [NOT] EXISTS (CASSANDRA-7611)
 * Catch errors when the JVM pulls the rug out from GCInspector (CASSANDRA-5345)
 * cqlsh fails when version number parts are not int (CASSANDRA-7524)
 * Fix NPE when table dropped during streaming (CASSANDRA-7946)
 * Fix wrong progress when streaming uncompressed (CASSANDRA-7878)
 * Fix possible infinite loop in creating repair range (CASSANDRA-7983)
 * Fix unit in nodetool for streaming throughput (CASSANDRA-7375)
Merged from 1.2:
 * Don't index tombstones (CASSANDRA-7828)
 * Improve PasswordAuthenticator default super user setup (CASSANDRA-7788)


2.1.0
 * (cqlsh) Removed "ALTER TYPE <name> RENAME TO <name>" from tab-completion
   (CASSANDRA-7895)
 * Fixed IllegalStateException in anticompaction (CASSANDRA-7892)
 * cqlsh: DESCRIBE support for frozen UDTs, tuples (CASSANDRA-7863)
 * Avoid exposing internal classes over JMX (CASSANDRA-7879)
 * Add null check for keys when freezing collection (CASSANDRA-7869)
 * Improve stress workload realism (CASSANDRA-7519)
Merged from 2.0:
 * Configure system.paxos with LeveledCompactionStrategy (CASSANDRA-7753)
 * Fix ALTER clustering column type from DateType to TimestampType when
   using DESC clustering order (CASSANRDA-7797)
 * Throw EOFException if we run out of chunks in compressed datafile
   (CASSANDRA-7664)
 * Fix PRSI handling of CQL3 row markers for row cleanup (CASSANDRA-7787)
 * Fix dropping collection when it's the last regular column (CASSANDRA-7744)
 * Make StreamReceiveTask thread safe and gc friendly (CASSANDRA-7795)
 * Validate empty cell names from counter updates (CASSANDRA-7798)
Merged from 1.2:
 * Don't allow compacted sstables to be marked as compacting (CASSANDRA-7145)
 * Track expired tombstones (CASSANDRA-7810)


2.1.0-rc7
 * Add frozen keyword and require UDT to be frozen (CASSANDRA-7857)
 * Track added sstable size correctly (CASSANDRA-7239)
 * (cqlsh) Fix case insensitivity (CASSANDRA-7834)
 * Fix failure to stream ranges when moving (CASSANDRA-7836)
 * Correctly remove tmplink files (CASSANDRA-7803)
 * (cqlsh) Fix column name formatting for functions, CAS operations,
   and UDT field selections (CASSANDRA-7806)
 * (cqlsh) Fix COPY FROM handling of null/empty primary key
   values (CASSANDRA-7792)
 * Fix ordering of static cells (CASSANDRA-7763)
Merged from 2.0:
 * Forbid re-adding dropped counter columns (CASSANDRA-7831)
 * Fix CFMetaData#isThriftCompatible() for PK-only tables (CASSANDRA-7832)
 * Always reject inequality on the partition key without token()
   (CASSANDRA-7722)
 * Always send Paxos commit to all replicas (CASSANDRA-7479)
 * Make disruptor_thrift_server invocation pool configurable (CASSANDRA-7594)
 * Make repair no-op when RF=1 (CASSANDRA-7864)


2.1.0-rc6
 * Fix OOM issue from netty caching over time (CASSANDRA-7743)
 * json2sstable couldn't import JSON for CQL table (CASSANDRA-7477)
 * Invalidate all caches on table drop (CASSANDRA-7561)
 * Skip strict endpoint selection for ranges if RF == nodes (CASSANRA-7765)
 * Fix Thrift range filtering without 2ary index lookups (CASSANDRA-7741)
 * Add tracing entries about concurrent range requests (CASSANDRA-7599)
 * (cqlsh) Fix DESCRIBE for NTS keyspaces (CASSANDRA-7729)
 * Remove netty buffer ref-counting (CASSANDRA-7735)
 * Pass mutated cf to index updater for use by PRSI (CASSANDRA-7742)
 * Include stress yaml example in release and deb (CASSANDRA-7717)
 * workaround for netty issue causing corrupted data off the wire (CASSANDRA-7695)
 * cqlsh DESC CLUSTER fails retrieving ring information (CASSANDRA-7687)
 * Fix binding null values inside UDT (CASSANDRA-7685)
 * Fix UDT field selection with empty fields (CASSANDRA-7670)
 * Bogus deserialization of static cells from sstable (CASSANDRA-7684)
 * Fix NPE on compaction leftover cleanup for dropped table (CASSANDRA-7770)
Merged from 2.0:
 * Fix race condition in StreamTransferTask that could lead to
   infinite loops and premature sstable deletion (CASSANDRA-7704)
 * (cqlsh) Wait up to 10 sec for a tracing session (CASSANDRA-7222)
 * Fix NPE in FileCacheService.sizeInBytes (CASSANDRA-7756)
 * Remove duplicates from StorageService.getJoiningNodes (CASSANDRA-7478)
 * Clone token map outside of hot gossip loops (CASSANDRA-7758)
 * Fix MS expiring map timeout for Paxos messages (CASSANDRA-7752)
 * Do not flush on truncate if durable_writes is false (CASSANDRA-7750)
 * Give CRR a default input_cql Statement (CASSANDRA-7226)
 * Better error message when adding a collection with the same name
   than a previously dropped one (CASSANDRA-6276)
 * Fix validation when adding static columns (CASSANDRA-7730)
 * (Thrift) fix range deletion of supercolumns (CASSANDRA-7733)
 * Fix potential AssertionError in RangeTombstoneList (CASSANDRA-7700)
 * Validate arguments of blobAs* functions (CASSANDRA-7707)
 * Fix potential AssertionError with 2ndary indexes (CASSANDRA-6612)
 * Avoid logging CompactionInterrupted at ERROR (CASSANDRA-7694)
 * Minor leak in sstable2jon (CASSANDRA-7709)
 * Add cassandra.auto_bootstrap system property (CASSANDRA-7650)
 * Update java driver (for hadoop) (CASSANDRA-7618)
 * Remove CqlPagingRecordReader/CqlPagingInputFormat (CASSANDRA-7570)
 * Support connecting to ipv6 jmx with nodetool (CASSANDRA-7669)


2.1.0-rc5
 * Reject counters inside user types (CASSANDRA-7672)
 * Switch to notification-based GCInspector (CASSANDRA-7638)
 * (cqlsh) Handle nulls in UDTs and tuples correctly (CASSANDRA-7656)
 * Don't use strict consistency when replacing (CASSANDRA-7568)
 * Fix min/max cell name collection on 2.0 SSTables with range
   tombstones (CASSANDRA-7593)
 * Tolerate min/max cell names of different lengths (CASSANDRA-7651)
 * Filter cached results correctly (CASSANDRA-7636)
 * Fix tracing on the new SEPExecutor (CASSANDRA-7644)
 * Remove shuffle and taketoken (CASSANDRA-7601)
 * Clean up Windows batch scripts (CASSANDRA-7619)
 * Fix native protocol drop user type notification (CASSANDRA-7571)
 * Give read access to system.schema_usertypes to all authenticated users
   (CASSANDRA-7578)
 * (cqlsh) Fix cqlsh display when zero rows are returned (CASSANDRA-7580)
 * Get java version correctly when JAVA_TOOL_OPTIONS is set (CASSANDRA-7572)
 * Fix NPE when dropping index from non-existent keyspace, AssertionError when
   dropping non-existent index with IF EXISTS (CASSANDRA-7590)
 * Fix sstablelevelresetter hang (CASSANDRA-7614)
 * (cqlsh) Fix deserialization of blobs (CASSANDRA-7603)
 * Use "keyspace updated" schema change message for UDT changes in v1 and
   v2 protocols (CASSANDRA-7617)
 * Fix tracing of range slices and secondary index lookups that are local
   to the coordinator (CASSANDRA-7599)
 * Set -Dcassandra.storagedir for all tool shell scripts (CASSANDRA-7587)
 * Don't swap max/min col names when mutating sstable metadata (CASSANDRA-7596)
 * (cqlsh) Correctly handle paged result sets (CASSANDRA-7625)
 * (cqlsh) Improve waiting for a trace to complete (CASSANDRA-7626)
 * Fix tracing of concurrent range slices and 2ary index queries (CASSANDRA-7626)
 * Fix scrub against collection type (CASSANDRA-7665)
Merged from 2.0:
 * Set gc_grace_seconds to seven days for system schema tables (CASSANDRA-7668)
 * SimpleSeedProvider no longer caches seeds forever (CASSANDRA-7663)
 * Always flush on truncate (CASSANDRA-7511)
 * Fix ReversedType(DateType) mapping to native protocol (CASSANDRA-7576)
 * Always merge ranges owned by a single node (CASSANDRA-6930)
 * Track max/min timestamps for range tombstones (CASSANDRA-7647)
 * Fix NPE when listing saved caches dir (CASSANDRA-7632)


2.1.0-rc4
 * Fix word count hadoop example (CASSANDRA-7200)
 * Updated memtable_cleanup_threshold and memtable_flush_writers defaults
   (CASSANDRA-7551)
 * (Windows) fix startup when WMI memory query fails (CASSANDRA-7505)
 * Anti-compaction proceeds if any part of the repair failed (CASSANDRA-7521)
 * Add missing table name to DROP INDEX responses and notifications (CASSANDRA-7539)
 * Bump CQL version to 3.2.0 and update CQL documentation (CASSANDRA-7527)
 * Fix configuration error message when running nodetool ring (CASSANDRA-7508)
 * Support conditional updates, tuple type, and the v3 protocol in cqlsh (CASSANDRA-7509)
 * Handle queries on multiple secondary index types (CASSANDRA-7525)
 * Fix cqlsh authentication with v3 native protocol (CASSANDRA-7564)
 * Fix NPE when unknown prepared statement ID is used (CASSANDRA-7454)
Merged from 2.0:
 * (Windows) force range-based repair to non-sequential mode (CASSANDRA-7541)
 * Fix range merging when DES scores are zero (CASSANDRA-7535)
 * Warn when SSL certificates have expired (CASSANDRA-7528)
 * Fix error when doing reversed queries with static columns (CASSANDRA-7490)
Merged from 1.2:
 * Set correct stream ID on responses when non-Exception Throwables
   are thrown while handling native protocol messages (CASSANDRA-7470)


2.1.0-rc3
 * Consider expiry when reconciling otherwise equal cells (CASSANDRA-7403)
 * Introduce CQL support for stress tool (CASSANDRA-6146)
 * Fix ClassCastException processing expired messages (CASSANDRA-7496)
 * Fix prepared marker for collections inside UDT (CASSANDRA-7472)
 * Remove left-over populate_io_cache_on_flush and replicate_on_write
   uses (CASSANDRA-7493)
 * (Windows) handle spaces in path names (CASSANDRA-7451)
 * Ensure writes have completed after dropping a table, before recycling
   commit log segments (CASSANDRA-7437)
 * Remove left-over rows_per_partition_to_cache (CASSANDRA-7493)
 * Fix error when CONTAINS is used with a bind marker (CASSANDRA-7502)
 * Properly reject unknown UDT field (CASSANDRA-7484)
Merged from 2.0:
 * Fix CC#collectTimeOrderedData() tombstone optimisations (CASSANDRA-7394)
 * Support DISTINCT for static columns and fix behaviour when DISTINC is
   not use (CASSANDRA-7305).
 * Workaround JVM NPE on JMX bind failure (CASSANDRA-7254)
 * Fix race in FileCacheService RemovalListener (CASSANDRA-7278)
 * Fix inconsistent use of consistencyForCommit that allowed LOCAL_QUORUM
   operations to incorrect become full QUORUM (CASSANDRA-7345)
 * Properly handle unrecognized opcodes and flags (CASSANDRA-7440)
 * (Hadoop) close CqlRecordWriter clients when finished (CASSANDRA-7459)
 * Commit disk failure policy (CASSANDRA-7429)
 * Make sure high level sstables get compacted (CASSANDRA-7414)
 * Fix AssertionError when using empty clustering columns and static columns
   (CASSANDRA-7455)
 * Add option to disable STCS in L0 (CASSANDRA-6621)
 * Upgrade to snappy-java 1.0.5.2 (CASSANDRA-7476)


2.1.0-rc2
 * Fix heap size calculation for CompoundSparseCellName and
   CompoundSparseCellName.WithCollection (CASSANDRA-7421)
 * Allow counter mutations in UNLOGGED batches (CASSANDRA-7351)
 * Modify reconcile logic to always pick a tombstone over a counter cell
   (CASSANDRA-7346)
 * Avoid incremental compaction on Windows (CASSANDRA-7365)
 * Fix exception when querying a composite-keyed table with a collection index
   (CASSANDRA-7372)
 * Use node's host id in place of counter ids (CASSANDRA-7366)
 * Fix error when doing reversed queries with static columns (CASSANDRA-7490)
 * Backport CASSANDRA-6747 (CASSANDRA-7560)
 * Track max/min timestamps for range tombstones (CASSANDRA-7647)
 * Fix NPE when listing saved caches dir (CASSANDRA-7632)
 * Fix sstableloader unable to connect encrypted node (CASSANDRA-7585)
Merged from 1.2:
 * Clone token map outside of hot gossip loops (CASSANDRA-7758)
 * Add stop method to EmbeddedCassandraService (CASSANDRA-7595)
 * Support connecting to ipv6 jmx with nodetool (CASSANDRA-7669)
 * Set gc_grace_seconds to seven days for system schema tables (CASSANDRA-7668)
 * SimpleSeedProvider no longer caches seeds forever (CASSANDRA-7663)
 * Set correct stream ID on responses when non-Exception Throwables
   are thrown while handling native protocol messages (CASSANDRA-7470)
 * Fix row size miscalculation in LazilyCompactedRow (CASSANDRA-7543)
 * Fix race in background compaction check (CASSANDRA-7745)
 * Don't clear out range tombstones during compaction (CASSANDRA-7808)


2.1.0-rc1
 * Revert flush directory (CASSANDRA-6357)
 * More efficient executor service for fast operations (CASSANDRA-4718)
 * Move less common tools into a new cassandra-tools package (CASSANDRA-7160)
 * Support more concurrent requests in native protocol (CASSANDRA-7231)
 * Add tab-completion to debian nodetool packaging (CASSANDRA-6421)
 * Change concurrent_compactors defaults (CASSANDRA-7139)
 * Add PowerShell Windows launch scripts (CASSANDRA-7001)
 * Make commitlog archive+restore more robust (CASSANDRA-6974)
 * Fix marking commitlogsegments clean (CASSANDRA-6959)
 * Add snapshot "manifest" describing files included (CASSANDRA-6326)
 * Parallel streaming for sstableloader (CASSANDRA-3668)
 * Fix bugs in supercolumns handling (CASSANDRA-7138)
 * Fix ClassClassException on composite dense tables (CASSANDRA-7112)
 * Cleanup and optimize collation and slice iterators (CASSANDRA-7107)
 * Upgrade NBHM lib (CASSANDRA-7128)
 * Optimize netty server (CASSANDRA-6861)
 * Fix repair hang when given CF does not exist (CASSANDRA-7189)
 * Allow c* to be shutdown in an embedded mode (CASSANDRA-5635)
 * Add server side batching to native transport (CASSANDRA-5663)
 * Make batchlog replay asynchronous (CASSANDRA-6134)
 * remove unused classes (CASSANDRA-7197)
 * Limit user types to the keyspace they are defined in (CASSANDRA-6643)
 * Add validate method to CollectionType (CASSANDRA-7208)
 * New serialization format for UDT values (CASSANDRA-7209, CASSANDRA-7261)
 * Fix nodetool netstats (CASSANDRA-7270)
 * Fix potential ClassCastException in HintedHandoffManager (CASSANDRA-7284)
 * Use prepared statements internally (CASSANDRA-6975)
 * Fix broken paging state with prepared statement (CASSANDRA-7120)
 * Fix IllegalArgumentException in CqlStorage (CASSANDRA-7287)
 * Allow nulls/non-existant fields in UDT (CASSANDRA-7206)
 * Add Thrift MultiSliceRequest (CASSANDRA-6757, CASSANDRA-7027)
 * Handle overlapping MultiSlices (CASSANDRA-7279)
 * Fix DataOutputTest on Windows (CASSANDRA-7265)
 * Embedded sets in user defined data-types are not updating (CASSANDRA-7267)
 * Add tuple type to CQL/native protocol (CASSANDRA-7248)
 * Fix CqlPagingRecordReader on tables with few rows (CASSANDRA-7322)
Merged from 2.0:
 * Copy compaction options to make sure they are reloaded (CASSANDRA-7290)
 * Add option to do more aggressive tombstone compactions (CASSANDRA-6563)
 * Don't try to compact already-compacting files in HHOM (CASSANDRA-7288)
 * Always reallocate buffers in HSHA (CASSANDRA-6285)
 * (Hadoop) support authentication in CqlRecordReader (CASSANDRA-7221)
 * (Hadoop) Close java driver Cluster in CQLRR.close (CASSANDRA-7228)
 * Warn when 'USING TIMESTAMP' is used on a CAS BATCH (CASSANDRA-7067)
 * return all cpu values from BackgroundActivityMonitor.readAndCompute (CASSANDRA-7183)
 * Correctly delete scheduled range xfers (CASSANDRA-7143)
 * return all cpu values from BackgroundActivityMonitor.readAndCompute (CASSANDRA-7183)
 * reduce garbage creation in calculatePendingRanges (CASSANDRA-7191)
 * fix c* launch issues on Russian os's due to output of linux 'free' cmd (CASSANDRA-6162)
 * Fix disabling autocompaction (CASSANDRA-7187)
 * Fix potential NumberFormatException when deserializing IntegerType (CASSANDRA-7088)
 * cqlsh can't tab-complete disabling compaction (CASSANDRA-7185)
 * cqlsh: Accept and execute CQL statement(s) from command-line parameter (CASSANDRA-7172)
 * Fix IllegalStateException in CqlPagingRecordReader (CASSANDRA-7198)
 * Fix the InvertedIndex trigger example (CASSANDRA-7211)
 * Add --resolve-ip option to 'nodetool ring' (CASSANDRA-7210)
 * reduce garbage on codec flag deserialization (CASSANDRA-7244)
 * Fix duplicated error messages on directory creation error at startup (CASSANDRA-5818)
 * Proper null handle for IF with map element access (CASSANDRA-7155)
 * Improve compaction visibility (CASSANDRA-7242)
 * Correctly delete scheduled range xfers (CASSANDRA-7143)
 * Make batchlog replica selection rack-aware (CASSANDRA-6551)
 * Fix CFMetaData#getColumnDefinitionFromColumnName() (CASSANDRA-7074)
 * Fix writetime/ttl functions for static columns (CASSANDRA-7081)
 * Suggest CTRL-C or semicolon after three blank lines in cqlsh (CASSANDRA-7142)
 * Fix 2ndary index queries with DESC clustering order (CASSANDRA-6950)
 * Invalid key cache entries on DROP (CASSANDRA-6525)
 * Fix flapping RecoveryManagerTest (CASSANDRA-7084)
 * Add missing iso8601 patterns for date strings (CASSANDRA-6973)
 * Support selecting multiple rows in a partition using IN (CASSANDRA-6875)
 * Add authentication support to shuffle (CASSANDRA-6484)
 * Swap local and global default read repair chances (CASSANDRA-7320)
 * Add conditional CREATE/DROP USER support (CASSANDRA-7264)
 * Cqlsh counts non-empty lines for "Blank lines" warning (CASSANDRA-7325)
Merged from 1.2:
 * Add Cloudstack snitch (CASSANDRA-7147)
 * Update system.peers correctly when relocating tokens (CASSANDRA-7126)
 * Add Google Compute Engine snitch (CASSANDRA-7132)
 * remove duplicate query for local tokens (CASSANDRA-7182)
 * exit CQLSH with error status code if script fails (CASSANDRA-6344)
 * Fix bug with some IN queries missig results (CASSANDRA-7105)
 * Fix availability validation for LOCAL_ONE CL (CASSANDRA-7319)
 * Hint streaming can cause decommission to fail (CASSANDRA-7219)


2.1.0-beta2
 * Increase default CL space to 8GB (CASSANDRA-7031)
 * Add range tombstones to read repair digests (CASSANDRA-6863)
 * Fix BTree.clear for large updates (CASSANDRA-6943)
 * Fail write instead of logging a warning when unable to append to CL
   (CASSANDRA-6764)
 * Eliminate possibility of CL segment appearing twice in active list
   (CASSANDRA-6557)
 * Apply DONTNEED fadvise to commitlog segments (CASSANDRA-6759)
 * Switch CRC component to Adler and include it for compressed sstables
   (CASSANDRA-4165)
 * Allow cassandra-stress to set compaction strategy options (CASSANDRA-6451)
 * Add broadcast_rpc_address option to cassandra.yaml (CASSANDRA-5899)
 * Auto reload GossipingPropertyFileSnitch config (CASSANDRA-5897)
 * Fix overflow of memtable_total_space_in_mb (CASSANDRA-6573)
 * Fix ABTC NPE and apply update function correctly (CASSANDRA-6692)
 * Allow nodetool to use a file or prompt for password (CASSANDRA-6660)
 * Fix AIOOBE when concurrently accessing ABSC (CASSANDRA-6742)
 * Fix assertion error in ALTER TYPE RENAME (CASSANDRA-6705)
 * Scrub should not always clear out repaired status (CASSANDRA-5351)
 * Improve handling of range tombstone for wide partitions (CASSANDRA-6446)
 * Fix ClassCastException for compact table with composites (CASSANDRA-6738)
 * Fix potentially repairing with wrong nodes (CASSANDRA-6808)
 * Change caching option syntax (CASSANDRA-6745)
 * Fix stress to do proper counter reads (CASSANDRA-6835)
 * Fix help message for stress counter_write (CASSANDRA-6824)
 * Fix stress smart Thrift client to pick servers correctly (CASSANDRA-6848)
 * Add logging levels (minimal, normal or verbose) to stress tool (CASSANDRA-6849)
 * Fix race condition in Batch CLE (CASSANDRA-6860)
 * Improve cleanup/scrub/upgradesstables failure handling (CASSANDRA-6774)
 * ByteBuffer write() methods for serializing sstables (CASSANDRA-6781)
 * Proper compare function for CollectionType (CASSANDRA-6783)
 * Update native server to Netty 4 (CASSANDRA-6236)
 * Fix off-by-one error in stress (CASSANDRA-6883)
 * Make OpOrder AutoCloseable (CASSANDRA-6901)
 * Remove sync repair JMX interface (CASSANDRA-6900)
 * Add multiple memory allocation options for memtables (CASSANDRA-6689, 6694)
 * Remove adjusted op rate from stress output (CASSANDRA-6921)
 * Add optimized CF.hasColumns() implementations (CASSANDRA-6941)
 * Serialize batchlog mutations with the version of the target node
   (CASSANDRA-6931)
 * Optimize CounterColumn#reconcile() (CASSANDRA-6953)
 * Properly remove 1.2 sstable support in 2.1 (CASSANDRA-6869)
 * Lock counter cells, not partitions (CASSANDRA-6880)
 * Track presence of legacy counter shards in sstables (CASSANDRA-6888)
 * Ensure safe resource cleanup when replacing sstables (CASSANDRA-6912)
 * Add failure handler to async callback (CASSANDRA-6747)
 * Fix AE when closing SSTable without releasing reference (CASSANDRA-7000)
 * Clean up IndexInfo on keyspace/table drops (CASSANDRA-6924)
 * Only snapshot relative SSTables when sequential repair (CASSANDRA-7024)
 * Require nodetool rebuild_index to specify index names (CASSANDRA-7038)
 * fix cassandra stress errors on reads with native protocol (CASSANDRA-7033)
 * Use OpOrder to guard sstable references for reads (CASSANDRA-6919)
 * Preemptive opening of compaction result (CASSANDRA-6916)
 * Multi-threaded scrub/cleanup/upgradesstables (CASSANDRA-5547)
 * Optimize cellname comparison (CASSANDRA-6934)
 * Native protocol v3 (CASSANDRA-6855)
 * Optimize Cell liveness checks and clean up Cell (CASSANDRA-7119)
 * Support consistent range movements (CASSANDRA-2434)
 * Display min timestamp in sstablemetadata viewer (CASSANDRA-6767)
Merged from 2.0:
 * Avoid race-prone second "scrub" of system keyspace (CASSANDRA-6797)
 * Pool CqlRecordWriter clients by inetaddress rather than Range
   (CASSANDRA-6665)
 * Fix compaction_history timestamps (CASSANDRA-6784)
 * Compare scores of full replica ordering in DES (CASSANDRA-6683)
 * fix CME in SessionInfo updateProgress affecting netstats (CASSANDRA-6577)
 * Allow repairing between specific replicas (CASSANDRA-6440)
 * Allow per-dc enabling of hints (CASSANDRA-6157)
 * Add compatibility for Hadoop 0.2.x (CASSANDRA-5201)
 * Fix EstimatedHistogram races (CASSANDRA-6682)
 * Failure detector correctly converts initial value to nanos (CASSANDRA-6658)
 * Add nodetool taketoken to relocate vnodes (CASSANDRA-4445)
 * Expose bulk loading progress over JMX (CASSANDRA-4757)
 * Correctly handle null with IF conditions and TTL (CASSANDRA-6623)
 * Account for range/row tombstones in tombstone drop
   time histogram (CASSANDRA-6522)
 * Stop CommitLogSegment.close() from calling sync() (CASSANDRA-6652)
 * Make commitlog failure handling configurable (CASSANDRA-6364)
 * Avoid overlaps in LCS (CASSANDRA-6688)
 * Improve support for paginating over composites (CASSANDRA-4851)
 * Fix count(*) queries in a mixed cluster (CASSANDRA-6707)
 * Improve repair tasks(snapshot, differencing) concurrency (CASSANDRA-6566)
 * Fix replaying pre-2.0 commit logs (CASSANDRA-6714)
 * Add static columns to CQL3 (CASSANDRA-6561)
 * Optimize single partition batch statements (CASSANDRA-6737)
 * Disallow post-query re-ordering when paging (CASSANDRA-6722)
 * Fix potential paging bug with deleted columns (CASSANDRA-6748)
 * Fix NPE on BulkLoader caused by losing StreamEvent (CASSANDRA-6636)
 * Fix truncating compression metadata (CASSANDRA-6791)
 * Add CMSClassUnloadingEnabled JVM option (CASSANDRA-6541)
 * Catch memtable flush exceptions during shutdown (CASSANDRA-6735)
 * Fix upgradesstables NPE for non-CF-based indexes (CASSANDRA-6645)
 * Fix UPDATE updating PRIMARY KEY columns implicitly (CASSANDRA-6782)
 * Fix IllegalArgumentException when updating from 1.2 with SuperColumns
   (CASSANDRA-6733)
 * FBUtilities.singleton() should use the CF comparator (CASSANDRA-6778)
 * Fix CQLSStableWriter.addRow(Map<String, Object>) (CASSANDRA-6526)
 * Fix HSHA server introducing corrupt data (CASSANDRA-6285)
 * Fix CAS conditions for COMPACT STORAGE tables (CASSANDRA-6813)
 * Starting threads in OutboundTcpConnectionPool constructor causes race conditions (CASSANDRA-7177)
 * Allow overriding cassandra-rackdc.properties file (CASSANDRA-7072)
 * Set JMX RMI port to 7199 (CASSANDRA-7087)
 * Use LOCAL_QUORUM for data reads at LOCAL_SERIAL (CASSANDRA-6939)
 * Log a warning for large batches (CASSANDRA-6487)
 * Put nodes in hibernate when join_ring is false (CASSANDRA-6961)
 * Avoid early loading of non-system keyspaces before compaction-leftovers
   cleanup at startup (CASSANDRA-6913)
 * Restrict Windows to parallel repairs (CASSANDRA-6907)
 * (Hadoop) Allow manually specifying start/end tokens in CFIF (CASSANDRA-6436)
 * Fix NPE in MeteredFlusher (CASSANDRA-6820)
 * Fix race processing range scan responses (CASSANDRA-6820)
 * Allow deleting snapshots from dropped keyspaces (CASSANDRA-6821)
 * Add uuid() function (CASSANDRA-6473)
 * Omit tombstones from schema digests (CASSANDRA-6862)
 * Include correct consistencyLevel in LWT timeout (CASSANDRA-6884)
 * Lower chances for losing new SSTables during nodetool refresh and
   ColumnFamilyStore.loadNewSSTables (CASSANDRA-6514)
 * Add support for DELETE ... IF EXISTS to CQL3 (CASSANDRA-5708)
 * Update hadoop_cql3_word_count example (CASSANDRA-6793)
 * Fix handling of RejectedExecution in sync Thrift server (CASSANDRA-6788)
 * Log more information when exceeding tombstone_warn_threshold (CASSANDRA-6865)
 * Fix truncate to not abort due to unreachable fat clients (CASSANDRA-6864)
 * Fix schema concurrency exceptions (CASSANDRA-6841)
 * Fix leaking validator FH in StreamWriter (CASSANDRA-6832)
 * Fix saving triggers to schema (CASSANDRA-6789)
 * Fix trigger mutations when base mutation list is immutable (CASSANDRA-6790)
 * Fix accounting in FileCacheService to allow re-using RAR (CASSANDRA-6838)
 * Fix static counter columns (CASSANDRA-6827)
 * Restore expiring->deleted (cell) compaction optimization (CASSANDRA-6844)
 * Fix CompactionManager.needsCleanup (CASSANDRA-6845)
 * Correctly compare BooleanType values other than 0 and 1 (CASSANDRA-6779)
 * Read message id as string from earlier versions (CASSANDRA-6840)
 * Properly use the Paxos consistency for (non-protocol) batch (CASSANDRA-6837)
 * Add paranoid disk failure option (CASSANDRA-6646)
 * Improve PerRowSecondaryIndex performance (CASSANDRA-6876)
 * Extend triggers to support CAS updates (CASSANDRA-6882)
 * Static columns with IF NOT EXISTS don't always work as expected (CASSANDRA-6873)
 * Fix paging with SELECT DISTINCT (CASSANDRA-6857)
 * Fix UnsupportedOperationException on CAS timeout (CASSANDRA-6923)
 * Improve MeteredFlusher handling of MF-unaffected column families
   (CASSANDRA-6867)
 * Add CqlRecordReader using native pagination (CASSANDRA-6311)
 * Add QueryHandler interface (CASSANDRA-6659)
 * Track liveRatio per-memtable, not per-CF (CASSANDRA-6945)
 * Make sure upgradesstables keeps sstable level (CASSANDRA-6958)
 * Fix LIMIT with static columns (CASSANDRA-6956)
 * Fix clash with CQL column name in thrift validation (CASSANDRA-6892)
 * Fix error with super columns in mixed 1.2-2.0 clusters (CASSANDRA-6966)
 * Fix bad skip of sstables on slice query with composite start/finish (CASSANDRA-6825)
 * Fix unintended update with conditional statement (CASSANDRA-6893)
 * Fix map element access in IF (CASSANDRA-6914)
 * Avoid costly range calculations for range queries on system keyspaces
   (CASSANDRA-6906)
 * Fix SSTable not released if stream session fails (CASSANDRA-6818)
 * Avoid build failure due to ANTLR timeout (CASSANDRA-6991)
 * Queries on compact tables can return more rows that requested (CASSANDRA-7052)
 * USING TIMESTAMP for batches does not work (CASSANDRA-7053)
 * Fix performance regression from CASSANDRA-5614 (CASSANDRA-6949)
 * Ensure that batchlog and hint timeouts do not produce hints (CASSANDRA-7058)
 * Merge groupable mutations in TriggerExecutor#execute() (CASSANDRA-7047)
 * Plug holes in resource release when wiring up StreamSession (CASSANDRA-7073)
 * Re-add parameter columns to tracing session (CASSANDRA-6942)
 * Preserves CQL metadata when updating table from thrift (CASSANDRA-6831)
Merged from 1.2:
 * Fix nodetool display with vnodes (CASSANDRA-7082)
 * Add UNLOGGED, COUNTER options to BATCH documentation (CASSANDRA-6816)
 * add extra SSL cipher suites (CASSANDRA-6613)
 * fix nodetool getsstables for blob PK (CASSANDRA-6803)
 * Fix BatchlogManager#deleteBatch() use of millisecond timestamps
   (CASSANDRA-6822)
 * Continue assassinating even if the endpoint vanishes (CASSANDRA-6787)
 * Schedule schema pulls on change (CASSANDRA-6971)
 * Non-droppable verbs shouldn't be dropped from OTC (CASSANDRA-6980)
 * Shutdown batchlog executor in SS#drain() (CASSANDRA-7025)
 * Fix batchlog to account for CF truncation records (CASSANDRA-6999)
 * Fix CQLSH parsing of functions and BLOB literals (CASSANDRA-7018)
 * Properly load trustore in the native protocol (CASSANDRA-6847)
 * Always clean up references in SerializingCache (CASSANDRA-6994)
 * Don't shut MessagingService down when replacing a node (CASSANDRA-6476)
 * fix npe when doing -Dcassandra.fd_initial_value_ms (CASSANDRA-6751)


2.1.0-beta1
 * Add flush directory distinct from compaction directories (CASSANDRA-6357)
 * Require JNA by default (CASSANDRA-6575)
 * add listsnapshots command to nodetool (CASSANDRA-5742)
 * Introduce AtomicBTreeColumns (CASSANDRA-6271, 6692)
 * Multithreaded commitlog (CASSANDRA-3578)
 * allocate fixed index summary memory pool and resample cold index summaries
   to use less memory (CASSANDRA-5519)
 * Removed multithreaded compaction (CASSANDRA-6142)
 * Parallelize fetching rows for low-cardinality indexes (CASSANDRA-1337)
 * change logging from log4j to logback (CASSANDRA-5883)
 * switch to LZ4 compression for internode communication (CASSANDRA-5887)
 * Stop using Thrift-generated Index* classes internally (CASSANDRA-5971)
 * Remove 1.2 network compatibility code (CASSANDRA-5960)
 * Remove leveled json manifest migration code (CASSANDRA-5996)
 * Remove CFDefinition (CASSANDRA-6253)
 * Use AtomicIntegerFieldUpdater in RefCountedMemory (CASSANDRA-6278)
 * User-defined types for CQL3 (CASSANDRA-5590)
 * Use of o.a.c.metrics in nodetool (CASSANDRA-5871, 6406)
 * Batch read from OTC's queue and cleanup (CASSANDRA-1632)
 * Secondary index support for collections (CASSANDRA-4511, 6383)
 * SSTable metadata(Stats.db) format change (CASSANDRA-6356)
 * Push composites support in the storage engine
   (CASSANDRA-5417, CASSANDRA-6520)
 * Add snapshot space used to cfstats (CASSANDRA-6231)
 * Add cardinality estimator for key count estimation (CASSANDRA-5906)
 * CF id is changed to be non-deterministic. Data dir/key cache are created
   uniquely for CF id (CASSANDRA-5202)
 * New counters implementation (CASSANDRA-6504)
 * Replace UnsortedColumns, EmptyColumns, TreeMapBackedSortedColumns with new
   ArrayBackedSortedColumns (CASSANDRA-6630, CASSANDRA-6662, CASSANDRA-6690)
 * Add option to use row cache with a given amount of rows (CASSANDRA-5357)
 * Avoid repairing already repaired data (CASSANDRA-5351)
 * Reject counter updates with USING TTL/TIMESTAMP (CASSANDRA-6649)
 * Replace index_interval with min/max_index_interval (CASSANDRA-6379)
 * Lift limitation that order by columns must be selected for IN queries (CASSANDRA-4911)


2.0.5
 * Reduce garbage generated by bloom filter lookups (CASSANDRA-6609)
 * Add ks.cf names to tombstone logging (CASSANDRA-6597)
 * Use LOCAL_QUORUM for LWT operations at LOCAL_SERIAL (CASSANDRA-6495)
 * Wait for gossip to settle before accepting client connections (CASSANDRA-4288)
 * Delete unfinished compaction incrementally (CASSANDRA-6086)
 * Allow specifying custom secondary index options in CQL3 (CASSANDRA-6480)
 * Improve replica pinning for cache efficiency in DES (CASSANDRA-6485)
 * Fix LOCAL_SERIAL from thrift (CASSANDRA-6584)
 * Don't special case received counts in CAS timeout exceptions (CASSANDRA-6595)
 * Add support for 2.1 global counter shards (CASSANDRA-6505)
 * Fix NPE when streaming connection is not yet established (CASSANDRA-6210)
 * Avoid rare duplicate read repair triggering (CASSANDRA-6606)
 * Fix paging discardFirst (CASSANDRA-6555)
 * Fix ArrayIndexOutOfBoundsException in 2ndary index query (CASSANDRA-6470)
 * Release sstables upon rebuilding 2i (CASSANDRA-6635)
 * Add AbstractCompactionStrategy.startup() method (CASSANDRA-6637)
 * SSTableScanner may skip rows during cleanup (CASSANDRA-6638)
 * sstables from stalled repair sessions can resurrect deleted data (CASSANDRA-6503)
 * Switch stress to use ITransportFactory (CASSANDRA-6641)
 * Fix IllegalArgumentException during prepare (CASSANDRA-6592)
 * Fix possible loss of 2ndary index entries during compaction (CASSANDRA-6517)
 * Fix direct Memory on architectures that do not support unaligned long access
   (CASSANDRA-6628)
 * Let scrub optionally skip broken counter partitions (CASSANDRA-5930)
Merged from 1.2:
 * fsync compression metadata (CASSANDRA-6531)
 * Validate CF existence on execution for prepared statement (CASSANDRA-6535)
 * Add ability to throttle batchlog replay (CASSANDRA-6550)
 * Fix executing LOCAL_QUORUM with SimpleStrategy (CASSANDRA-6545)
 * Avoid StackOverflow when using large IN queries (CASSANDRA-6567)
 * Nodetool upgradesstables includes secondary indexes (CASSANDRA-6598)
 * Paginate batchlog replay (CASSANDRA-6569)
 * skip blocking on streaming during drain (CASSANDRA-6603)
 * Improve error message when schema doesn't match loaded sstable (CASSANDRA-6262)
 * Add properties to adjust FD initial value and max interval (CASSANDRA-4375)
 * Fix preparing with batch and delete from collection (CASSANDRA-6607)
 * Fix ABSC reverse iterator's remove() method (CASSANDRA-6629)
 * Handle host ID conflicts properly (CASSANDRA-6615)
 * Move handling of migration event source to solve bootstrap race. (CASSANDRA-6648)
 * Make sure compaction throughput value doesn't overflow with int math (CASSANDRA-6647)


2.0.4
 * Allow removing snapshots of no-longer-existing CFs (CASSANDRA-6418)
 * add StorageService.stopDaemon() (CASSANDRA-4268)
 * add IRE for invalid CF supplied to get_count (CASSANDRA-5701)
 * add client encryption support to sstableloader (CASSANDRA-6378)
 * Fix accept() loop for SSL sockets post-shutdown (CASSANDRA-6468)
 * Fix size-tiered compaction in LCS L0 (CASSANDRA-6496)
 * Fix assertion failure in filterColdSSTables (CASSANDRA-6483)
 * Fix row tombstones in larger-than-memory compactions (CASSANDRA-6008)
 * Fix cleanup ClassCastException (CASSANDRA-6462)
 * Reduce gossip memory use by interning VersionedValue strings (CASSANDRA-6410)
 * Allow specifying datacenters to participate in a repair (CASSANDRA-6218)
 * Fix divide-by-zero in PCI (CASSANDRA-6403)
 * Fix setting last compacted key in the wrong level for LCS (CASSANDRA-6284)
 * Add millisecond precision formats to the timestamp parser (CASSANDRA-6395)
 * Expose a total memtable size metric for a CF (CASSANDRA-6391)
 * cqlsh: handle symlinks properly (CASSANDRA-6425)
 * Fix potential infinite loop when paging query with IN (CASSANDRA-6464)
 * Fix assertion error in AbstractQueryPager.discardFirst (CASSANDRA-6447)
 * Fix streaming older SSTable yields unnecessary tombstones (CASSANDRA-6527)
Merged from 1.2:
 * Improved error message on bad properties in DDL queries (CASSANDRA-6453)
 * Randomize batchlog candidates selection (CASSANDRA-6481)
 * Fix thundering herd on endpoint cache invalidation (CASSANDRA-6345, 6485)
 * Improve batchlog write performance with vnodes (CASSANDRA-6488)
 * cqlsh: quote single quotes in strings inside collections (CASSANDRA-6172)
 * Improve gossip performance for typical messages (CASSANDRA-6409)
 * Throw IRE if a prepared statement has more markers than supported
   (CASSANDRA-5598)
 * Expose Thread metrics for the native protocol server (CASSANDRA-6234)
 * Change snapshot response message verb to INTERNAL to avoid dropping it
   (CASSANDRA-6415)
 * Warn when collection read has > 65K elements (CASSANDRA-5428)
 * Fix cache persistence when both row and key cache are enabled
   (CASSANDRA-6413)
 * (Hadoop) add describe_local_ring (CASSANDRA-6268)
 * Fix handling of concurrent directory creation failure (CASSANDRA-6459)
 * Allow executing CREATE statements multiple times (CASSANDRA-6471)
 * Don't send confusing info with timeouts (CASSANDRA-6491)
 * Don't resubmit counter mutation runnables internally (CASSANDRA-6427)
 * Don't drop local mutations without a hint (CASSANDRA-6510)
 * Don't allow null max_hint_window_in_ms (CASSANDRA-6419)
 * Validate SliceRange start and finish lengths (CASSANDRA-6521)


2.0.3
 * Fix FD leak on slice read path (CASSANDRA-6275)
 * Cancel read meter task when closing SSTR (CASSANDRA-6358)
 * free off-heap IndexSummary during bulk (CASSANDRA-6359)
 * Recover from IOException in accept() thread (CASSANDRA-6349)
 * Improve Gossip tolerance of abnormally slow tasks (CASSANDRA-6338)
 * Fix trying to hint timed out counter writes (CASSANDRA-6322)
 * Allow restoring specific columnfamilies from archived CL (CASSANDRA-4809)
 * Avoid flushing compaction_history after each operation (CASSANDRA-6287)
 * Fix repair assertion error when tombstones expire (CASSANDRA-6277)
 * Skip loading corrupt key cache (CASSANDRA-6260)
 * Fixes for compacting larger-than-memory rows (CASSANDRA-6274)
 * Compact hottest sstables first and optionally omit coldest from
   compaction entirely (CASSANDRA-6109)
 * Fix modifying column_metadata from thrift (CASSANDRA-6182)
 * cqlsh: fix LIST USERS output (CASSANDRA-6242)
 * Add IRequestSink interface (CASSANDRA-6248)
 * Update memtable size while flushing (CASSANDRA-6249)
 * Provide hooks around CQL2/CQL3 statement execution (CASSANDRA-6252)
 * Require Permission.SELECT for CAS updates (CASSANDRA-6247)
 * New CQL-aware SSTableWriter (CASSANDRA-5894)
 * Reject CAS operation when the protocol v1 is used (CASSANDRA-6270)
 * Correctly throw error when frame too large (CASSANDRA-5981)
 * Fix serialization bug in PagedRange with 2ndary indexes (CASSANDRA-6299)
 * Fix CQL3 table validation in Thrift (CASSANDRA-6140)
 * Fix bug missing results with IN clauses (CASSANDRA-6327)
 * Fix paging with reversed slices (CASSANDRA-6343)
 * Set minTimestamp correctly to be able to drop expired sstables (CASSANDRA-6337)
 * Support NaN and Infinity as float literals (CASSANDRA-6003)
 * Remove RF from nodetool ring output (CASSANDRA-6289)
 * Fix attempting to flush empty rows (CASSANDRA-6374)
 * Fix potential out of bounds exception when paging (CASSANDRA-6333)
Merged from 1.2:
 * Optimize FD phi calculation (CASSANDRA-6386)
 * Improve initial FD phi estimate when starting up (CASSANDRA-6385)
 * Don't list CQL3 table in CLI describe even if named explicitely
   (CASSANDRA-5750)
 * Invalidate row cache when dropping CF (CASSANDRA-6351)
 * add non-jamm path for cached statements (CASSANDRA-6293)
 * add windows bat files for shell commands (CASSANDRA-6145)
 * Require logging in for Thrift CQL2/3 statement preparation (CASSANDRA-6254)
 * restrict max_num_tokens to 1536 (CASSANDRA-6267)
 * Nodetool gets default JMX port from cassandra-env.sh (CASSANDRA-6273)
 * make calculatePendingRanges asynchronous (CASSANDRA-6244)
 * Remove blocking flushes in gossip thread (CASSANDRA-6297)
 * Fix potential socket leak in connectionpool creation (CASSANDRA-6308)
 * Allow LOCAL_ONE/LOCAL_QUORUM to work with SimpleStrategy (CASSANDRA-6238)
 * cqlsh: handle 'null' as session duration (CASSANDRA-6317)
 * Fix json2sstable handling of range tombstones (CASSANDRA-6316)
 * Fix missing one row in reverse query (CASSANDRA-6330)
 * Fix reading expired row value from row cache (CASSANDRA-6325)
 * Fix AssertionError when doing set element deletion (CASSANDRA-6341)
 * Make CL code for the native protocol match the one in C* 2.0
   (CASSANDRA-6347)
 * Disallow altering CQL3 table from thrift (CASSANDRA-6370)
 * Fix size computation of prepared statement (CASSANDRA-6369)


2.0.2
 * Update FailureDetector to use nanontime (CASSANDRA-4925)
 * Fix FileCacheService regressions (CASSANDRA-6149)
 * Never return WriteTimeout for CL.ANY (CASSANDRA-6132)
 * Fix race conditions in bulk loader (CASSANDRA-6129)
 * Add configurable metrics reporting (CASSANDRA-4430)
 * drop queries exceeding a configurable number of tombstones (CASSANDRA-6117)
 * Track and persist sstable read activity (CASSANDRA-5515)
 * Fixes for speculative retry (CASSANDRA-5932, CASSANDRA-6194)
 * Improve memory usage of metadata min/max column names (CASSANDRA-6077)
 * Fix thrift validation refusing row markers on CQL3 tables (CASSANDRA-6081)
 * Fix insertion of collections with CAS (CASSANDRA-6069)
 * Correctly send metadata on SELECT COUNT (CASSANDRA-6080)
 * Track clients' remote addresses in ClientState (CASSANDRA-6070)
 * Create snapshot dir if it does not exist when migrating
   leveled manifest (CASSANDRA-6093)
 * make sequential nodetool repair the default (CASSANDRA-5950)
 * Add more hooks for compaction strategy implementations (CASSANDRA-6111)
 * Fix potential NPE on composite 2ndary indexes (CASSANDRA-6098)
 * Delete can potentially be skipped in batch (CASSANDRA-6115)
 * Allow alter keyspace on system_traces (CASSANDRA-6016)
 * Disallow empty column names in cql (CASSANDRA-6136)
 * Use Java7 file-handling APIs and fix file moving on Windows (CASSANDRA-5383)
 * Save compaction history to system keyspace (CASSANDRA-5078)
 * Fix NPE if StorageService.getOperationMode() is executed before full startup (CASSANDRA-6166)
 * CQL3: support pre-epoch longs for TimestampType (CASSANDRA-6212)
 * Add reloadtriggers command to nodetool (CASSANDRA-4949)
 * cqlsh: ignore empty 'value alias' in DESCRIBE (CASSANDRA-6139)
 * Fix sstable loader (CASSANDRA-6205)
 * Reject bootstrapping if the node already exists in gossip (CASSANDRA-5571)
 * Fix NPE while loading paxos state (CASSANDRA-6211)
 * cqlsh: add SHOW SESSION <tracing-session> command (CASSANDRA-6228)
Merged from 1.2:
 * (Hadoop) Require CFRR batchSize to be at least 2 (CASSANDRA-6114)
 * Add a warning for small LCS sstable size (CASSANDRA-6191)
 * Add ability to list specific KS/CF combinations in nodetool cfstats (CASSANDRA-4191)
 * Mark CF clean if a mutation raced the drop and got it marked dirty (CASSANDRA-5946)
 * Add a LOCAL_ONE consistency level (CASSANDRA-6202)
 * Limit CQL prepared statement cache by size instead of count (CASSANDRA-6107)
 * Tracing should log write failure rather than raw exceptions (CASSANDRA-6133)
 * lock access to TM.endpointToHostIdMap (CASSANDRA-6103)
 * Allow estimated memtable size to exceed slab allocator size (CASSANDRA-6078)
 * Start MeteredFlusher earlier to prevent OOM during CL replay (CASSANDRA-6087)
 * Avoid sending Truncate command to fat clients (CASSANDRA-6088)
 * Allow where clause conditions to be in parenthesis (CASSANDRA-6037)
 * Do not open non-ssl storage port if encryption option is all (CASSANDRA-3916)
 * Move batchlog replay to its own executor (CASSANDRA-6079)
 * Add tombstone debug threshold and histogram (CASSANDRA-6042, 6057)
 * Enable tcp keepalive on incoming connections (CASSANDRA-4053)
 * Fix fat client schema pull NPE (CASSANDRA-6089)
 * Fix memtable flushing for indexed tables (CASSANDRA-6112)
 * Fix skipping columns with multiple slices (CASSANDRA-6119)
 * Expose connected thrift + native client counts (CASSANDRA-5084)
 * Optimize auth setup (CASSANDRA-6122)
 * Trace index selection (CASSANDRA-6001)
 * Update sstablesPerReadHistogram to use biased sampling (CASSANDRA-6164)
 * Log UnknownColumnfamilyException when closing socket (CASSANDRA-5725)
 * Properly error out on CREATE INDEX for counters table (CASSANDRA-6160)
 * Handle JMX notification failure for repair (CASSANDRA-6097)
 * (Hadoop) Fetch no more than 128 splits in parallel (CASSANDRA-6169)
 * stress: add username/password authentication support (CASSANDRA-6068)
 * Fix indexed queries with row cache enabled on parent table (CASSANDRA-5732)
 * Fix compaction race during columnfamily drop (CASSANDRA-5957)
 * Fix validation of empty column names for compact tables (CASSANDRA-6152)
 * Skip replaying mutations that pass CRC but fail to deserialize (CASSANDRA-6183)
 * Rework token replacement to use replace_address (CASSANDRA-5916)
 * Fix altering column types (CASSANDRA-6185)
 * cqlsh: fix CREATE/ALTER WITH completion (CASSANDRA-6196)
 * add windows bat files for shell commands (CASSANDRA-6145)
 * Fix potential stack overflow during range tombstones insertion (CASSANDRA-6181)
 * (Hadoop) Make LOCAL_ONE the default consistency level (CASSANDRA-6214)


2.0.1
 * Fix bug that could allow reading deleted data temporarily (CASSANDRA-6025)
 * Improve memory use defaults (CASSANDRA-6059)
 * Make ThriftServer more easlly extensible (CASSANDRA-6058)
 * Remove Hadoop dependency from ITransportFactory (CASSANDRA-6062)
 * add file_cache_size_in_mb setting (CASSANDRA-5661)
 * Improve error message when yaml contains invalid properties (CASSANDRA-5958)
 * Improve leveled compaction's ability to find non-overlapping L0 compactions
   to work on concurrently (CASSANDRA-5921)
 * Notify indexer of columns shadowed by range tombstones (CASSANDRA-5614)
 * Log Merkle tree stats (CASSANDRA-2698)
 * Switch from crc32 to adler32 for compressed sstable checksums (CASSANDRA-5862)
 * Improve offheap memcpy performance (CASSANDRA-5884)
 * Use a range aware scanner for cleanup (CASSANDRA-2524)
 * Cleanup doesn't need to inspect sstables that contain only local data
   (CASSANDRA-5722)
 * Add ability for CQL3 to list partition keys (CASSANDRA-4536)
 * Improve native protocol serialization (CASSANDRA-5664)
 * Upgrade Thrift to 0.9.1 (CASSANDRA-5923)
 * Require superuser status for adding triggers (CASSANDRA-5963)
 * Make standalone scrubber handle old and new style leveled manifest
   (CASSANDRA-6005)
 * Fix paxos bugs (CASSANDRA-6012, 6013, 6023)
 * Fix paged ranges with multiple replicas (CASSANDRA-6004)
 * Fix potential AssertionError during tracing (CASSANDRA-6041)
 * Fix NPE in sstablesplit (CASSANDRA-6027)
 * Migrate pre-2.0 key/value/column aliases to system.schema_columns
   (CASSANDRA-6009)
 * Paging filter empty rows too agressively (CASSANDRA-6040)
 * Support variadic parameters for IN clauses (CASSANDRA-4210)
 * cqlsh: return the result of CAS writes (CASSANDRA-5796)
 * Fix validation of IN clauses with 2ndary indexes (CASSANDRA-6050)
 * Support named bind variables in CQL (CASSANDRA-6033)
Merged from 1.2:
 * Allow cache-keys-to-save to be set at runtime (CASSANDRA-5980)
 * Avoid second-guessing out-of-space state (CASSANDRA-5605)
 * Tuning knobs for dealing with large blobs and many CFs (CASSANDRA-5982)
 * (Hadoop) Fix CQLRW for thrift tables (CASSANDRA-6002)
 * Fix possible divide-by-zero in HHOM (CASSANDRA-5990)
 * Allow local batchlog writes for CL.ANY (CASSANDRA-5967)
 * Upgrade metrics-core to version 2.2.0 (CASSANDRA-5947)
 * Fix CqlRecordWriter with composite keys (CASSANDRA-5949)
 * Add snitch, schema version, cluster, partitioner to JMX (CASSANDRA-5881)
 * Allow disabling SlabAllocator (CASSANDRA-5935)
 * Make user-defined compaction JMX blocking (CASSANDRA-4952)
 * Fix streaming does not transfer wrapped range (CASSANDRA-5948)
 * Fix loading index summary containing empty key (CASSANDRA-5965)
 * Correctly handle limits in CompositesSearcher (CASSANDRA-5975)
 * Pig: handle CQL collections (CASSANDRA-5867)
 * Pass the updated cf to the PRSI index() method (CASSANDRA-5999)
 * Allow empty CQL3 batches (as no-op) (CASSANDRA-5994)
 * Support null in CQL3 functions (CASSANDRA-5910)
 * Replace the deprecated MapMaker with CacheLoader (CASSANDRA-6007)
 * Add SSTableDeletingNotification to DataTracker (CASSANDRA-6010)
 * Fix snapshots in use get deleted during snapshot repair (CASSANDRA-6011)
 * Move hints and exception count to o.a.c.metrics (CASSANDRA-6017)
 * Fix memory leak in snapshot repair (CASSANDRA-6047)
 * Fix sstable2sjon for CQL3 tables (CASSANDRA-5852)


2.0.0
 * Fix thrift validation when inserting into CQL3 tables (CASSANDRA-5138)
 * Fix periodic memtable flushing behavior with clean memtables (CASSANDRA-5931)
 * Fix dateOf() function for pre-2.0 timestamp columns (CASSANDRA-5928)
 * Fix SSTable unintentionally loads BF when opened for batch (CASSANDRA-5938)
 * Add stream session progress to JMX (CASSANDRA-4757)
 * Fix NPE during CAS operation (CASSANDRA-5925)
Merged from 1.2:
 * Fix getBloomFilterDiskSpaceUsed for AlwaysPresentFilter (CASSANDRA-5900)
 * Don't announce schema version until we've loaded the changes locally
   (CASSANDRA-5904)
 * Fix to support off heap bloom filters size greater than 2 GB (CASSANDRA-5903)
 * Properly handle parsing huge map and set literals (CASSANDRA-5893)


2.0.0-rc2
 * enable vnodes by default (CASSANDRA-5869)
 * fix CAS contention timeout (CASSANDRA-5830)
 * fix HsHa to respect max frame size (CASSANDRA-4573)
 * Fix (some) 2i on composite components omissions (CASSANDRA-5851)
 * cqlsh: add DESCRIBE FULL SCHEMA variant (CASSANDRA-5880)
Merged from 1.2:
 * Correctly validate sparse composite cells in scrub (CASSANDRA-5855)
 * Add KeyCacheHitRate metric to CF metrics (CASSANDRA-5868)
 * cqlsh: add support for multiline comments (CASSANDRA-5798)
 * Handle CQL3 SELECT duplicate IN restrictions on clustering columns
   (CASSANDRA-5856)


2.0.0-rc1
 * improve DecimalSerializer performance (CASSANDRA-5837)
 * fix potential spurious wakeup in AsyncOneResponse (CASSANDRA-5690)
 * fix schema-related trigger issues (CASSANDRA-5774)
 * Better validation when accessing CQL3 table from thrift (CASSANDRA-5138)
 * Fix assertion error during repair (CASSANDRA-5801)
 * Fix range tombstone bug (CASSANDRA-5805)
 * DC-local CAS (CASSANDRA-5797)
 * Add a native_protocol_version column to the system.local table (CASSANRDA-5819)
 * Use index_interval from cassandra.yaml when upgraded (CASSANDRA-5822)
 * Fix buffer underflow on socket close (CASSANDRA-5792)
Merged from 1.2:
 * Fix reading DeletionTime from 1.1-format sstables (CASSANDRA-5814)
 * cqlsh: add collections support to COPY (CASSANDRA-5698)
 * retry important messages for any IOException (CASSANDRA-5804)
 * Allow empty IN relations in SELECT/UPDATE/DELETE statements (CASSANDRA-5626)
 * cqlsh: fix crashing on Windows due to libedit detection (CASSANDRA-5812)
 * fix bulk-loading compressed sstables (CASSANDRA-5820)
 * (Hadoop) fix quoting in CqlPagingRecordReader and CqlRecordWriter
   (CASSANDRA-5824)
 * update default LCS sstable size to 160MB (CASSANDRA-5727)
 * Allow compacting 2Is via nodetool (CASSANDRA-5670)
 * Hex-encode non-String keys in OPP (CASSANDRA-5793)
 * nodetool history logging (CASSANDRA-5823)
 * (Hadoop) fix support for Thrift tables in CqlPagingRecordReader
   (CASSANDRA-5752)
 * add "all time blocked" to StatusLogger output (CASSANDRA-5825)
 * Future-proof inter-major-version schema migrations (CASSANDRA-5845)
 * (Hadoop) add CqlPagingRecordReader support for ReversedType in Thrift table
   (CASSANDRA-5718)
 * Add -no-snapshot option to scrub (CASSANDRA-5891)
 * Fix to support off heap bloom filters size greater than 2 GB (CASSANDRA-5903)
 * Properly handle parsing huge map and set literals (CASSANDRA-5893)
 * Fix LCS L0 compaction may overlap in L1 (CASSANDRA-5907)
 * New sstablesplit tool to split large sstables offline (CASSANDRA-4766)
 * Fix potential deadlock in native protocol server (CASSANDRA-5926)
 * Disallow incompatible type change in CQL3 (CASSANDRA-5882)
Merged from 1.1:
 * Correctly validate sparse composite cells in scrub (CASSANDRA-5855)


2.0.0-beta2
 * Replace countPendingHints with Hints Created metric (CASSANDRA-5746)
 * Allow nodetool with no args, and with help to run without a server (CASSANDRA-5734)
 * Cleanup AbstractType/TypeSerializer classes (CASSANDRA-5744)
 * Remove unimplemented cli option schema-mwt (CASSANDRA-5754)
 * Support range tombstones in thrift (CASSANDRA-5435)
 * Normalize table-manipulating CQL3 statements' class names (CASSANDRA-5759)
 * cqlsh: add missing table options to DESCRIBE output (CASSANDRA-5749)
 * Fix assertion error during repair (CASSANDRA-5757)
 * Fix bulkloader (CASSANDRA-5542)
 * Add LZ4 compression to the native protocol (CASSANDRA-5765)
 * Fix bugs in the native protocol v2 (CASSANDRA-5770)
 * CAS on 'primary key only' table (CASSANDRA-5715)
 * Support streaming SSTables of old versions (CASSANDRA-5772)
 * Always respect protocol version in native protocol (CASSANDRA-5778)
 * Fix ConcurrentModificationException during streaming (CASSANDRA-5782)
 * Update deletion timestamp in Commit#updatesWithPaxosTime (CASSANDRA-5787)
 * Thrift cas() method crashes if input columns are not sorted (CASSANDRA-5786)
 * Order columns names correctly when querying for CAS (CASSANDRA-5788)
 * Fix streaming retry (CASSANDRA-5775)
Merged from 1.2:
 * if no seeds can be a reached a node won't start in a ring by itself (CASSANDRA-5768)
 * add cassandra.unsafesystem property (CASSANDRA-5704)
 * (Hadoop) quote identifiers in CqlPagingRecordReader (CASSANDRA-5763)
 * Add replace_node functionality for vnodes (CASSANDRA-5337)
 * Add timeout events to query traces (CASSANDRA-5520)
 * Fix serialization of the LEFT gossip value (CASSANDRA-5696)
 * Pig: support for cql3 tables (CASSANDRA-5234)
 * Fix skipping range tombstones with reverse queries (CASSANDRA-5712)
 * Expire entries out of ThriftSessionManager (CASSANDRA-5719)
 * Don't keep ancestor information in memory (CASSANDRA-5342)
 * Expose native protocol server status in nodetool info (CASSANDRA-5735)
 * Fix pathetic performance of range tombstones (CASSANDRA-5677)
 * Fix querying with an empty (impossible) range (CASSANDRA-5573)
 * cqlsh: handle CUSTOM 2i in DESCRIBE output (CASSANDRA-5760)
 * Fix minor bug in Range.intersects(Bound) (CASSANDRA-5771)
 * cqlsh: handle disabled compression in DESCRIBE output (CASSANDRA-5766)
 * Ensure all UP events are notified on the native protocol (CASSANDRA-5769)
 * Fix formatting of sstable2json with multiple -k arguments (CASSANDRA-5781)
 * Don't rely on row marker for queries in general to hide lost markers
   after TTL expires (CASSANDRA-5762)
 * Sort nodetool help output (CASSANDRA-5776)
 * Fix column expiring during 2 phases compaction (CASSANDRA-5799)
 * now() is being rejected in INSERTs when inside collections (CASSANDRA-5795)


2.0.0-beta1
 * Add support for indexing clustered columns (CASSANDRA-5125)
 * Removed on-heap row cache (CASSANDRA-5348)
 * use nanotime consistently for node-local timeouts (CASSANDRA-5581)
 * Avoid unnecessary second pass on name-based queries (CASSANDRA-5577)
 * Experimental triggers (CASSANDRA-1311)
 * JEMalloc support for off-heap allocation (CASSANDRA-3997)
 * Single-pass compaction (CASSANDRA-4180)
 * Removed token range bisection (CASSANDRA-5518)
 * Removed compatibility with pre-1.2.5 sstables and network messages
   (CASSANDRA-5511)
 * removed PBSPredictor (CASSANDRA-5455)
 * CAS support (CASSANDRA-5062, 5441, 5442, 5443, 5619, 5667)
 * Leveled compaction performs size-tiered compactions in L0
   (CASSANDRA-5371, 5439)
 * Add yaml network topology snitch for mixed ec2/other envs (CASSANDRA-5339)
 * Log when a node is down longer than the hint window (CASSANDRA-4554)
 * Optimize tombstone creation for ExpiringColumns (CASSANDRA-4917)
 * Improve LeveledScanner work estimation (CASSANDRA-5250, 5407)
 * Replace compaction lock with runWithCompactionsDisabled (CASSANDRA-3430)
 * Change Message IDs to ints (CASSANDRA-5307)
 * Move sstable level information into the Stats component, removing the
   need for a separate Manifest file (CASSANDRA-4872)
 * avoid serializing to byte[] on commitlog append (CASSANDRA-5199)
 * make index_interval configurable per columnfamily (CASSANDRA-3961, CASSANDRA-5650)
 * add default_time_to_live (CASSANDRA-3974)
 * add memtable_flush_period_in_ms (CASSANDRA-4237)
 * replace supercolumns internally by composites (CASSANDRA-3237, 5123)
 * upgrade thrift to 0.9.0 (CASSANDRA-3719)
 * drop unnecessary keyspace parameter from user-defined compaction API
   (CASSANDRA-5139)
 * more robust solution to incomplete compactions + counters (CASSANDRA-5151)
 * Change order of directory searching for c*.in.sh (CASSANDRA-3983)
 * Add tool to reset SSTable compaction level for LCS (CASSANDRA-5271)
 * Allow custom configuration loader (CASSANDRA-5045)
 * Remove memory emergency pressure valve logic (CASSANDRA-3534)
 * Reduce request latency with eager retry (CASSANDRA-4705)
 * cqlsh: Remove ASSUME command (CASSANDRA-5331)
 * Rebuild BF when loading sstables if bloom_filter_fp_chance
   has changed since compaction (CASSANDRA-5015)
 * remove row-level bloom filters (CASSANDRA-4885)
 * Change Kernel Page Cache skipping into row preheating (disabled by default)
   (CASSANDRA-4937)
 * Improve repair by deciding on a gcBefore before sending
   out TreeRequests (CASSANDRA-4932)
 * Add an official way to disable compactions (CASSANDRA-5074)
 * Reenable ALTER TABLE DROP with new semantics (CASSANDRA-3919)
 * Add binary protocol versioning (CASSANDRA-5436)
 * Swap THshaServer for TThreadedSelectorServer (CASSANDRA-5530)
 * Add alias support to SELECT statement (CASSANDRA-5075)
 * Don't create empty RowMutations in CommitLogReplayer (CASSANDRA-5541)
 * Use range tombstones when dropping cfs/columns from schema (CASSANDRA-5579)
 * cqlsh: drop CQL2/CQL3-beta support (CASSANDRA-5585)
 * Track max/min column names in sstables to be able to optimize slice
   queries (CASSANDRA-5514, CASSANDRA-5595, CASSANDRA-5600)
 * Binary protocol: allow batching already prepared statements (CASSANDRA-4693)
 * Allow preparing timestamp, ttl and limit in CQL3 queries (CASSANDRA-4450)
 * Support native link w/o JNA in Java7 (CASSANDRA-3734)
 * Use SASL authentication in binary protocol v2 (CASSANDRA-5545)
 * Replace Thrift HsHa with LMAX Disruptor based implementation (CASSANDRA-5582)
 * cqlsh: Add row count to SELECT output (CASSANDRA-5636)
 * Include a timestamp with all read commands to determine column expiration
   (CASSANDRA-5149)
 * Streaming 2.0 (CASSANDRA-5286, 5699)
 * Conditional create/drop ks/table/index statements in CQL3 (CASSANDRA-2737)
 * more pre-table creation property validation (CASSANDRA-5693)
 * Redesign repair messages (CASSANDRA-5426)
 * Fix ALTER RENAME post-5125 (CASSANDRA-5702)
 * Disallow renaming a 2ndary indexed column (CASSANDRA-5705)
 * Rename Table to Keyspace (CASSANDRA-5613)
 * Ensure changing column_index_size_in_kb on different nodes don't corrupt the
   sstable (CASSANDRA-5454)
 * Move resultset type information into prepare, not execute (CASSANDRA-5649)
 * Auto paging in binary protocol (CASSANDRA-4415, 5714)
 * Don't tie client side use of AbstractType to JDBC (CASSANDRA-4495)
 * Adds new TimestampType to replace DateType (CASSANDRA-5723, CASSANDRA-5729)
Merged from 1.2:
 * make starting native protocol server idempotent (CASSANDRA-5728)
 * Fix loading key cache when a saved entry is no longer valid (CASSANDRA-5706)
 * Fix serialization of the LEFT gossip value (CASSANDRA-5696)
 * cqlsh: Don't show 'null' in place of empty values (CASSANDRA-5675)
 * Race condition in detecting version on a mixed 1.1/1.2 cluster
   (CASSANDRA-5692)
 * Fix skipping range tombstones with reverse queries (CASSANDRA-5712)
 * Expire entries out of ThriftSessionManager (CASSANRDA-5719)
 * Don't keep ancestor information in memory (CASSANDRA-5342)
 * cqlsh: fix handling of semicolons inside BATCH queries (CASSANDRA-5697)


1.2.6
 * Fix tracing when operation completes before all responses arrive
   (CASSANDRA-5668)
 * Fix cross-DC mutation forwarding (CASSANDRA-5632)
 * Reduce SSTableLoader memory usage (CASSANDRA-5555)
 * Scale hinted_handoff_throttle_in_kb to cluster size (CASSANDRA-5272)
 * (Hadoop) Add CQL3 input/output formats (CASSANDRA-4421, 5622)
 * (Hadoop) Fix InputKeyRange in CFIF (CASSANDRA-5536)
 * Fix dealing with ridiculously large max sstable sizes in LCS (CASSANDRA-5589)
 * Ignore pre-truncate hints (CASSANDRA-4655)
 * Move System.exit on OOM into a separate thread (CASSANDRA-5273)
 * Write row markers when serializing schema (CASSANDRA-5572)
 * Check only SSTables for the requested range when streaming (CASSANDRA-5569)
 * Improve batchlog replay behavior and hint ttl handling (CASSANDRA-5314)
 * Exclude localTimestamp from validation for tombstones (CASSANDRA-5398)
 * cqlsh: add custom prompt support (CASSANDRA-5539)
 * Reuse prepared statements in hot auth queries (CASSANDRA-5594)
 * cqlsh: add vertical output option (see EXPAND) (CASSANDRA-5597)
 * Add a rate limit option to stress (CASSANDRA-5004)
 * have BulkLoader ignore snapshots directories (CASSANDRA-5587)
 * fix SnitchProperties logging context (CASSANDRA-5602)
 * Expose whether jna is enabled and memory is locked via JMX (CASSANDRA-5508)
 * cqlsh: fix COPY FROM with ReversedType (CASSANDRA-5610)
 * Allow creating CUSTOM indexes on collections (CASSANDRA-5615)
 * Evaluate now() function at execution time (CASSANDRA-5616)
 * Expose detailed read repair metrics (CASSANDRA-5618)
 * Correct blob literal + ReversedType parsing (CASSANDRA-5629)
 * Allow GPFS to prefer the internal IP like EC2MRS (CASSANDRA-5630)
 * fix help text for -tspw cassandra-cli (CASSANDRA-5643)
 * don't throw away initial causes exceptions for internode encryption issues
   (CASSANDRA-5644)
 * Fix message spelling errors for cql select statements (CASSANDRA-5647)
 * Suppress custom exceptions thru jmx (CASSANDRA-5652)
 * Update CREATE CUSTOM INDEX syntax (CASSANDRA-5639)
 * Fix PermissionDetails.equals() method (CASSANDRA-5655)
 * Never allow partition key ranges in CQL3 without token() (CASSANDRA-5666)
 * Gossiper incorrectly drops AppState for an upgrading node (CASSANDRA-5660)
 * Connection thrashing during multi-region ec2 during upgrade, due to
   messaging version (CASSANDRA-5669)
 * Avoid over reconnecting in EC2MRS (CASSANDRA-5678)
 * Fix ReadResponseSerializer.serializedSize() for digest reads (CASSANDRA-5476)
 * allow sstable2json on 2i CFs (CASSANDRA-5694)
Merged from 1.1:
 * Remove buggy thrift max message length option (CASSANDRA-5529)
 * Fix NPE in Pig's widerow mode (CASSANDRA-5488)
 * Add split size parameter to Pig and disable split combination (CASSANDRA-5544)


1.2.5
 * make BytesToken.toString only return hex bytes (CASSANDRA-5566)
 * Ensure that submitBackground enqueues at least one task (CASSANDRA-5554)
 * fix 2i updates with identical values and timestamps (CASSANDRA-5540)
 * fix compaction throttling bursty-ness (CASSANDRA-4316)
 * reduce memory consumption of IndexSummary (CASSANDRA-5506)
 * remove per-row column name bloom filters (CASSANDRA-5492)
 * Include fatal errors in trace events (CASSANDRA-5447)
 * Ensure that PerRowSecondaryIndex is notified of row-level deletes
   (CASSANDRA-5445)
 * Allow empty blob literals in CQL3 (CASSANDRA-5452)
 * Fix streaming RangeTombstones at column index boundary (CASSANDRA-5418)
 * Fix preparing statements when current keyspace is not set (CASSANDRA-5468)
 * Fix SemanticVersion.isSupportedBy minor/patch handling (CASSANDRA-5496)
 * Don't provide oldCfId for post-1.1 system cfs (CASSANDRA-5490)
 * Fix primary range ignores replication strategy (CASSANDRA-5424)
 * Fix shutdown of binary protocol server (CASSANDRA-5507)
 * Fix repair -snapshot not working (CASSANDRA-5512)
 * Set isRunning flag later in binary protocol server (CASSANDRA-5467)
 * Fix use of CQL3 functions with descending clustering order (CASSANDRA-5472)
 * Disallow renaming columns one at a time for thrift table in CQL3
   (CASSANDRA-5531)
 * cqlsh: add CLUSTERING ORDER BY support to DESCRIBE (CASSANDRA-5528)
 * Add custom secondary index support to CQL3 (CASSANDRA-5484)
 * Fix repair hanging silently on unexpected error (CASSANDRA-5229)
 * Fix Ec2Snitch regression introduced by CASSANDRA-5171 (CASSANDRA-5432)
 * Add nodetool enablebackup/disablebackup (CASSANDRA-5556)
 * cqlsh: fix DESCRIBE after case insensitive USE (CASSANDRA-5567)
Merged from 1.1
 * Add retry mechanism to OTC for non-droppable_verbs (CASSANDRA-5393)
 * Use allocator information to improve memtable memory usage estimate
   (CASSANDRA-5497)
 * Fix trying to load deleted row into row cache on startup (CASSANDRA-4463)
 * fsync leveled manifest to avoid corruption (CASSANDRA-5535)
 * Fix Bound intersection computation (CASSANDRA-5551)
 * sstablescrub now respects max memory size in cassandra.in.sh (CASSANDRA-5562)


1.2.4
 * Ensure that PerRowSecondaryIndex updates see the most recent values
   (CASSANDRA-5397)
 * avoid duplicate index entries ind PrecompactedRow and
   ParallelCompactionIterable (CASSANDRA-5395)
 * remove the index entry on oldColumn when new column is a tombstone
   (CASSANDRA-5395)
 * Change default stream throughput from 400 to 200 mbps (CASSANDRA-5036)
 * Gossiper logs DOWN for symmetry with UP (CASSANDRA-5187)
 * Fix mixing prepared statements between keyspaces (CASSANDRA-5352)
 * Fix consistency level during bootstrap - strike 3 (CASSANDRA-5354)
 * Fix transposed arguments in AlreadyExistsException (CASSANDRA-5362)
 * Improve asynchronous hint delivery (CASSANDRA-5179)
 * Fix Guava dependency version (12.0 -> 13.0.1) for Maven (CASSANDRA-5364)
 * Validate that provided CQL3 collection value are < 64K (CASSANDRA-5355)
 * Make upgradeSSTable skip current version sstables by default (CASSANDRA-5366)
 * Optimize min/max timestamp collection (CASSANDRA-5373)
 * Invalid streamId in cql binary protocol when using invalid CL
   (CASSANDRA-5164)
 * Fix validation for IN where clauses with collections (CASSANDRA-5376)
 * Copy resultSet on count query to avoid ConcurrentModificationException
   (CASSANDRA-5382)
 * Correctly typecheck in CQL3 even with ReversedType (CASSANDRA-5386)
 * Fix streaming compressed files when using encryption (CASSANDRA-5391)
 * cassandra-all 1.2.0 pom missing netty dependency (CASSANDRA-5392)
 * Fix writetime/ttl functions on null values (CASSANDRA-5341)
 * Fix NPE during cql3 select with token() (CASSANDRA-5404)
 * IndexHelper.skipBloomFilters won't skip non-SHA filters (CASSANDRA-5385)
 * cqlsh: Print maps ordered by key, sort sets (CASSANDRA-5413)
 * Add null syntax support in CQL3 for inserts (CASSANDRA-3783)
 * Allow unauthenticated set_keyspace() calls (CASSANDRA-5423)
 * Fix potential incremental backups race (CASSANDRA-5410)
 * Fix prepared BATCH statements with batch-level timestamps (CASSANDRA-5415)
 * Allow overriding superuser setup delay (CASSANDRA-5430)
 * cassandra-shuffle with JMX usernames and passwords (CASSANDRA-5431)
Merged from 1.1:
 * cli: Quote ks and cf names in schema output when needed (CASSANDRA-5052)
 * Fix bad default for min/max timestamp in SSTableMetadata (CASSANDRA-5372)
 * Fix cf name extraction from manifest in Directories.migrateFile()
   (CASSANDRA-5242)
 * Support pluggable internode authentication (CASSANDRA-5401)


1.2.3
 * add check for sstable overlap within a level on startup (CASSANDRA-5327)
 * replace ipv6 colons in jmx object names (CASSANDRA-5298, 5328)
 * Avoid allocating SSTableBoundedScanner during repair when the range does
   not intersect the sstable (CASSANDRA-5249)
 * Don't lowercase property map keys (this breaks NTS) (CASSANDRA-5292)
 * Fix composite comparator with super columns (CASSANDRA-5287)
 * Fix insufficient validation of UPDATE queries against counter cfs
   (CASSANDRA-5300)
 * Fix PropertyFileSnitch default DC/Rack behavior (CASSANDRA-5285)
 * Handle null values when executing prepared statement (CASSANDRA-5081)
 * Add netty to pom dependencies (CASSANDRA-5181)
 * Include type arguments in Thrift CQLPreparedResult (CASSANDRA-5311)
 * Fix compaction not removing columns when bf_fp_ratio is 1 (CASSANDRA-5182)
 * cli: Warn about missing CQL3 tables in schema descriptions (CASSANDRA-5309)
 * Re-enable unknown option in replication/compaction strategies option for
   backward compatibility (CASSANDRA-4795)
 * Add binary protocol support to stress (CASSANDRA-4993)
 * cqlsh: Fix COPY FROM value quoting and null handling (CASSANDRA-5305)
 * Fix repair -pr for vnodes (CASSANDRA-5329)
 * Relax CL for auth queries for non-default users (CASSANDRA-5310)
 * Fix AssertionError during repair (CASSANDRA-5245)
 * Don't announce migrations to pre-1.2 nodes (CASSANDRA-5334)
Merged from 1.1:
 * Update offline scrub for 1.0 -> 1.1 directory structure (CASSANDRA-5195)
 * add tmp flag to Descriptor hashcode (CASSANDRA-4021)
 * fix logging of "Found table data in data directories" when only system tables
   are present (CASSANDRA-5289)
 * cli: Add JMX authentication support (CASSANDRA-5080)
 * nodetool: ability to repair specific range (CASSANDRA-5280)
 * Fix possible assertion triggered in SliceFromReadCommand (CASSANDRA-5284)
 * cqlsh: Add inet type support on Windows (ipv4-only) (CASSANDRA-4801)
 * Fix race when initializing ColumnFamilyStore (CASSANDRA-5350)
 * Add UseTLAB JVM flag (CASSANDRA-5361)


1.2.2
 * fix potential for multiple concurrent compactions of the same sstables
   (CASSANDRA-5256)
 * avoid no-op caching of byte[] on commitlog append (CASSANDRA-5199)
 * fix symlinks under data dir not working (CASSANDRA-5185)
 * fix bug in compact storage metadata handling (CASSANDRA-5189)
 * Validate login for USE queries (CASSANDRA-5207)
 * cli: remove default username and password (CASSANDRA-5208)
 * configure populate_io_cache_on_flush per-CF (CASSANDRA-4694)
 * allow configuration of internode socket buffer (CASSANDRA-3378)
 * Make sstable directory picking blacklist-aware again (CASSANDRA-5193)
 * Correctly expire gossip states for edge cases (CASSANDRA-5216)
 * Improve handling of directory creation failures (CASSANDRA-5196)
 * Expose secondary indicies to the rest of nodetool (CASSANDRA-4464)
 * Binary protocol: avoid sending notification for 0.0.0.0 (CASSANDRA-5227)
 * add UseCondCardMark XX jvm settings on jdk 1.7 (CASSANDRA-4366)
 * CQL3 refactor to allow conversion function (CASSANDRA-5226)
 * Fix drop of sstables in some circumstance (CASSANDRA-5232)
 * Implement caching of authorization results (CASSANDRA-4295)
 * Add support for LZ4 compression (CASSANDRA-5038)
 * Fix missing columns in wide rows queries (CASSANDRA-5225)
 * Simplify auth setup and make system_auth ks alterable (CASSANDRA-5112)
 * Stop compactions from hanging during bootstrap (CASSANDRA-5244)
 * fix compressed streaming sending extra chunk (CASSANDRA-5105)
 * Add CQL3-based implementations of IAuthenticator and IAuthorizer
   (CASSANDRA-4898)
 * Fix timestamp-based tomstone removal logic (CASSANDRA-5248)
 * cli: Add JMX authentication support (CASSANDRA-5080)
 * Fix forceFlush behavior (CASSANDRA-5241)
 * cqlsh: Add username autocompletion (CASSANDRA-5231)
 * Fix CQL3 composite partition key error (CASSANDRA-5240)
 * Allow IN clause on last clustering key (CASSANDRA-5230)
Merged from 1.1:
 * fix start key/end token validation for wide row iteration (CASSANDRA-5168)
 * add ConfigHelper support for Thrift frame and max message sizes (CASSANDRA-5188)
 * fix nodetool repair not fail on node down (CASSANDRA-5203)
 * always collect tombstone hints (CASSANDRA-5068)
 * Fix error when sourcing file in cqlsh (CASSANDRA-5235)


1.2.1
 * stream undelivered hints on decommission (CASSANDRA-5128)
 * GossipingPropertyFileSnitch loads saved dc/rack info if needed (CASSANDRA-5133)
 * drain should flush system CFs too (CASSANDRA-4446)
 * add inter_dc_tcp_nodelay setting (CASSANDRA-5148)
 * re-allow wrapping ranges for start_token/end_token range pairitspwng (CASSANDRA-5106)
 * fix validation compaction of empty rows (CASSANDRA-5136)
 * nodetool methods to enable/disable hint storage/delivery (CASSANDRA-4750)
 * disallow bloom filter false positive chance of 0 (CASSANDRA-5013)
 * add threadpool size adjustment methods to JMXEnabledThreadPoolExecutor and
   CompactionManagerMBean (CASSANDRA-5044)
 * fix hinting for dropped local writes (CASSANDRA-4753)
 * off-heap cache doesn't need mutable column container (CASSANDRA-5057)
 * apply disk_failure_policy to bad disks on initial directory creation
   (CASSANDRA-4847)
 * Optimize name-based queries to use ArrayBackedSortedColumns (CASSANDRA-5043)
 * Fall back to old manifest if most recent is unparseable (CASSANDRA-5041)
 * pool [Compressed]RandomAccessReader objects on the partitioned read path
   (CASSANDRA-4942)
 * Add debug logging to list filenames processed by Directories.migrateFile
   method (CASSANDRA-4939)
 * Expose black-listed directories via JMX (CASSANDRA-4848)
 * Log compaction merge counts (CASSANDRA-4894)
 * Minimize byte array allocation by AbstractData{Input,Output} (CASSANDRA-5090)
 * Add SSL support for the binary protocol (CASSANDRA-5031)
 * Allow non-schema system ks modification for shuffle to work (CASSANDRA-5097)
 * cqlsh: Add default limit to SELECT statements (CASSANDRA-4972)
 * cqlsh: fix DESCRIBE for 1.1 cfs in CQL3 (CASSANDRA-5101)
 * Correctly gossip with nodes >= 1.1.7 (CASSANDRA-5102)
 * Ensure CL guarantees on digest mismatch (CASSANDRA-5113)
 * Validate correctly selects on composite partition key (CASSANDRA-5122)
 * Fix exception when adding collection (CASSANDRA-5117)
 * Handle states for non-vnode clusters correctly (CASSANDRA-5127)
 * Refuse unrecognized replication and compaction strategy options (CASSANDRA-4795)
 * Pick the correct value validator in sstable2json for cql3 tables (CASSANDRA-5134)
 * Validate login for describe_keyspace, describe_keyspaces and set_keyspace
   (CASSANDRA-5144)
 * Fix inserting empty maps (CASSANDRA-5141)
 * Don't remove tokens from System table for node we know (CASSANDRA-5121)
 * fix streaming progress report for compresed files (CASSANDRA-5130)
 * Coverage analysis for low-CL queries (CASSANDRA-4858)
 * Stop interpreting dates as valid timeUUID value (CASSANDRA-4936)
 * Adds E notation for floating point numbers (CASSANDRA-4927)
 * Detect (and warn) unintentional use of the cql2 thrift methods when cql3 was
   intended (CASSANDRA-5172)
 * cli: Quote ks and cf names in schema output when needed (CASSANDRA-5052)
 * Fix cf name extraction from manifest in Directories.migrateFile() (CASSANDRA-5242)
 * Replace mistaken usage of commons-logging with slf4j (CASSANDRA-5464)
 * Ensure Jackson dependency matches lib (CASSANDRA-5126)
 * Expose droppable tombstone ratio stats over JMX (CASSANDRA-5159)
Merged from 1.1:
 * Simplify CompressedRandomAccessReader to work around JDK FD bug (CASSANDRA-5088)
 * Improve handling a changing target throttle rate mid-compaction (CASSANDRA-5087)
 * Pig: correctly decode row keys in widerow mode (CASSANDRA-5098)
 * nodetool repair command now prints progress (CASSANDRA-4767)
 * fix user defined compaction to run against 1.1 data directory (CASSANDRA-5118)
 * Fix CQL3 BATCH authorization caching (CASSANDRA-5145)
 * fix get_count returns incorrect value with TTL (CASSANDRA-5099)
 * better handling for mid-compaction failure (CASSANDRA-5137)
 * convert default marshallers list to map for better readability (CASSANDRA-5109)
 * fix ConcurrentModificationException in getBootstrapSource (CASSANDRA-5170)
 * fix sstable maxtimestamp for row deletes and pre-1.1.1 sstables (CASSANDRA-5153)
 * Fix thread growth on node removal (CASSANDRA-5175)
 * Make Ec2Region's datacenter name configurable (CASSANDRA-5155)


1.2.0
 * Disallow counters in collections (CASSANDRA-5082)
 * cqlsh: add unit tests (CASSANDRA-3920)
 * fix default bloom_filter_fp_chance for LeveledCompactionStrategy (CASSANDRA-5093)
Merged from 1.1:
 * add validation for get_range_slices with start_key and end_token (CASSANDRA-5089)


1.2.0-rc2
 * fix nodetool ownership display with vnodes (CASSANDRA-5065)
 * cqlsh: add DESCRIBE KEYSPACES command (CASSANDRA-5060)
 * Fix potential infinite loop when reloading CFS (CASSANDRA-5064)
 * Fix SimpleAuthorizer example (CASSANDRA-5072)
 * cqlsh: force CL.ONE for tracing and system.schema* queries (CASSANDRA-5070)
 * Includes cassandra-shuffle in the debian package (CASSANDRA-5058)
Merged from 1.1:
 * fix multithreaded compaction deadlock (CASSANDRA-4492)
 * fix temporarily missing schema after upgrade from pre-1.1.5 (CASSANDRA-5061)
 * Fix ALTER TABLE overriding compression options with defaults
   (CASSANDRA-4996, 5066)
 * fix specifying and altering crc_check_chance (CASSANDRA-5053)
 * fix Murmur3Partitioner ownership% calculation (CASSANDRA-5076)
 * Don't expire columns sooner than they should in 2ndary indexes (CASSANDRA-5079)


1.2-rc1
 * rename rpc_timeout settings to request_timeout (CASSANDRA-5027)
 * add BF with 0.1 FP to LCS by default (CASSANDRA-5029)
 * Fix preparing insert queries (CASSANDRA-5016)
 * Fix preparing queries with counter increment (CASSANDRA-5022)
 * Fix preparing updates with collections (CASSANDRA-5017)
 * Don't generate UUID based on other node address (CASSANDRA-5002)
 * Fix message when trying to alter a clustering key type (CASSANDRA-5012)
 * Update IAuthenticator to match the new IAuthorizer (CASSANDRA-5003)
 * Fix inserting only a key in CQL3 (CASSANDRA-5040)
 * Fix CQL3 token() function when used with strings (CASSANDRA-5050)
Merged from 1.1:
 * reduce log spam from invalid counter shards (CASSANDRA-5026)
 * Improve schema propagation performance (CASSANDRA-5025)
 * Fix for IndexHelper.IndexFor throws OOB Exception (CASSANDRA-5030)
 * cqlsh: make it possible to describe thrift CFs (CASSANDRA-4827)
 * cqlsh: fix timestamp formatting on some platforms (CASSANDRA-5046)


1.2-beta3
 * make consistency level configurable in cqlsh (CASSANDRA-4829)
 * fix cqlsh rendering of blob fields (CASSANDRA-4970)
 * fix cqlsh DESCRIBE command (CASSANDRA-4913)
 * save truncation position in system table (CASSANDRA-4906)
 * Move CompressionMetadata off-heap (CASSANDRA-4937)
 * allow CLI to GET cql3 columnfamily data (CASSANDRA-4924)
 * Fix rare race condition in getExpireTimeForEndpoint (CASSANDRA-4402)
 * acquire references to overlapping sstables during compaction so bloom filter
   doesn't get free'd prematurely (CASSANDRA-4934)
 * Don't share slice query filter in CQL3 SelectStatement (CASSANDRA-4928)
 * Separate tracing from Log4J (CASSANDRA-4861)
 * Exclude gcable tombstones from merkle-tree computation (CASSANDRA-4905)
 * Better printing of AbstractBounds for tracing (CASSANDRA-4931)
 * Optimize mostRecentTombstone check in CC.collectAllData (CASSANDRA-4883)
 * Change stream session ID to UUID to avoid collision from same node (CASSANDRA-4813)
 * Use Stats.db when bulk loading if present (CASSANDRA-4957)
 * Skip repair on system_trace and keyspaces with RF=1 (CASSANDRA-4956)
 * (cql3) Remove arbitrary SELECT limit (CASSANDRA-4918)
 * Correctly handle prepared operation on collections (CASSANDRA-4945)
 * Fix CQL3 LIMIT (CASSANDRA-4877)
 * Fix Stress for CQL3 (CASSANDRA-4979)
 * Remove cassandra specific exceptions from JMX interface (CASSANDRA-4893)
 * (CQL3) Force using ALLOW FILTERING on potentially inefficient queries (CASSANDRA-4915)
 * (cql3) Fix adding column when the table has collections (CASSANDRA-4982)
 * (cql3) Fix allowing collections with compact storage (CASSANDRA-4990)
 * (cql3) Refuse ttl/writetime function on collections (CASSANDRA-4992)
 * Replace IAuthority with new IAuthorizer (CASSANDRA-4874)
 * clqsh: fix KEY pseudocolumn escaping when describing Thrift tables
   in CQL3 mode (CASSANDRA-4955)
 * add basic authentication support for Pig CassandraStorage (CASSANDRA-3042)
 * fix CQL2 ALTER TABLE compaction_strategy_class altering (CASSANDRA-4965)
Merged from 1.1:
 * Fall back to old describe_splits if d_s_ex is not available (CASSANDRA-4803)
 * Improve error reporting when streaming ranges fail (CASSANDRA-5009)
 * Fix cqlsh timestamp formatting of timezone info (CASSANDRA-4746)
 * Fix assertion failure with leveled compaction (CASSANDRA-4799)
 * Check for null end_token in get_range_slice (CASSANDRA-4804)
 * Remove all remnants of removed nodes (CASSANDRA-4840)
 * Add aut-reloading of the log4j file in debian package (CASSANDRA-4855)
 * Fix estimated row cache entry size (CASSANDRA-4860)
 * reset getRangeSlice filter after finishing a row for get_paged_slice
   (CASSANDRA-4919)
 * expunge row cache post-truncate (CASSANDRA-4940)
 * Allow static CF definition with compact storage (CASSANDRA-4910)
 * Fix endless loop/compaction of schema_* CFs due to broken timestamps (CASSANDRA-4880)
 * Fix 'wrong class type' assertion in CounterColumn (CASSANDRA-4976)


1.2-beta2
 * fp rate of 1.0 disables BF entirely; LCS defaults to 1.0 (CASSANDRA-4876)
 * off-heap bloom filters for row keys (CASSANDRA_4865)
 * add extension point for sstable components (CASSANDRA-4049)
 * improve tracing output (CASSANDRA-4852, 4862)
 * make TRACE verb droppable (CASSANDRA-4672)
 * fix BulkLoader recognition of CQL3 columnfamilies (CASSANDRA-4755)
 * Sort commitlog segments for replay by id instead of mtime (CASSANDRA-4793)
 * Make hint delivery asynchronous (CASSANDRA-4761)
 * Pluggable Thrift transport factories for CLI and cqlsh (CASSANDRA-4609, 4610)
 * cassandra-cli: allow Double value type to be inserted to a column (CASSANDRA-4661)
 * Add ability to use custom TServerFactory implementations (CASSANDRA-4608)
 * optimize batchlog flushing to skip successful batches (CASSANDRA-4667)
 * include metadata for system keyspace itself in schema tables (CASSANDRA-4416)
 * add check to PropertyFileSnitch to verify presence of location for
   local node (CASSANDRA-4728)
 * add PBSPredictor consistency modeler (CASSANDRA-4261)
 * remove vestiges of Thrift unframed mode (CASSANDRA-4729)
 * optimize single-row PK lookups (CASSANDRA-4710)
 * adjust blockFor calculation to account for pending ranges due to node
   movement (CASSANDRA-833)
 * Change CQL version to 3.0.0 and stop accepting 3.0.0-beta1 (CASSANDRA-4649)
 * (CQL3) Make prepared statement global instead of per connection
   (CASSANDRA-4449)
 * Fix scrubbing of CQL3 created tables (CASSANDRA-4685)
 * (CQL3) Fix validation when using counter and regular columns in the same
   table (CASSANDRA-4706)
 * Fix bug starting Cassandra with simple authentication (CASSANDRA-4648)
 * Add support for batchlog in CQL3 (CASSANDRA-4545, 4738)
 * Add support for multiple column family outputs in CFOF (CASSANDRA-4208)
 * Support repairing only the local DC nodes (CASSANDRA-4747)
 * Use rpc_address for binary protocol and change default port (CASSANDRA-4751)
 * Fix use of collections in prepared statements (CASSANDRA-4739)
 * Store more information into peers table (CASSANDRA-4351, 4814)
 * Configurable bucket size for size tiered compaction (CASSANDRA-4704)
 * Run leveled compaction in parallel (CASSANDRA-4310)
 * Fix potential NPE during CFS reload (CASSANDRA-4786)
 * Composite indexes may miss results (CASSANDRA-4796)
 * Move consistency level to the protocol level (CASSANDRA-4734, 4824)
 * Fix Subcolumn slice ends not respected (CASSANDRA-4826)
 * Fix Assertion error in cql3 select (CASSANDRA-4783)
 * Fix list prepend logic (CQL3) (CASSANDRA-4835)
 * Add booleans as literals in CQL3 (CASSANDRA-4776)
 * Allow renaming PK columns in CQL3 (CASSANDRA-4822)
 * Fix binary protocol NEW_NODE event (CASSANDRA-4679)
 * Fix potential infinite loop in tombstone compaction (CASSANDRA-4781)
 * Remove system tables accounting from schema (CASSANDRA-4850)
 * (cql3) Force provided columns in clustering key order in
   'CLUSTERING ORDER BY' (CASSANDRA-4881)
 * Fix composite index bug (CASSANDRA-4884)
 * Fix short read protection for CQL3 (CASSANDRA-4882)
 * Add tracing support to the binary protocol (CASSANDRA-4699)
 * (cql3) Don't allow prepared marker inside collections (CASSANDRA-4890)
 * Re-allow order by on non-selected columns (CASSANDRA-4645)
 * Bug when composite index is created in a table having collections (CASSANDRA-4909)
 * log index scan subject in CompositesSearcher (CASSANDRA-4904)
Merged from 1.1:
 * add get[Row|Key]CacheEntries to CacheServiceMBean (CASSANDRA-4859)
 * fix get_paged_slice to wrap to next row correctly (CASSANDRA-4816)
 * fix indexing empty column values (CASSANDRA-4832)
 * allow JdbcDate to compose null Date objects (CASSANDRA-4830)
 * fix possible stackoverflow when compacting 1000s of sstables
   (CASSANDRA-4765)
 * fix wrong leveled compaction progress calculation (CASSANDRA-4807)
 * add a close() method to CRAR to prevent leaking file descriptors (CASSANDRA-4820)
 * fix potential infinite loop in get_count (CASSANDRA-4833)
 * fix compositeType.{get/from}String methods (CASSANDRA-4842)
 * (CQL) fix CREATE COLUMNFAMILY permissions check (CASSANDRA-4864)
 * Fix DynamicCompositeType same type comparison (CASSANDRA-4711)
 * Fix duplicate SSTable reference when stream session failed (CASSANDRA-3306)
 * Allow static CF definition with compact storage (CASSANDRA-4910)
 * Fix endless loop/compaction of schema_* CFs due to broken timestamps (CASSANDRA-4880)
 * Fix 'wrong class type' assertion in CounterColumn (CASSANDRA-4976)


1.2-beta1
 * add atomic_batch_mutate (CASSANDRA-4542, -4635)
 * increase default max_hint_window_in_ms to 3h (CASSANDRA-4632)
 * include message initiation time to replicas so they can more
   accurately drop timed-out requests (CASSANDRA-2858)
 * fix clientutil.jar dependencies (CASSANDRA-4566)
 * optimize WriteResponse (CASSANDRA-4548)
 * new metrics (CASSANDRA-4009)
 * redesign KEYS indexes to avoid read-before-write (CASSANDRA-2897)
 * debug tracing (CASSANDRA-1123)
 * parallelize row cache loading (CASSANDRA-4282)
 * Make compaction, flush JBOD-aware (CASSANDRA-4292)
 * run local range scans on the read stage (CASSANDRA-3687)
 * clean up ioexceptions (CASSANDRA-2116)
 * add disk_failure_policy (CASSANDRA-2118)
 * Introduce new json format with row level deletion (CASSANDRA-4054)
 * remove redundant "name" column from schema_keyspaces (CASSANDRA-4433)
 * improve "nodetool ring" handling of multi-dc clusters (CASSANDRA-3047)
 * update NTS calculateNaturalEndpoints to be O(N log N) (CASSANDRA-3881)
 * split up rpc timeout by operation type (CASSANDRA-2819)
 * rewrite key cache save/load to use only sequential i/o (CASSANDRA-3762)
 * update MS protocol with a version handshake + broadcast address id
   (CASSANDRA-4311)
 * multithreaded hint replay (CASSANDRA-4189)
 * add inter-node message compression (CASSANDRA-3127)
 * remove COPP (CASSANDRA-2479)
 * Track tombstone expiration and compact when tombstone content is
   higher than a configurable threshold, default 20% (CASSANDRA-3442, 4234)
 * update MurmurHash to version 3 (CASSANDRA-2975)
 * (CLI) track elapsed time for `delete' operation (CASSANDRA-4060)
 * (CLI) jline version is bumped to 1.0 to properly  support
   'delete' key function (CASSANDRA-4132)
 * Save IndexSummary into new SSTable 'Summary' component (CASSANDRA-2392, 4289)
 * Add support for range tombstones (CASSANDRA-3708)
 * Improve MessagingService efficiency (CASSANDRA-3617)
 * Avoid ID conflicts from concurrent schema changes (CASSANDRA-3794)
 * Set thrift HSHA server thread limit to unlimited by default (CASSANDRA-4277)
 * Avoids double serialization of CF id in RowMutation messages
   (CASSANDRA-4293)
 * stream compressed sstables directly with java nio (CASSANDRA-4297)
 * Support multiple ranges in SliceQueryFilter (CASSANDRA-3885)
 * Add column metadata to system column families (CASSANDRA-4018)
 * (cql3) Always use composite types by default (CASSANDRA-4329)
 * (cql3) Add support for set, map and list (CASSANDRA-3647)
 * Validate date type correctly (CASSANDRA-4441)
 * (cql3) Allow definitions with only a PK (CASSANDRA-4361)
 * (cql3) Add support for row key composites (CASSANDRA-4179)
 * improve DynamicEndpointSnitch by using reservoir sampling (CASSANDRA-4038)
 * (cql3) Add support for 2ndary indexes (CASSANDRA-3680)
 * (cql3) fix defining more than one PK to be invalid (CASSANDRA-4477)
 * remove schema agreement checking from all external APIs (Thrift, CQL and CQL3) (CASSANDRA-4487)
 * add Murmur3Partitioner and make it default for new installations (CASSANDRA-3772, 4621)
 * (cql3) update pseudo-map syntax to use map syntax (CASSANDRA-4497)
 * Finer grained exceptions hierarchy and provides error code with exceptions (CASSANDRA-3979)
 * Adds events push to binary protocol (CASSANDRA-4480)
 * Rewrite nodetool help (CASSANDRA-2293)
 * Make CQL3 the default for CQL (CASSANDRA-4640)
 * update stress tool to be able to use CQL3 (CASSANDRA-4406)
 * Accept all thrift update on CQL3 cf but don't expose their metadata (CASSANDRA-4377)
 * Replace Throttle with Guava's RateLimiter for HintedHandOff (CASSANDRA-4541)
 * fix counter add/get using CQL2 and CQL3 in stress tool (CASSANDRA-4633)
 * Add sstable count per level to cfstats (CASSANDRA-4537)
 * (cql3) Add ALTER KEYSPACE statement (CASSANDRA-4611)
 * (cql3) Allow defining default consistency levels (CASSANDRA-4448)
 * (cql3) Fix queries using LIMIT missing results (CASSANDRA-4579)
 * fix cross-version gossip messaging (CASSANDRA-4576)
 * added inet data type (CASSANDRA-4627)


1.1.6
 * Wait for writes on synchronous read digest mismatch (CASSANDRA-4792)
 * fix commitlog replay for nanotime-infected sstables (CASSANDRA-4782)
 * preflight check ttl for maximum of 20 years (CASSANDRA-4771)
 * (Pig) fix widerow input with single column rows (CASSANDRA-4789)
 * Fix HH to compact with correct gcBefore, which avoids wiping out
   undelivered hints (CASSANDRA-4772)
 * LCS will merge up to 32 L0 sstables as intended (CASSANDRA-4778)
 * NTS will default unconfigured DC replicas to zero (CASSANDRA-4675)
 * use default consistency level in counter validation if none is
   explicitly provide (CASSANDRA-4700)
 * Improve IAuthority interface by introducing fine-grained
   access permissions and grant/revoke commands (CASSANDRA-4490, 4644)
 * fix assumption error in CLI when updating/describing keyspace
   (CASSANDRA-4322)
 * Adds offline sstablescrub to debian packaging (CASSANDRA-4642)
 * Automatic fixing of overlapping leveled sstables (CASSANDRA-4644)
 * fix error when using ORDER BY with extended selections (CASSANDRA-4689)
 * (CQL3) Fix validation for IN queries for non-PK cols (CASSANDRA-4709)
 * fix re-created keyspace disappering after 1.1.5 upgrade
   (CASSANDRA-4698, 4752)
 * (CLI) display elapsed time in 2 fraction digits (CASSANDRA-3460)
 * add authentication support to sstableloader (CASSANDRA-4712)
 * Fix CQL3 'is reversed' logic (CASSANDRA-4716, 4759)
 * (CQL3) Don't return ReversedType in result set metadata (CASSANDRA-4717)
 * Backport adding AlterKeyspace statement (CASSANDRA-4611)
 * (CQL3) Correcty accept upper-case data types (CASSANDRA-4770)
 * Add binary protocol events for schema changes (CASSANDRA-4684)
Merged from 1.0:
 * Switch from NBHM to CHM in MessagingService's callback map, which
   prevents OOM in long-running instances (CASSANDRA-4708)


1.1.5
 * add SecondaryIndex.reload API (CASSANDRA-4581)
 * use millis + atomicint for commitlog segment creation instead of
   nanotime, which has issues under some hypervisors (CASSANDRA-4601)
 * fix FD leak in slice queries (CASSANDRA-4571)
 * avoid recursion in leveled compaction (CASSANDRA-4587)
 * increase stack size under Java7 to 180K
 * Log(info) schema changes (CASSANDRA-4547)
 * Change nodetool setcachecapcity to manipulate global caches (CASSANDRA-4563)
 * (cql3) fix setting compaction strategy (CASSANDRA-4597)
 * fix broken system.schema_* timestamps on system startup (CASSANDRA-4561)
 * fix wrong skip of cache saving (CASSANDRA-4533)
 * Avoid NPE when lost+found is in data dir (CASSANDRA-4572)
 * Respect five-minute flush moratorium after initial CL replay (CASSANDRA-4474)
 * Adds ntp as recommended in debian packaging (CASSANDRA-4606)
 * Configurable transport in CF Record{Reader|Writer} (CASSANDRA-4558)
 * (cql3) fix potential NPE with both equal and unequal restriction (CASSANDRA-4532)
 * (cql3) improves ORDER BY validation (CASSANDRA-4624)
 * Fix potential deadlock during counter writes (CASSANDRA-4578)
 * Fix cql error with ORDER BY when using IN (CASSANDRA-4612)
Merged from 1.0:
 * increase Xss to 160k to accomodate latest 1.6 JVMs (CASSANDRA-4602)
 * fix toString of hint destination tokens (CASSANDRA-4568)
 * Fix multiple values for CurrentLocal NodeID (CASSANDRA-4626)


1.1.4
 * fix offline scrub to catch >= out of order rows (CASSANDRA-4411)
 * fix cassandra-env.sh on RHEL and other non-dash-based systems
   (CASSANDRA-4494)
Merged from 1.0:
 * (Hadoop) fix setting key length for old-style mapred api (CASSANDRA-4534)
 * (Hadoop) fix iterating through a resultset consisting entirely
   of tombstoned rows (CASSANDRA-4466)


1.1.3
 * (cqlsh) add COPY TO (CASSANDRA-4434)
 * munmap commitlog segments before rename (CASSANDRA-4337)
 * (JMX) rename getRangeKeySample to sampleKeyRange to avoid returning
   multi-MB results as an attribute (CASSANDRA-4452)
 * flush based on data size, not throughput; overwritten columns no
   longer artificially inflate liveRatio (CASSANDRA-4399)
 * update default commitlog segment size to 32MB and total commitlog
   size to 32/1024 MB for 32/64 bit JVMs, respectively (CASSANDRA-4422)
 * avoid using global partitioner to estimate ranges in index sstables
   (CASSANDRA-4403)
 * restore pre-CASSANDRA-3862 approach to removing expired tombstones
   from row cache during compaction (CASSANDRA-4364)
 * (stress) support for CQL prepared statements (CASSANDRA-3633)
 * Correctly catch exception when Snappy cannot be loaded (CASSANDRA-4400)
 * (cql3) Support ORDER BY when IN condition is given in WHERE clause (CASSANDRA-4327)
 * (cql3) delete "component_index" column on DROP TABLE call (CASSANDRA-4420)
 * change nanoTime() to currentTimeInMillis() in schema related code (CASSANDRA-4432)
 * add a token generation tool (CASSANDRA-3709)
 * Fix LCS bug with sstable containing only 1 row (CASSANDRA-4411)
 * fix "Can't Modify Index Name" problem on CF update (CASSANDRA-4439)
 * Fix assertion error in getOverlappingSSTables during repair (CASSANDRA-4456)
 * fix nodetool's setcompactionthreshold command (CASSANDRA-4455)
 * Ensure compacted files are never used, to avoid counter overcount (CASSANDRA-4436)
Merged from 1.0:
 * Push the validation of secondary index values to the SecondaryIndexManager (CASSANDRA-4240)
 * allow dropping columns shadowed by not-yet-expired supercolumn or row
   tombstones in PrecompactedRow (CASSANDRA-4396)


1.1.2
 * Fix cleanup not deleting index entries (CASSANDRA-4379)
 * Use correct partitioner when saving + loading caches (CASSANDRA-4331)
 * Check schema before trying to export sstable (CASSANDRA-2760)
 * Raise a meaningful exception instead of NPE when PFS encounters
   an unconfigured node + no default (CASSANDRA-4349)
 * fix bug in sstable blacklisting with LCS (CASSANDRA-4343)
 * LCS no longer promotes tiny sstables out of L0 (CASSANDRA-4341)
 * skip tombstones during hint replay (CASSANDRA-4320)
 * fix NPE in compactionstats (CASSANDRA-4318)
 * enforce 1m min keycache for auto (CASSANDRA-4306)
 * Have DeletedColumn.isMFD always return true (CASSANDRA-4307)
 * (cql3) exeption message for ORDER BY constraints said primary filter can be
    an IN clause, which is misleading (CASSANDRA-4319)
 * (cql3) Reject (not yet supported) creation of 2ndardy indexes on tables with
   composite primary keys (CASSANDRA-4328)
 * Set JVM stack size to 160k for java 7 (CASSANDRA-4275)
 * cqlsh: add COPY command to load data from CSV flat files (CASSANDRA-4012)
 * CFMetaData.fromThrift to throw ConfigurationException upon error (CASSANDRA-4353)
 * Use CF comparator to sort indexed columns in SecondaryIndexManager
   (CASSANDRA-4365)
 * add strategy_options to the KSMetaData.toString() output (CASSANDRA-4248)
 * (cql3) fix range queries containing unqueried results (CASSANDRA-4372)
 * (cql3) allow updating column_alias types (CASSANDRA-4041)
 * (cql3) Fix deletion bug (CASSANDRA-4193)
 * Fix computation of overlapping sstable for leveled compaction (CASSANDRA-4321)
 * Improve scrub and allow to run it offline (CASSANDRA-4321)
 * Fix assertionError in StorageService.bulkLoad (CASSANDRA-4368)
 * (cqlsh) add option to authenticate to a keyspace at startup (CASSANDRA-4108)
 * (cqlsh) fix ASSUME functionality (CASSANDRA-4352)
 * Fix ColumnFamilyRecordReader to not return progress > 100% (CASSANDRA-3942)
Merged from 1.0:
 * Set gc_grace on index CF to 0 (CASSANDRA-4314)


1.1.1
 * add populate_io_cache_on_flush option (CASSANDRA-2635)
 * allow larger cache capacities than 2GB (CASSANDRA-4150)
 * add getsstables command to nodetool (CASSANDRA-4199)
 * apply parent CF compaction settings to secondary index CFs (CASSANDRA-4280)
 * preserve commitlog size cap when recycling segments at startup
   (CASSANDRA-4201)
 * (Hadoop) fix split generation regression (CASSANDRA-4259)
 * ignore min/max compactions settings in LCS, while preserving
   behavior that min=max=0 disables autocompaction (CASSANDRA-4233)
 * log number of rows read from saved cache (CASSANDRA-4249)
 * calculate exact size required for cleanup operations (CASSANDRA-1404)
 * avoid blocking additional writes during flush when the commitlog
   gets behind temporarily (CASSANDRA-1991)
 * enable caching on index CFs based on data CF cache setting (CASSANDRA-4197)
 * warn on invalid replication strategy creation options (CASSANDRA-4046)
 * remove [Freeable]Memory finalizers (CASSANDRA-4222)
 * include tombstone size in ColumnFamily.size, which can prevent OOM
   during sudden mass delete operations by yielding a nonzero liveRatio
   (CASSANDRA-3741)
 * Open 1 sstableScanner per level for leveled compaction (CASSANDRA-4142)
 * Optimize reads when row deletion timestamps allow us to restrict
   the set of sstables we check (CASSANDRA-4116)
 * add support for commitlog archiving and point-in-time recovery
   (CASSANDRA-3690)
 * avoid generating redundant compaction tasks during streaming
   (CASSANDRA-4174)
 * add -cf option to nodetool snapshot, and takeColumnFamilySnapshot to
   StorageService mbean (CASSANDRA-556)
 * optimize cleanup to drop entire sstables where possible (CASSANDRA-4079)
 * optimize truncate when autosnapshot is disabled (CASSANDRA-4153)
 * update caches to use byte[] keys to reduce memory overhead (CASSANDRA-3966)
 * add column limit to cli (CASSANDRA-3012, 4098)
 * clean up and optimize DataOutputBuffer, used by CQL compression and
   CompositeType (CASSANDRA-4072)
 * optimize commitlog checksumming (CASSANDRA-3610)
 * identify and blacklist corrupted SSTables from future compactions
   (CASSANDRA-2261)
 * Move CfDef and KsDef validation out of thrift (CASSANDRA-4037)
 * Expose API to repair a user provided range (CASSANDRA-3912)
 * Add way to force the cassandra-cli to refresh its schema (CASSANDRA-4052)
 * Avoid having replicate on write tasks stacking up at CL.ONE (CASSANDRA-2889)
 * (cql3) Backwards compatibility for composite comparators in non-cql3-aware
   clients (CASSANDRA-4093)
 * (cql3) Fix order by for reversed queries (CASSANDRA-4160)
 * (cql3) Add ReversedType support (CASSANDRA-4004)
 * (cql3) Add timeuuid type (CASSANDRA-4194)
 * (cql3) Minor fixes (CASSANDRA-4185)
 * (cql3) Fix prepared statement in BATCH (CASSANDRA-4202)
 * (cql3) Reduce the list of reserved keywords (CASSANDRA-4186)
 * (cql3) Move max/min compaction thresholds to compaction strategy options
   (CASSANDRA-4187)
 * Fix exception during move when localhost is the only source (CASSANDRA-4200)
 * (cql3) Allow paging through non-ordered partitioner results (CASSANDRA-3771)
 * (cql3) Fix drop index (CASSANDRA-4192)
 * (cql3) Don't return range ghosts anymore (CASSANDRA-3982)
 * fix re-creating Keyspaces/ColumnFamilies with the same name as dropped
   ones (CASSANDRA-4219)
 * fix SecondaryIndex LeveledManifest save upon snapshot (CASSANDRA-4230)
 * fix missing arrayOffset in FBUtilities.hash (CASSANDRA-4250)
 * (cql3) Add name of parameters in CqlResultSet (CASSANDRA-4242)
 * (cql3) Correctly validate order by queries (CASSANDRA-4246)
 * rename stress to cassandra-stress for saner packaging (CASSANDRA-4256)
 * Fix exception on colum metadata with non-string comparator (CASSANDRA-4269)
 * Check for unknown/invalid compression options (CASSANDRA-4266)
 * (cql3) Adds simple access to column timestamp and ttl (CASSANDRA-4217)
 * (cql3) Fix range queries with secondary indexes (CASSANDRA-4257)
 * Better error messages from improper input in cli (CASSANDRA-3865)
 * Try to stop all compaction upon Keyspace or ColumnFamily drop (CASSANDRA-4221)
 * (cql3) Allow keyspace properties to contain hyphens (CASSANDRA-4278)
 * (cql3) Correctly validate keyspace access in create table (CASSANDRA-4296)
 * Avoid deadlock in migration stage (CASSANDRA-3882)
 * Take supercolumn names and deletion info into account in memtable throughput
   (CASSANDRA-4264)
 * Add back backward compatibility for old style replication factor (CASSANDRA-4294)
 * Preserve compatibility with pre-1.1 index queries (CASSANDRA-4262)
Merged from 1.0:
 * Fix super columns bug where cache is not updated (CASSANDRA-4190)
 * fix maxTimestamp to include row tombstones (CASSANDRA-4116)
 * (CLI) properly handle quotes in create/update keyspace commands (CASSANDRA-4129)
 * Avoids possible deadlock during bootstrap (CASSANDRA-4159)
 * fix stress tool that hangs forever on timeout or error (CASSANDRA-4128)
 * stress tool to return appropriate exit code on failure (CASSANDRA-4188)
 * fix compaction NPE when out of disk space and assertions disabled
   (CASSANDRA-3985)
 * synchronize LCS getEstimatedTasks to avoid CME (CASSANDRA-4255)
 * ensure unique streaming session id's (CASSANDRA-4223)
 * kick off background compaction when min/max thresholds change
   (CASSANDRA-4279)
 * improve ability of STCS.getBuckets to deal with 100s of 1000s of
   sstables, such as when convertinb back from LCS (CASSANDRA-4287)
 * Oversize integer in CQL throws NumberFormatException (CASSANDRA-4291)
 * fix 1.0.x node join to mixed version cluster, other nodes >= 1.1 (CASSANDRA-4195)
 * Fix LCS splitting sstable base on uncompressed size (CASSANDRA-4419)
 * Push the validation of secondary index values to the SecondaryIndexManager (CASSANDRA-4240)
 * Don't purge columns during upgradesstables (CASSANDRA-4462)
 * Make cqlsh work with piping (CASSANDRA-4113)
 * Validate arguments for nodetool decommission (CASSANDRA-4061)
 * Report thrift status in nodetool info (CASSANDRA-4010)


1.1.0-final
 * average a reduced liveRatio estimate with the previous one (CASSANDRA-4065)
 * Allow KS and CF names up to 48 characters (CASSANDRA-4157)
 * fix stress build (CASSANDRA-4140)
 * add time remaining estimate to nodetool compactionstats (CASSANDRA-4167)
 * (cql) fix NPE in cql3 ALTER TABLE (CASSANDRA-4163)
 * (cql) Add support for CL.TWO and CL.THREE in CQL (CASSANDRA-4156)
 * (cql) Fix type in CQL3 ALTER TABLE preventing update (CASSANDRA-4170)
 * (cql) Throw invalid exception from CQL3 on obsolete options (CASSANDRA-4171)
 * (cqlsh) fix recognizing uppercase SELECT keyword (CASSANDRA-4161)
 * Pig: wide row support (CASSANDRA-3909)
Merged from 1.0:
 * avoid streaming empty files with bulk loader if sstablewriter errors out
   (CASSANDRA-3946)


1.1-rc1
 * Include stress tool in binary builds (CASSANDRA-4103)
 * (Hadoop) fix wide row iteration when last row read was deleted
   (CASSANDRA-4154)
 * fix read_repair_chance to really default to 0.1 in the cli (CASSANDRA-4114)
 * Adds caching and bloomFilterFpChange to CQL options (CASSANDRA-4042)
 * Adds posibility to autoconfigure size of the KeyCache (CASSANDRA-4087)
 * fix KEYS index from skipping results (CASSANDRA-3996)
 * Remove sliced_buffer_size_in_kb dead option (CASSANDRA-4076)
 * make loadNewSStable preserve sstable version (CASSANDRA-4077)
 * Respect 1.0 cache settings as much as possible when upgrading
   (CASSANDRA-4088)
 * relax path length requirement for sstable files when upgrading on
   non-Windows platforms (CASSANDRA-4110)
 * fix terminination of the stress.java when errors were encountered
   (CASSANDRA-4128)
 * Move CfDef and KsDef validation out of thrift (CASSANDRA-4037)
 * Fix get_paged_slice (CASSANDRA-4136)
 * CQL3: Support slice with exclusive start and stop (CASSANDRA-3785)
Merged from 1.0:
 * support PropertyFileSnitch in bulk loader (CASSANDRA-4145)
 * add auto_snapshot option allowing disabling snapshot before drop/truncate
   (CASSANDRA-3710)
 * allow short snitch names (CASSANDRA-4130)


1.1-beta2
 * rename loaded sstables to avoid conflicts with local snapshots
   (CASSANDRA-3967)
 * start hint replay as soon as FD notifies that the target is back up
   (CASSANDRA-3958)
 * avoid unproductive deserializing of cached rows during compaction
   (CASSANDRA-3921)
 * fix concurrency issues with CQL keyspace creation (CASSANDRA-3903)
 * Show Effective Owership via Nodetool ring <keyspace> (CASSANDRA-3412)
 * Update ORDER BY syntax for CQL3 (CASSANDRA-3925)
 * Fix BulkRecordWriter to not throw NPE if reducer gets no map data from Hadoop (CASSANDRA-3944)
 * Fix bug with counters in super columns (CASSANDRA-3821)
 * Remove deprecated merge_shard_chance (CASSANDRA-3940)
 * add a convenient way to reset a node's schema (CASSANDRA-2963)
 * fix for intermittent SchemaDisagreementException (CASSANDRA-3884)
 * CLI `list <CF>` to limit number of columns and their order (CASSANDRA-3012)
 * ignore deprecated KsDef/CfDef/ColumnDef fields in native schema (CASSANDRA-3963)
 * CLI to report when unsupported column_metadata pair was given (CASSANDRA-3959)
 * reincarnate removed and deprecated KsDef/CfDef attributes (CASSANDRA-3953)
 * Fix race between writes and read for cache (CASSANDRA-3862)
 * perform static initialization of StorageProxy on start-up (CASSANDRA-3797)
 * support trickling fsync() on writes (CASSANDRA-3950)
 * expose counters for unavailable/timeout exceptions given to thrift clients (CASSANDRA-3671)
 * avoid quadratic startup time in LeveledManifest (CASSANDRA-3952)
 * Add type information to new schema_ columnfamilies and remove thrift
   serialization for schema (CASSANDRA-3792)
 * add missing column validator options to the CLI help (CASSANDRA-3926)
 * skip reading saved key cache if CF's caching strategy is NONE or ROWS_ONLY (CASSANDRA-3954)
 * Unify migration code (CASSANDRA-4017)
Merged from 1.0:
 * cqlsh: guess correct version of Python for Arch Linux (CASSANDRA-4090)
 * (CLI) properly handle quotes in create/update keyspace commands (CASSANDRA-4129)
 * Avoids possible deadlock during bootstrap (CASSANDRA-4159)
 * fix stress tool that hangs forever on timeout or error (CASSANDRA-4128)
 * Fix super columns bug where cache is not updated (CASSANDRA-4190)
 * stress tool to return appropriate exit code on failure (CASSANDRA-4188)


1.0.9
 * improve index sampling performance (CASSANDRA-4023)
 * always compact away deleted hints immediately after handoff (CASSANDRA-3955)
 * delete hints from dropped ColumnFamilies on handoff instead of
   erroring out (CASSANDRA-3975)
 * add CompositeType ref to the CLI doc for create/update column family (CASSANDRA-3980)
 * Pig: support Counter ColumnFamilies (CASSANDRA-3973)
 * Pig: Composite column support (CASSANDRA-3684)
 * Avoid NPE during repair when a keyspace has no CFs (CASSANDRA-3988)
 * Fix division-by-zero error on get_slice (CASSANDRA-4000)
 * don't change manifest level for cleanup, scrub, and upgradesstables
   operations under LeveledCompactionStrategy (CASSANDRA-3989, 4112)
 * fix race leading to super columns assertion failure (CASSANDRA-3957)
 * fix NPE on invalid CQL delete command (CASSANDRA-3755)
 * allow custom types in CLI's assume command (CASSANDRA-4081)
 * fix totalBytes count for parallel compactions (CASSANDRA-3758)
 * fix intermittent NPE in get_slice (CASSANDRA-4095)
 * remove unnecessary asserts in native code interfaces (CASSANDRA-4096)
 * Validate blank keys in CQL to avoid assertion errors (CASSANDRA-3612)
 * cqlsh: fix bad decoding of some column names (CASSANDRA-4003)
 * cqlsh: fix incorrect padding with unicode chars (CASSANDRA-4033)
 * Fix EC2 snitch incorrectly reporting region (CASSANDRA-4026)
 * Shut down thrift during decommission (CASSANDRA-4086)
 * Expose nodetool cfhistograms for 2ndary indexes (CASSANDRA-4063)
Merged from 0.8:
 * Fix ConcurrentModificationException in gossiper (CASSANDRA-4019)


1.1-beta1
 * (cqlsh)
   + add SOURCE and CAPTURE commands, and --file option (CASSANDRA-3479)
   + add ALTER COLUMNFAMILY WITH (CASSANDRA-3523)
   + bundle Python dependencies with Cassandra (CASSANDRA-3507)
   + added to Debian package (CASSANDRA-3458)
   + display byte data instead of erroring out on decode failure
     (CASSANDRA-3874)
 * add nodetool rebuild_index (CASSANDRA-3583)
 * add nodetool rangekeysample (CASSANDRA-2917)
 * Fix streaming too much data during move operations (CASSANDRA-3639)
 * Nodetool and CLI connect to localhost by default (CASSANDRA-3568)
 * Reduce memory used by primary index sample (CASSANDRA-3743)
 * (Hadoop) separate input/output configurations (CASSANDRA-3197, 3765)
 * avoid returning internal Cassandra classes over JMX (CASSANDRA-2805)
 * add row-level isolation via SnapTree (CASSANDRA-2893)
 * Optimize key count estimation when opening sstable on startup
   (CASSANDRA-2988)
 * multi-dc replication optimization supporting CL > ONE (CASSANDRA-3577)
 * add command to stop compactions (CASSANDRA-1740, 3566, 3582)
 * multithreaded streaming (CASSANDRA-3494)
 * removed in-tree redhat spec (CASSANDRA-3567)
 * "defragment" rows for name-based queries under STCS, again (CASSANDRA-2503)
 * Recycle commitlog segments for improved performance
   (CASSANDRA-3411, 3543, 3557, 3615)
 * update size-tiered compaction to prioritize small tiers (CASSANDRA-2407)
 * add message expiration logic to OutboundTcpConnection (CASSANDRA-3005)
 * off-heap cache to use sun.misc.Unsafe instead of JNA (CASSANDRA-3271)
 * EACH_QUORUM is only supported for writes (CASSANDRA-3272)
 * replace compactionlock use in schema migration by checking CFS.isValid
   (CASSANDRA-3116)
 * recognize that "SELECT first ... *" isn't really "SELECT *" (CASSANDRA-3445)
 * Use faster bytes comparison (CASSANDRA-3434)
 * Bulk loader is no longer a fat client, (HADOOP) bulk load output format
   (CASSANDRA-3045)
 * (Hadoop) add support for KeyRange.filter
 * remove assumption that keys and token are in bijection
   (CASSANDRA-1034, 3574, 3604)
 * always remove endpoints from delevery queue in HH (CASSANDRA-3546)
 * fix race between cf flush and its 2ndary indexes flush (CASSANDRA-3547)
 * fix potential race in AES when a repair fails (CASSANDRA-3548)
 * Remove columns shadowed by a deleted container even when we cannot purge
   (CASSANDRA-3538)
 * Improve memtable slice iteration performance (CASSANDRA-3545)
 * more efficient allocation of small bloom filters (CASSANDRA-3618)
 * Use separate writer thread in SSTableSimpleUnsortedWriter (CASSANDRA-3619)
 * fsync the directory after new sstable or commitlog segment are created (CASSANDRA-3250)
 * fix minor issues reported by FindBugs (CASSANDRA-3658)
 * global key/row caches (CASSANDRA-3143, 3849)
 * optimize memtable iteration during range scan (CASSANDRA-3638)
 * introduce 'crc_check_chance' in CompressionParameters to support
   a checksum percentage checking chance similarly to read-repair (CASSANDRA-3611)
 * a way to deactivate global key/row cache on per-CF basis (CASSANDRA-3667)
 * fix LeveledCompactionStrategy broken because of generation pre-allocation
   in LeveledManifest (CASSANDRA-3691)
 * finer-grained control over data directories (CASSANDRA-2749)
 * Fix ClassCastException during hinted handoff (CASSANDRA-3694)
 * Upgrade Thrift to 0.7 (CASSANDRA-3213)
 * Make stress.java insert operation to use microseconds (CASSANDRA-3725)
 * Allows (internally) doing a range query with a limit of columns instead of
   rows (CASSANDRA-3742)
 * Allow rangeSlice queries to be start/end inclusive/exclusive (CASSANDRA-3749)
 * Fix BulkLoader to support new SSTable layout and add stream
   throttling to prevent an NPE when there is no yaml config (CASSANDRA-3752)
 * Allow concurrent schema migrations (CASSANDRA-1391, 3832)
 * Add SnapshotCommand to trigger snapshot on remote node (CASSANDRA-3721)
 * Make CFMetaData conversions to/from thrift/native schema inverses
   (CASSANDRA_3559)
 * Add initial code for CQL 3.0-beta (CASSANDRA-2474, 3781, 3753)
 * Add wide row support for ColumnFamilyInputFormat (CASSANDRA-3264)
 * Allow extending CompositeType comparator (CASSANDRA-3657)
 * Avoids over-paging during get_count (CASSANDRA-3798)
 * Add new command to rebuild a node without (repair) merkle tree calculations
   (CASSANDRA-3483, 3922)
 * respect not only row cache capacity but caching mode when
   trying to read data (CASSANDRA-3812)
 * fix system tests (CASSANDRA-3827)
 * CQL support for altering row key type in ALTER TABLE (CASSANDRA-3781)
 * turn compression on by default (CASSANDRA-3871)
 * make hexToBytes refuse invalid input (CASSANDRA-2851)
 * Make secondary indexes CF inherit compression and compaction from their
   parent CF (CASSANDRA-3877)
 * Finish cleanup up tombstone purge code (CASSANDRA-3872)
 * Avoid NPE on aboarted stream-out sessions (CASSANDRA-3904)
 * BulkRecordWriter throws NPE for counter columns (CASSANDRA-3906)
 * Support compression using BulkWriter (CASSANDRA-3907)


1.0.8
 * fix race between cleanup and flush on secondary index CFSes (CASSANDRA-3712)
 * avoid including non-queried nodes in rangeslice read repair
   (CASSANDRA-3843)
 * Only snapshot CF being compacted for snapshot_before_compaction
   (CASSANDRA-3803)
 * Log active compactions in StatusLogger (CASSANDRA-3703)
 * Compute more accurate compaction score per level (CASSANDRA-3790)
 * Return InvalidRequest when using a keyspace that doesn't exist
   (CASSANDRA-3764)
 * disallow user modification of System keyspace (CASSANDRA-3738)
 * allow using sstable2json on secondary index data (CASSANDRA-3738)
 * (cqlsh) add DESCRIBE COLUMNFAMILIES (CASSANDRA-3586)
 * (cqlsh) format blobs correctly and use colors to improve output
   readability (CASSANDRA-3726)
 * synchronize BiMap of bootstrapping tokens (CASSANDRA-3417)
 * show index options in CLI (CASSANDRA-3809)
 * add optional socket timeout for streaming (CASSANDRA-3838)
 * fix truncate not to leave behind non-CFS backed secondary indexes
   (CASSANDRA-3844)
 * make CLI `show schema` to use output stream directly instead
   of StringBuilder (CASSANDRA-3842)
 * remove the wait on hint future during write (CASSANDRA-3870)
 * (cqlsh) ignore missing CfDef opts (CASSANDRA-3933)
 * (cqlsh) look for cqlshlib relative to realpath (CASSANDRA-3767)
 * Fix short read protection (CASSANDRA-3934)
 * Make sure infered and actual schema match (CASSANDRA-3371)
 * Fix NPE during HH delivery (CASSANDRA-3677)
 * Don't put boostrapping node in 'hibernate' status (CASSANDRA-3737)
 * Fix double quotes in windows bat files (CASSANDRA-3744)
 * Fix bad validator lookup (CASSANDRA-3789)
 * Fix soft reset in EC2MultiRegionSnitch (CASSANDRA-3835)
 * Don't leave zombie connections with THSHA thrift server (CASSANDRA-3867)
 * (cqlsh) fix deserialization of data (CASSANDRA-3874)
 * Fix removetoken force causing an inconsistent state (CASSANDRA-3876)
 * Fix ahndling of some types with Pig (CASSANDRA-3886)
 * Don't allow to drop the system keyspace (CASSANDRA-3759)
 * Make Pig deletes disabled by default and configurable (CASSANDRA-3628)
Merged from 0.8:
 * (Pig) fix CassandraStorage to use correct comparator in Super ColumnFamily
   case (CASSANDRA-3251)
 * fix thread safety issues in commitlog replay, primarily affecting
   systems with many (100s) of CF definitions (CASSANDRA-3751)
 * Fix relevant tombstone ignored with super columns (CASSANDRA-3875)


1.0.7
 * fix regression in HH page size calculation (CASSANDRA-3624)
 * retry failed stream on IOException (CASSANDRA-3686)
 * allow configuring bloom_filter_fp_chance (CASSANDRA-3497)
 * attempt hint delivery every ten minutes, or when failure detector
   notifies us that a node is back up, whichever comes first.  hint
   handoff throttle delay default changed to 1ms, from 50 (CASSANDRA-3554)
 * add nodetool setstreamthroughput (CASSANDRA-3571)
 * fix assertion when dropping a columnfamily with no sstables (CASSANDRA-3614)
 * more efficient allocation of small bloom filters (CASSANDRA-3618)
 * CLibrary.createHardLinkWithExec() to check for errors (CASSANDRA-3101)
 * Avoid creating empty and non cleaned writer during compaction (CASSANDRA-3616)
 * stop thrift service in shutdown hook so we can quiesce MessagingService
   (CASSANDRA-3335)
 * (CQL) compaction_strategy_options and compression_parameters for
   CREATE COLUMNFAMILY statement (CASSANDRA-3374)
 * Reset min/max compaction threshold when creating size tiered compaction
   strategy (CASSANDRA-3666)
 * Don't ignore IOException during compaction (CASSANDRA-3655)
 * Fix assertion error for CF with gc_grace=0 (CASSANDRA-3579)
 * Shutdown ParallelCompaction reducer executor after use (CASSANDRA-3711)
 * Avoid < 0 value for pending tasks in leveled compaction (CASSANDRA-3693)
 * (Hadoop) Support TimeUUID in Pig CassandraStorage (CASSANDRA-3327)
 * Check schema is ready before continuing boostrapping (CASSANDRA-3629)
 * Catch overflows during parsing of chunk_length_kb (CASSANDRA-3644)
 * Improve stream protocol mismatch errors (CASSANDRA-3652)
 * Avoid multiple thread doing HH to the same target (CASSANDRA-3681)
 * Add JMX property for rp_timeout_in_ms (CASSANDRA-2940)
 * Allow DynamicCompositeType to compare component of different types
   (CASSANDRA-3625)
 * Flush non-cfs backed secondary indexes (CASSANDRA-3659)
 * Secondary Indexes should report memory consumption (CASSANDRA-3155)
 * fix for SelectStatement start/end key are not set correctly
   when a key alias is involved (CASSANDRA-3700)
 * fix CLI `show schema` command insert of an extra comma in
   column_metadata (CASSANDRA-3714)
Merged from 0.8:
 * avoid logging (harmless) exception when GC takes < 1ms (CASSANDRA-3656)
 * prevent new nodes from thinking down nodes are up forever (CASSANDRA-3626)
 * use correct list of replicas for LOCAL_QUORUM reads when read repair
   is disabled (CASSANDRA-3696)
 * block on flush before compacting hints (may prevent OOM) (CASSANDRA-3733)


1.0.6
 * (CQL) fix cqlsh support for replicate_on_write (CASSANDRA-3596)
 * fix adding to leveled manifest after streaming (CASSANDRA-3536)
 * filter out unavailable cipher suites when using encryption (CASSANDRA-3178)
 * (HADOOP) add old-style api support for CFIF and CFRR (CASSANDRA-2799)
 * Support TimeUUIDType column names in Stress.java tool (CASSANDRA-3541)
 * (CQL) INSERT/UPDATE/DELETE/TRUNCATE commands should allow CF names to
   be qualified by keyspace (CASSANDRA-3419)
 * always remove endpoints from delevery queue in HH (CASSANDRA-3546)
 * fix race between cf flush and its 2ndary indexes flush (CASSANDRA-3547)
 * fix potential race in AES when a repair fails (CASSANDRA-3548)
 * fix default value validation usage in CLI SET command (CASSANDRA-3553)
 * Optimize componentsFor method for compaction and startup time
   (CASSANDRA-3532)
 * (CQL) Proper ColumnFamily metadata validation on CREATE COLUMNFAMILY
   (CASSANDRA-3565)
 * fix compression "chunk_length_kb" option to set correct kb value for
   thrift/avro (CASSANDRA-3558)
 * fix missing response during range slice repair (CASSANDRA-3551)
 * 'describe ring' moved from CLI to nodetool and available through JMX (CASSANDRA-3220)
 * add back partitioner to sstable metadata (CASSANDRA-3540)
 * fix NPE in get_count for counters (CASSANDRA-3601)
Merged from 0.8:
 * remove invalid assertion that table was opened before dropping it
   (CASSANDRA-3580)
 * range and index scans now only send requests to enough replicas to
   satisfy requested CL + RR (CASSANDRA-3598)
 * use cannonical host for local node in nodetool info (CASSANDRA-3556)
 * remove nonlocal DC write optimization since it only worked with
   CL.ONE or CL.LOCAL_QUORUM (CASSANDRA-3577, 3585)
 * detect misuses of CounterColumnType (CASSANDRA-3422)
 * turn off string interning in json2sstable, take 2 (CASSANDRA-2189)
 * validate compression parameters on add/update of the ColumnFamily
   (CASSANDRA-3573)
 * Check for 0.0.0.0 is incorrect in CFIF (CASSANDRA-3584)
 * Increase vm.max_map_count in debian packaging (CASSANDRA-3563)
 * gossiper will never add itself to saved endpoints (CASSANDRA-3485)


1.0.5
 * revert CASSANDRA-3407 (see CASSANDRA-3540)
 * fix assertion error while forwarding writes to local nodes (CASSANDRA-3539)


1.0.4
 * fix self-hinting of timed out read repair updates and make hinted handoff
   less prone to OOMing a coordinator (CASSANDRA-3440)
 * expose bloom filter sizes via JMX (CASSANDRA-3495)
 * enforce RP tokens 0..2**127 (CASSANDRA-3501)
 * canonicalize paths exposed through JMX (CASSANDRA-3504)
 * fix "liveSize" stat when sstables are removed (CASSANDRA-3496)
 * add bloom filter FP rates to nodetool cfstats (CASSANDRA-3347)
 * record partitioner in sstable metadata component (CASSANDRA-3407)
 * add new upgradesstables nodetool command (CASSANDRA-3406)
 * skip --debug requirement to see common exceptions in CLI (CASSANDRA-3508)
 * fix incorrect query results due to invalid max timestamp (CASSANDRA-3510)
 * make sstableloader recognize compressed sstables (CASSANDRA-3521)
 * avoids race in OutboundTcpConnection in multi-DC setups (CASSANDRA-3530)
 * use SETLOCAL in cassandra.bat (CASSANDRA-3506)
 * fix ConcurrentModificationException in Table.all() (CASSANDRA-3529)
Merged from 0.8:
 * fix concurrence issue in the FailureDetector (CASSANDRA-3519)
 * fix array out of bounds error in counter shard removal (CASSANDRA-3514)
 * avoid dropping tombstones when they might still be needed to shadow
   data in a different sstable (CASSANDRA-2786)


1.0.3
 * revert name-based query defragmentation aka CASSANDRA-2503 (CASSANDRA-3491)
 * fix invalidate-related test failures (CASSANDRA-3437)
 * add next-gen cqlsh to bin/ (CASSANDRA-3188, 3131, 3493)
 * (CQL) fix handling of rows with no columns (CASSANDRA-3424, 3473)
 * fix querying supercolumns by name returning only a subset of
   subcolumns or old subcolumn versions (CASSANDRA-3446)
 * automatically compute sha1 sum for uncompressed data files (CASSANDRA-3456)
 * fix reading metadata/statistics component for version < h (CASSANDRA-3474)
 * add sstable forward-compatibility (CASSANDRA-3478)
 * report compression ratio in CFSMBean (CASSANDRA-3393)
 * fix incorrect size exception during streaming of counters (CASSANDRA-3481)
 * (CQL) fix for counter decrement syntax (CASSANDRA-3418)
 * Fix race introduced by CASSANDRA-2503 (CASSANDRA-3482)
 * Fix incomplete deletion of delivered hints (CASSANDRA-3466)
 * Avoid rescheduling compactions when no compaction was executed
   (CASSANDRA-3484)
 * fix handling of the chunk_length_kb compression options (CASSANDRA-3492)
Merged from 0.8:
 * fix updating CF row_cache_provider (CASSANDRA-3414)
 * CFMetaData.convertToThrift method to set RowCacheProvider (CASSANDRA-3405)
 * acquire compactionlock during truncate (CASSANDRA-3399)
 * fix displaying cfdef entries for super columnfamilies (CASSANDRA-3415)
 * Make counter shard merging thread safe (CASSANDRA-3178)
 * Revert CASSANDRA-2855
 * Fix bug preventing the use of efficient cross-DC writes (CASSANDRA-3472)
 * `describe ring` command for CLI (CASSANDRA-3220)
 * (Hadoop) skip empty rows when entire row is requested, redux (CASSANDRA-2855)


1.0.2
 * "defragment" rows for name-based queries under STCS (CASSANDRA-2503)
 * Add timing information to cassandra-cli GET/SET/LIST queries (CASSANDRA-3326)
 * Only create one CompressionMetadata object per sstable (CASSANDRA-3427)
 * cleanup usage of StorageService.setMode() (CASSANDRA-3388)
 * Avoid large array allocation for compressed chunk offsets (CASSANDRA-3432)
 * fix DecimalType bytebuffer marshalling (CASSANDRA-3421)
 * fix bug that caused first column in per row indexes to be ignored
   (CASSANDRA-3441)
 * add JMX call to clean (failed) repair sessions (CASSANDRA-3316)
 * fix sstableloader reference acquisition bug (CASSANDRA-3438)
 * fix estimated row size regression (CASSANDRA-3451)
 * make sure we don't return more columns than asked (CASSANDRA-3303, 3395)
Merged from 0.8:
 * acquire compactionlock during truncate (CASSANDRA-3399)
 * fix displaying cfdef entries for super columnfamilies (CASSANDRA-3415)


1.0.1
 * acquire references during index build to prevent delete problems
   on Windows (CASSANDRA-3314)
 * describe_ring should include datacenter/topology information (CASSANDRA-2882)
 * Thrift sockets are not properly buffered (CASSANDRA-3261)
 * performance improvement for bytebufferutil compare function (CASSANDRA-3286)
 * add system.versions ColumnFamily (CASSANDRA-3140)
 * reduce network copies (CASSANDRA-3333, 3373)
 * limit nodetool to 32MB of heap (CASSANDRA-3124)
 * (CQL) update parser to accept "timestamp" instead of "date" (CASSANDRA-3149)
 * Fix CLI `show schema` to include "compression_options" (CASSANDRA-3368)
 * Snapshot to include manifest under LeveledCompactionStrategy (CASSANDRA-3359)
 * (CQL) SELECT query should allow CF name to be qualified by keyspace (CASSANDRA-3130)
 * (CQL) Fix internal application error specifying 'using consistency ...'
   in lower case (CASSANDRA-3366)
 * fix Deflate compression when compression actually makes the data bigger
   (CASSANDRA-3370)
 * optimize UUIDGen to avoid lock contention on InetAddress.getLocalHost
   (CASSANDRA-3387)
 * tolerate index being dropped mid-mutation (CASSANDRA-3334, 3313)
 * CompactionManager is now responsible for checking for new candidates
   post-task execution, enabling more consistent leveled compaction
   (CASSANDRA-3391)
 * Cache HSHA threads (CASSANDRA-3372)
 * use CF/KS names as snapshot prefix for drop + truncate operations
   (CASSANDRA-2997)
 * Break bloom filters up to avoid heap fragmentation (CASSANDRA-2466)
 * fix cassandra hanging on jsvc stop (CASSANDRA-3302)
 * Avoid leveled compaction getting blocked on errors (CASSANDRA-3408)
 * Make reloading the compaction strategy safe (CASSANDRA-3409)
 * ignore 0.8 hints even if compaction begins before we try to purge
   them (CASSANDRA-3385)
 * remove procrun (bin\daemon) from Cassandra source tree and
   artifacts (CASSANDRA-3331)
 * make cassandra compile under JDK7 (CASSANDRA-3275)
 * remove dependency of clientutil.jar to FBUtilities (CASSANDRA-3299)
 * avoid truncation errors by using long math on long values (CASSANDRA-3364)
 * avoid clock drift on some Windows machine (CASSANDRA-3375)
 * display cache provider in cli 'describe keyspace' command (CASSANDRA-3384)
 * fix incomplete topology information in describe_ring (CASSANDRA-3403)
 * expire dead gossip states based on time (CASSANDRA-2961)
 * improve CompactionTask extensibility (CASSANDRA-3330)
 * Allow one leveled compaction task to kick off another (CASSANDRA-3363)
 * allow encryption only between datacenters (CASSANDRA-2802)
Merged from 0.8:
 * fix truncate allowing data to be replayed post-restart (CASSANDRA-3297)
 * make iwriter final in IndexWriter to avoid NPE (CASSANDRA-2863)
 * (CQL) update grammar to require key clause in DELETE statement
   (CASSANDRA-3349)
 * (CQL) allow numeric keyspace names in USE statement (CASSANDRA-3350)
 * (Hadoop) skip empty rows when slicing the entire row (CASSANDRA-2855)
 * Fix handling of tombstone by SSTableExport/Import (CASSANDRA-3357)
 * fix ColumnIndexer to use long offsets (CASSANDRA-3358)
 * Improved CLI exceptions (CASSANDRA-3312)
 * Fix handling of tombstone by SSTableExport/Import (CASSANDRA-3357)
 * Only count compaction as active (for throttling) when they have
   successfully acquired the compaction lock (CASSANDRA-3344)
 * Display CLI version string on startup (CASSANDRA-3196)
 * (Hadoop) make CFIF try rpc_address or fallback to listen_address
   (CASSANDRA-3214)
 * (Hadoop) accept comma delimited lists of initial thrift connections
   (CASSANDRA-3185)
 * ColumnFamily min_compaction_threshold should be >= 2 (CASSANDRA-3342)
 * (Pig) add 0.8+ types and key validation type in schema (CASSANDRA-3280)
 * Fix completely removing column metadata using CLI (CASSANDRA-3126)
 * CLI `describe cluster;` output should be on separate lines for separate versions
   (CASSANDRA-3170)
 * fix changing durable_writes keyspace option during CF creation
   (CASSANDRA-3292)
 * avoid locking on update when no indexes are involved (CASSANDRA-3386)
 * fix assertionError during repair with ordered partitioners (CASSANDRA-3369)
 * correctly serialize key_validation_class for avro (CASSANDRA-3391)
 * don't expire counter tombstone after streaming (CASSANDRA-3394)
 * prevent nodes that failed to join from hanging around forever
   (CASSANDRA-3351)
 * remove incorrect optimization from slice read path (CASSANDRA-3390)
 * Fix race in AntiEntropyService (CASSANDRA-3400)


1.0.0-final
 * close scrubbed sstable fd before deleting it (CASSANDRA-3318)
 * fix bug preventing obsolete commitlog segments from being removed
   (CASSANDRA-3269)
 * tolerate whitespace in seed CDL (CASSANDRA-3263)
 * Change default heap thresholds to max(min(1/2 ram, 1G), min(1/4 ram, 8GB))
   (CASSANDRA-3295)
 * Fix broken CompressedRandomAccessReaderTest (CASSANDRA-3298)
 * (CQL) fix type information returned for wildcard queries (CASSANDRA-3311)
 * add estimated tasks to LeveledCompactionStrategy (CASSANDRA-3322)
 * avoid including compaction cache-warming in keycache stats (CASSANDRA-3325)
 * run compaction and hinted handoff threads at MIN_PRIORITY (CASSANDRA-3308)
 * default hsha thrift server to cpu core count in rpc pool (CASSANDRA-3329)
 * add bin\daemon to binary tarball for Windows service (CASSANDRA-3331)
 * Fix places where uncompressed size of sstables was use in place of the
   compressed one (CASSANDRA-3338)
 * Fix hsha thrift server (CASSANDRA-3346)
 * Make sure repair only stream needed sstables (CASSANDRA-3345)


1.0.0-rc2
 * Log a meaningful warning when a node receives a message for a repair session
   that doesn't exist anymore (CASSANDRA-3256)
 * test for NUMA policy support as well as numactl presence (CASSANDRA-3245)
 * Fix FD leak when internode encryption is enabled (CASSANDRA-3257)
 * Remove incorrect assertion in mergeIterator (CASSANDRA-3260)
 * FBUtilities.hexToBytes(String) to throw NumberFormatException when string
   contains non-hex characters (CASSANDRA-3231)
 * Keep SimpleSnitch proximity ordering unchanged from what the Strategy
   generates, as intended (CASSANDRA-3262)
 * remove Scrub from compactionstats when finished (CASSANDRA-3255)
 * fix counter entry in jdbc TypesMap (CASSANDRA-3268)
 * fix full queue scenario for ParallelCompactionIterator (CASSANDRA-3270)
 * fix bootstrap process (CASSANDRA-3285)
 * don't try delivering hints if when there isn't any (CASSANDRA-3176)
 * CLI documentation change for ColumnFamily `compression_options` (CASSANDRA-3282)
 * ignore any CF ids sent by client for adding CF/KS (CASSANDRA-3288)
 * remove obsolete hints on first startup (CASSANDRA-3291)
 * use correct ISortedColumns for time-optimized reads (CASSANDRA-3289)
 * Evict gossip state immediately when a token is taken over by a new IP
   (CASSANDRA-3259)


1.0.0-rc1
 * Update CQL to generate microsecond timestamps by default (CASSANDRA-3227)
 * Fix counting CFMetadata towards Memtable liveRatio (CASSANDRA-3023)
 * Kill server on wrapped OOME such as from FileChannel.map (CASSANDRA-3201)
 * remove unnecessary copy when adding to row cache (CASSANDRA-3223)
 * Log message when a full repair operation completes (CASSANDRA-3207)
 * Fix streamOutSession keeping sstables references forever if the remote end
   dies (CASSANDRA-3216)
 * Remove dynamic_snitch boolean from example configuration (defaulting to
   true) and set default badness threshold to 0.1 (CASSANDRA-3229)
 * Base choice of random or "balanced" token on bootstrap on whether
   schema definitions were found (CASSANDRA-3219)
 * Fixes for LeveledCompactionStrategy score computation, prioritization,
   scheduling, and performance (CASSANDRA-3224, 3234)
 * parallelize sstable open at server startup (CASSANDRA-2988)
 * fix handling of exceptions writing to OutboundTcpConnection (CASSANDRA-3235)
 * Allow using quotes in "USE <keyspace>;" CLI command (CASSANDRA-3208)
 * Don't allow any cache loading exceptions to halt startup (CASSANDRA-3218)
 * Fix sstableloader --ignores option (CASSANDRA-3247)
 * File descriptor limit increased in packaging (CASSANDRA-3206)
 * Fix deadlock in commit log during flush (CASSANDRA-3253)


1.0.0-beta1
 * removed binarymemtable (CASSANDRA-2692)
 * add commitlog_total_space_in_mb to prevent fragmented logs (CASSANDRA-2427)
 * removed commitlog_rotation_threshold_in_mb configuration (CASSANDRA-2771)
 * make AbstractBounds.normalize de-overlapp overlapping ranges (CASSANDRA-2641)
 * replace CollatingIterator, ReducingIterator with MergeIterator
   (CASSANDRA-2062)
 * Fixed the ability to set compaction strategy in cli using create column
   family command (CASSANDRA-2778)
 * clean up tmp files after failed compaction (CASSANDRA-2468)
 * restrict repair streaming to specific columnfamilies (CASSANDRA-2280)
 * don't bother persisting columns shadowed by a row tombstone (CASSANDRA-2589)
 * reset CF and SC deletion times after gc_grace (CASSANDRA-2317)
 * optimize away seek when compacting wide rows (CASSANDRA-2879)
 * single-pass streaming (CASSANDRA-2677, 2906, 2916, 3003)
 * use reference counting for deleting sstables instead of relying on GC
   (CASSANDRA-2521, 3179)
 * store hints as serialized mutations instead of pointers to data row
   (CASSANDRA-2045)
 * store hints in the coordinator node instead of in the closest replica
   (CASSANDRA-2914)
 * add row_cache_keys_to_save CF option (CASSANDRA-1966)
 * check column family validity in nodetool repair (CASSANDRA-2933)
 * use lazy initialization instead of class initialization in NodeId
   (CASSANDRA-2953)
 * add paging to get_count (CASSANDRA-2894)
 * fix "short reads" in [multi]get (CASSANDRA-2643, 3157, 3192)
 * add optional compression for sstables (CASSANDRA-47, 2994, 3001, 3128)
 * add scheduler JMX metrics (CASSANDRA-2962)
 * add block level checksum for compressed data (CASSANDRA-1717)
 * make column family backed column map pluggable and introduce unsynchronized
   ArrayList backed one to speedup reads (CASSANDRA-2843, 3165, 3205)
 * refactoring of the secondary index api (CASSANDRA-2982)
 * make CL > ONE reads wait for digest reconciliation before returning
   (CASSANDRA-2494)
 * fix missing logging for some exceptions (CASSANDRA-2061)
 * refactor and optimize ColumnFamilyStore.files(...) and Descriptor.fromFilename(String)
   and few other places responsible for work with SSTable files (CASSANDRA-3040)
 * Stop reading from sstables once we know we have the most recent columns,
   for query-by-name requests (CASSANDRA-2498)
 * Add query-by-column mode to stress.java (CASSANDRA-3064)
 * Add "install" command to cassandra.bat (CASSANDRA-292)
 * clean up KSMetadata, CFMetadata from unnecessary
   Thrift<->Avro conversion methods (CASSANDRA-3032)
 * Add timeouts to client request schedulers (CASSANDRA-3079, 3096)
 * Cli to use hashes rather than array of hashes for strategy options (CASSANDRA-3081)
 * LeveledCompactionStrategy (CASSANDRA-1608, 3085, 3110, 3087, 3145, 3154, 3182)
 * Improvements of the CLI `describe` command (CASSANDRA-2630)
 * reduce window where dropped CF sstables may not be deleted (CASSANDRA-2942)
 * Expose gossip/FD info to JMX (CASSANDRA-2806)
 * Fix streaming over SSL when compressed SSTable involved (CASSANDRA-3051)
 * Add support for pluggable secondary index implementations (CASSANDRA-3078)
 * remove compaction_thread_priority setting (CASSANDRA-3104)
 * generate hints for replicas that timeout, not just replicas that are known
   to be down before starting (CASSANDRA-2034)
 * Add throttling for internode streaming (CASSANDRA-3080)
 * make the repair of a range repair all replica (CASSANDRA-2610, 3194)
 * expose the ability to repair the first range (as returned by the
   partitioner) of a node (CASSANDRA-2606)
 * Streams Compression (CASSANDRA-3015)
 * add ability to use multiple threads during a single compaction
   (CASSANDRA-2901)
 * make AbstractBounds.normalize support overlapping ranges (CASSANDRA-2641)
 * fix of the CQL count() behavior (CASSANDRA-3068)
 * use TreeMap backed column families for the SSTable simple writers
   (CASSANDRA-3148)
 * fix inconsistency of the CLI syntax when {} should be used instead of [{}]
   (CASSANDRA-3119)
 * rename CQL type names to match expected SQL behavior (CASSANDRA-3149, 3031)
 * Arena-based allocation for memtables (CASSANDRA-2252, 3162, 3163, 3168)
 * Default RR chance to 0.1 (CASSANDRA-3169)
 * Add RowLevel support to secondary index API (CASSANDRA-3147)
 * Make SerializingCacheProvider the default if JNA is available (CASSANDRA-3183)
 * Fix backwards compatibilty for CQL memtable properties (CASSANDRA-3190)
 * Add five-minute delay before starting compactions on a restarted server
   (CASSANDRA-3181)
 * Reduce copies done for intra-host messages (CASSANDRA-1788, 3144)
 * support of compaction strategy option for stress.java (CASSANDRA-3204)
 * make memtable throughput and column count thresholds no-ops (CASSANDRA-2449)
 * Return schema information along with the resultSet in CQL (CASSANDRA-2734)
 * Add new DecimalType (CASSANDRA-2883)
 * Fix assertion error in RowRepairResolver (CASSANDRA-3156)
 * Reduce unnecessary high buffer sizes (CASSANDRA-3171)
 * Pluggable compaction strategy (CASSANDRA-1610)
 * Add new broadcast_address config option (CASSANDRA-2491)


0.8.7
 * Kill server on wrapped OOME such as from FileChannel.map (CASSANDRA-3201)
 * Allow using quotes in "USE <keyspace>;" CLI command (CASSANDRA-3208)
 * Log message when a full repair operation completes (CASSANDRA-3207)
 * Don't allow any cache loading exceptions to halt startup (CASSANDRA-3218)
 * Fix sstableloader --ignores option (CASSANDRA-3247)
 * File descriptor limit increased in packaging (CASSANDRA-3206)
 * Log a meaningfull warning when a node receive a message for a repair session
   that doesn't exist anymore (CASSANDRA-3256)
 * Fix FD leak when internode encryption is enabled (CASSANDRA-3257)
 * FBUtilities.hexToBytes(String) to throw NumberFormatException when string
   contains non-hex characters (CASSANDRA-3231)
 * Keep SimpleSnitch proximity ordering unchanged from what the Strategy
   generates, as intended (CASSANDRA-3262)
 * remove Scrub from compactionstats when finished (CASSANDRA-3255)
 * Fix tool .bat files when CASSANDRA_HOME contains spaces (CASSANDRA-3258)
 * Force flush of status table when removing/updating token (CASSANDRA-3243)
 * Evict gossip state immediately when a token is taken over by a new IP (CASSANDRA-3259)
 * Fix bug where the failure detector can take too long to mark a host
   down (CASSANDRA-3273)
 * (Hadoop) allow wrapping ranges in queries (CASSANDRA-3137)
 * (Hadoop) check all interfaces for a match with split location
   before falling back to random replica (CASSANDRA-3211)
 * (Hadoop) Make Pig storage handle implements LoadMetadata (CASSANDRA-2777)
 * (Hadoop) Fix exception during PIG 'dump' (CASSANDRA-2810)
 * Fix stress COUNTER_GET option (CASSANDRA-3301)
 * Fix missing fields in CLI `show schema` output (CASSANDRA-3304)
 * Nodetool no longer leaks threads and closes JMX connections (CASSANDRA-3309)
 * fix truncate allowing data to be replayed post-restart (CASSANDRA-3297)
 * Move SimpleAuthority and SimpleAuthenticator to examples (CASSANDRA-2922)
 * Fix handling of tombstone by SSTableExport/Import (CASSANDRA-3357)
 * Fix transposition in cfHistograms (CASSANDRA-3222)
 * Allow using number as DC name when creating keyspace in CQL (CASSANDRA-3239)
 * Force flush of system table after updating/removing a token (CASSANDRA-3243)


0.8.6
 * revert CASSANDRA-2388
 * change TokenRange.endpoints back to listen/broadcast address to match
   pre-1777 behavior, and add TokenRange.rpc_endpoints instead (CASSANDRA-3187)
 * avoid trying to watch cassandra-topology.properties when loaded from jar
   (CASSANDRA-3138)
 * prevent users from creating keyspaces with LocalStrategy replication
   (CASSANDRA-3139)
 * fix CLI `show schema;` to output correct keyspace definition statement
   (CASSANDRA-3129)
 * CustomTThreadPoolServer to log TTransportException at DEBUG level
   (CASSANDRA-3142)
 * allow topology sort to work with non-unique rack names between
   datacenters (CASSANDRA-3152)
 * Improve caching of same-version Messages on digest and repair paths
   (CASSANDRA-3158)
 * Randomize choice of first replica for counter increment (CASSANDRA-2890)
 * Fix using read_repair_chance instead of merge_shard_change (CASSANDRA-3202)
 * Avoid streaming data to nodes that already have it, on move as well as
   decommission (CASSANDRA-3041)
 * Fix divide by zero error in GCInspector (CASSANDRA-3164)
 * allow quoting of the ColumnFamily name in CLI `create column family`
   statement (CASSANDRA-3195)
 * Fix rolling upgrade from 0.7 to 0.8 problem (CASSANDRA-3166)
 * Accomodate missing encryption_options in IncomingTcpConnection.stream
   (CASSANDRA-3212)


0.8.5
 * fix NPE when encryption_options is unspecified (CASSANDRA-3007)
 * include column name in validation failure exceptions (CASSANDRA-2849)
 * make sure truncate clears out the commitlog so replay won't re-
   populate with truncated data (CASSANDRA-2950)
 * fix NPE when debug logging is enabled and dropped CF is present
   in a commitlog segment (CASSANDRA-3021)
 * fix cassandra.bat when CASSANDRA_HOME contains spaces (CASSANDRA-2952)
 * fix to SSTableSimpleUnsortedWriter bufferSize calculation (CASSANDRA-3027)
 * make cleanup and normal compaction able to skip empty rows
   (rows containing nothing but expired tombstones) (CASSANDRA-3039)
 * work around native memory leak in com.sun.management.GarbageCollectorMXBean
   (CASSANDRA-2868)
 * validate that column names in column_metadata are not equal to key_alias
   on create/update of the ColumnFamily and CQL 'ALTER' statement (CASSANDRA-3036)
 * return an InvalidRequestException if an indexed column is assigned
   a value larger than 64KB (CASSANDRA-3057)
 * fix of numeric-only and string column names handling in CLI "drop index"
   (CASSANDRA-3054)
 * prune index scan resultset back to original request for lazy
   resultset expansion case (CASSANDRA-2964)
 * (Hadoop) fail jobs when Cassandra node has failed but TaskTracker
   has not (CASSANDRA-2388)
 * fix dynamic snitch ignoring nodes when read_repair_chance is zero
   (CASSANDRA-2662)
 * avoid retaining references to dropped CFS objects in
   CompactionManager.estimatedCompactions (CASSANDRA-2708)
 * expose rpc timeouts per host in MessagingServiceMBean (CASSANDRA-2941)
 * avoid including cwd in classpath for deb and rpm packages (CASSANDRA-2881)
 * remove gossip state when a new IP takes over a token (CASSANDRA-3071)
 * allow sstable2json to work on index sstable files (CASSANDRA-3059)
 * always hint counters (CASSANDRA-3099)
 * fix log4j initialization in EmbeddedCassandraService (CASSANDRA-2857)
 * remove gossip state when a new IP takes over a token (CASSANDRA-3071)
 * work around native memory leak in com.sun.management.GarbageCollectorMXBean
    (CASSANDRA-2868)
 * fix UnavailableException with writes at CL.EACH_QUORM (CASSANDRA-3084)
 * fix parsing of the Keyspace and ColumnFamily names in numeric
   and string representations in CLI (CASSANDRA-3075)
 * fix corner cases in Range.differenceToFetch (CASSANDRA-3084)
 * fix ip address String representation in the ring cache (CASSANDRA-3044)
 * fix ring cache compatibility when mixing pre-0.8.4 nodes with post-
   in the same cluster (CASSANDRA-3023)
 * make repair report failure when a node participating dies (instead of
   hanging forever) (CASSANDRA-2433)
 * fix handling of the empty byte buffer by ReversedType (CASSANDRA-3111)
 * Add validation that Keyspace names are case-insensitively unique (CASSANDRA-3066)
 * catch invalid key_validation_class before instantiating UpdateColumnFamily (CASSANDRA-3102)
 * make Range and Bounds objects client-safe (CASSANDRA-3108)
 * optionally skip log4j configuration (CASSANDRA-3061)
 * bundle sstableloader with the debian package (CASSANDRA-3113)
 * don't try to build secondary indexes when there is none (CASSANDRA-3123)
 * improve SSTableSimpleUnsortedWriter speed for large rows (CASSANDRA-3122)
 * handle keyspace arguments correctly in nodetool snapshot (CASSANDRA-3038)
 * Fix SSTableImportTest on windows (CASSANDRA-3043)
 * expose compactionThroughputMbPerSec through JMX (CASSANDRA-3117)
 * log keyspace and CF of large rows being compacted


0.8.4
 * change TokenRing.endpoints to be a list of rpc addresses instead of
   listen/broadcast addresses (CASSANDRA-1777)
 * include files-to-be-streamed in StreamInSession.getSources (CASSANDRA-2972)
 * use JAVA env var in cassandra-env.sh (CASSANDRA-2785, 2992)
 * avoid doing read for no-op replicate-on-write at CL=1 (CASSANDRA-2892)
 * refuse counter write for CL.ANY (CASSANDRA-2990)
 * switch back to only logging recent dropped messages (CASSANDRA-3004)
 * always deserialize RowMutation for counters (CASSANDRA-3006)
 * ignore saved replication_factor strategy_option for NTS (CASSANDRA-3011)
 * make sure pre-truncate CL segments are discarded (CASSANDRA-2950)


0.8.3
 * add ability to drop local reads/writes that are going to timeout
   (CASSANDRA-2943)
 * revamp token removal process, keep gossip states for 3 days (CASSANDRA-2496)
 * don't accept extra args for 0-arg nodetool commands (CASSANDRA-2740)
 * log unavailableexception details at debug level (CASSANDRA-2856)
 * expose data_dir though jmx (CASSANDRA-2770)
 * don't include tmp files as sstable when create cfs (CASSANDRA-2929)
 * log Java classpath on startup (CASSANDRA-2895)
 * keep gossipped version in sync with actual on migration coordinator
   (CASSANDRA-2946)
 * use lazy initialization instead of class initialization in NodeId
   (CASSANDRA-2953)
 * check column family validity in nodetool repair (CASSANDRA-2933)
 * speedup bytes to hex conversions dramatically (CASSANDRA-2850)
 * Flush memtables on shutdown when durable writes are disabled
   (CASSANDRA-2958)
 * improved POSIX compatibility of start scripts (CASsANDRA-2965)
 * add counter support to Hadoop InputFormat (CASSANDRA-2981)
 * fix bug where dirty commitlog segments were removed (and avoid keeping
   segments with no post-flush activity permanently dirty) (CASSANDRA-2829)
 * fix throwing exception with batch mutation of counter super columns
   (CASSANDRA-2949)
 * ignore system tables during repair (CASSANDRA-2979)
 * throw exception when NTS is given replication_factor as an option
   (CASSANDRA-2960)
 * fix assertion error during compaction of counter CFs (CASSANDRA-2968)
 * avoid trying to create index names, when no index exists (CASSANDRA-2867)
 * don't sample the system table when choosing a bootstrap token
   (CASSANDRA-2825)
 * gossiper notifies of local state changes (CASSANDRA-2948)
 * add asynchronous and half-sync/half-async (hsha) thrift servers
   (CASSANDRA-1405)
 * fix potential use of free'd native memory in SerializingCache
   (CASSANDRA-2951)
 * prune index scan resultset back to original request for lazy
   resultset expansion case (CASSANDRA-2964)
 * (Hadoop) fail jobs when Cassandra node has failed but TaskTracker
    has not (CASSANDRA-2388)


0.8.2
 * CQL:
   - include only one row per unique key for IN queries (CASSANDRA-2717)
   - respect client timestamp on full row deletions (CASSANDRA-2912)
 * improve thread-safety in StreamOutSession (CASSANDRA-2792)
 * allow deleting a row and updating indexed columns in it in the
   same mutation (CASSANDRA-2773)
 * Expose number of threads blocked on submitting memtable to flush
   in JMX (CASSANDRA-2817)
 * add ability to return "endpoints" to nodetool (CASSANDRA-2776)
 * Add support for multiple (comma-delimited) coordinator addresses
   to ColumnFamilyInputFormat (CASSANDRA-2807)
 * fix potential NPE while scheduling read repair for range slice
   (CASSANDRA-2823)
 * Fix race in SystemTable.getCurrentLocalNodeId (CASSANDRA-2824)
 * Correctly set default for replicate_on_write (CASSANDRA-2835)
 * improve nodetool compactionstats formatting (CASSANDRA-2844)
 * fix index-building status display (CASSANDRA-2853)
 * fix CLI perpetuating obsolete KsDef.replication_factor (CASSANDRA-2846)
 * improve cli treatment of multiline comments (CASSANDRA-2852)
 * handle row tombstones correctly in EchoedRow (CASSANDRA-2786)
 * add MessagingService.get[Recently]DroppedMessages and
   StorageService.getExceptionCount (CASSANDRA-2804)
 * fix possibility of spurious UnavailableException for LOCAL_QUORUM
   reads with dynamic snitch + read repair disabled (CASSANDRA-2870)
 * add ant-optional as dependence for the debian package (CASSANDRA-2164)
 * add option to specify limit for get_slice in the CLI (CASSANDRA-2646)
 * decrease HH page size (CASSANDRA-2832)
 * reset cli keyspace after dropping the current one (CASSANDRA-2763)
 * add KeyRange option to Hadoop inputformat (CASSANDRA-1125)
 * fix protocol versioning (CASSANDRA-2818, 2860)
 * support spaces in path to log4j configuration (CASSANDRA-2383)
 * avoid including inferred types in CF update (CASSANDRA-2809)
 * fix JMX bulkload call (CASSANDRA-2908)
 * fix updating KS with durable_writes=false (CASSANDRA-2907)
 * add simplified facade to SSTableWriter for bulk loading use
   (CASSANDRA-2911)
 * fix re-using index CF sstable names after drop/recreate (CASSANDRA-2872)
 * prepend CF to default index names (CASSANDRA-2903)
 * fix hint replay (CASSANDRA-2928)
 * Properly synchronize repair's merkle tree computation (CASSANDRA-2816)


0.8.1
 * CQL:
   - support for insert, delete in BATCH (CASSANDRA-2537)
   - support for IN to SELECT, UPDATE (CASSANDRA-2553)
   - timestamp support for INSERT, UPDATE, and BATCH (CASSANDRA-2555)
   - TTL support (CASSANDRA-2476)
   - counter support (CASSANDRA-2473)
   - ALTER COLUMNFAMILY (CASSANDRA-1709)
   - DROP INDEX (CASSANDRA-2617)
   - add SCHEMA/TABLE as aliases for KS/CF (CASSANDRA-2743)
   - server handles wait-for-schema-agreement (CASSANDRA-2756)
   - key alias support (CASSANDRA-2480)
 * add support for comparator parameters and a generic ReverseType
   (CASSANDRA-2355)
 * add CompositeType and DynamicCompositeType (CASSANDRA-2231)
 * optimize batches containing multiple updates to the same row
   (CASSANDRA-2583)
 * adjust hinted handoff page size to avoid OOM with large columns
   (CASSANDRA-2652)
 * mark BRAF buffer invalid post-flush so we don't re-flush partial
   buffers again, especially on CL writes (CASSANDRA-2660)
 * add DROP INDEX support to CLI (CASSANDRA-2616)
 * don't perform HH to client-mode [storageproxy] nodes (CASSANDRA-2668)
 * Improve forceDeserialize/getCompactedRow encapsulation (CASSANDRA-2659)
 * Don't write CounterUpdateColumn to disk in tests (CASSANDRA-2650)
 * Add sstable bulk loading utility (CASSANDRA-1278)
 * avoid replaying hints to dropped columnfamilies (CASSANDRA-2685)
 * add placeholders for missing rows in range query pseudo-RR (CASSANDRA-2680)
 * remove no-op HHOM.renameHints (CASSANDRA-2693)
 * clone super columns to avoid modifying them during flush (CASSANDRA-2675)
 * allow writes to bypass the commitlog for certain keyspaces (CASSANDRA-2683)
 * avoid NPE when bypassing commitlog during memtable flush (CASSANDRA-2781)
 * Added support for making bootstrap retry if nodes flap (CASSANDRA-2644)
 * Added statusthrift to nodetool to report if thrift server is running (CASSANDRA-2722)
 * Fixed rows being cached if they do not exist (CASSANDRA-2723)
 * Support passing tableName and cfName to RowCacheProviders (CASSANDRA-2702)
 * close scrub file handles (CASSANDRA-2669)
 * throttle migration replay (CASSANDRA-2714)
 * optimize column serializer creation (CASSANDRA-2716)
 * Added support for making bootstrap retry if nodes flap (CASSANDRA-2644)
 * Added statusthrift to nodetool to report if thrift server is running
   (CASSANDRA-2722)
 * Fixed rows being cached if they do not exist (CASSANDRA-2723)
 * fix truncate/compaction race (CASSANDRA-2673)
 * workaround large resultsets causing large allocation retention
   by nio sockets (CASSANDRA-2654)
 * fix nodetool ring use with Ec2Snitch (CASSANDRA-2733)
 * fix removing columns and subcolumns that are supressed by a row or
   supercolumn tombstone during replica resolution (CASSANDRA-2590)
 * support sstable2json against snapshot sstables (CASSANDRA-2386)
 * remove active-pull schema requests (CASSANDRA-2715)
 * avoid marking entire list of sstables as actively being compacted
   in multithreaded compaction (CASSANDRA-2765)
 * seek back after deserializing a row to update cache with (CASSANDRA-2752)
 * avoid skipping rows in scrub for counter column family (CASSANDRA-2759)
 * fix ConcurrentModificationException in repair when dealing with 0.7 node
   (CASSANDRA-2767)
 * use threadsafe collections for StreamInSession (CASSANDRA-2766)
 * avoid infinite loop when creating merkle tree (CASSANDRA-2758)
 * avoids unmarking compacting sstable prematurely in cleanup (CASSANDRA-2769)
 * fix NPE when the commit log is bypassed (CASSANDRA-2718)
 * don't throw an exception in SS.isRPCServerRunning (CASSANDRA-2721)
 * make stress.jar executable (CASSANDRA-2744)
 * add daemon mode to java stress (CASSANDRA-2267)
 * expose the DC and rack of a node through JMX and nodetool ring (CASSANDRA-2531)
 * fix cache mbean getSize (CASSANDRA-2781)
 * Add Date, Float, Double, and Boolean types (CASSANDRA-2530)
 * Add startup flag to renew counter node id (CASSANDRA-2788)
 * add jamm agent to cassandra.bat (CASSANDRA-2787)
 * fix repair hanging if a neighbor has nothing to send (CASSANDRA-2797)
 * purge tombstone even if row is in only one sstable (CASSANDRA-2801)
 * Fix wrong purge of deleted cf during compaction (CASSANDRA-2786)
 * fix race that could result in Hadoop writer failing to throw an
   exception encountered after close() (CASSANDRA-2755)
 * fix scan wrongly throwing assertion error (CASSANDRA-2653)
 * Always use even distribution for merkle tree with RandomPartitionner
   (CASSANDRA-2841)
 * fix describeOwnership for OPP (CASSANDRA-2800)
 * ensure that string tokens do not contain commas (CASSANDRA-2762)


0.8.0-final
 * fix CQL grammar warning and cqlsh regression from CASSANDRA-2622
 * add ant generate-cql-html target (CASSANDRA-2526)
 * update CQL consistency levels (CASSANDRA-2566)
 * debian packaging fixes (CASSANDRA-2481, 2647)
 * fix UUIDType, IntegerType for direct buffers (CASSANDRA-2682, 2684)
 * switch to native Thrift for Hadoop map/reduce (CASSANDRA-2667)
 * fix StackOverflowError when building from eclipse (CASSANDRA-2687)
 * only provide replication_factor to strategy_options "help" for
   SimpleStrategy, OldNetworkTopologyStrategy (CASSANDRA-2678, 2713)
 * fix exception adding validators to non-string columns (CASSANDRA-2696)
 * avoid instantiating DatabaseDescriptor in JDBC (CASSANDRA-2694)
 * fix potential stack overflow during compaction (CASSANDRA-2626)
 * clone super columns to avoid modifying them during flush (CASSANDRA-2675)
 * reset underlying iterator in EchoedRow constructor (CASSANDRA-2653)


0.8.0-rc1
 * faster flushes and compaction from fixing excessively pessimistic
   rebuffering in BRAF (CASSANDRA-2581)
 * fix returning null column values in the python cql driver (CASSANDRA-2593)
 * fix merkle tree splitting exiting early (CASSANDRA-2605)
 * snapshot_before_compaction directory name fix (CASSANDRA-2598)
 * Disable compaction throttling during bootstrap (CASSANDRA-2612)
 * fix CQL treatment of > and < operators in range slices (CASSANDRA-2592)
 * fix potential double-application of counter updates on commitlog replay
   by moving replay position from header to sstable metadata (CASSANDRA-2419)
 * JDBC CQL driver exposes getColumn for access to timestamp
 * JDBC ResultSetMetadata properties added to AbstractType
 * r/m clustertool (CASSANDRA-2607)
 * add support for presenting row key as a column in CQL result sets
   (CASSANDRA-2622)
 * Don't allow {LOCAL|EACH}_QUORUM unless strategy is NTS (CASSANDRA-2627)
 * validate keyspace strategy_options during CQL create (CASSANDRA-2624)
 * fix empty Result with secondary index when limit=1 (CASSANDRA-2628)
 * Fix regression where bootstrapping a node with no schema fails
   (CASSANDRA-2625)
 * Allow removing LocationInfo sstables (CASSANDRA-2632)
 * avoid attempting to replay mutations from dropped keyspaces (CASSANDRA-2631)
 * avoid using cached position of a key when GT is requested (CASSANDRA-2633)
 * fix counting bloom filter true positives (CASSANDRA-2637)
 * initialize local ep state prior to gossip startup if needed (CASSANDRA-2638)
 * fix counter increment lost after restart (CASSANDRA-2642)
 * add quote-escaping via backslash to CLI (CASSANDRA-2623)
 * fix pig example script (CASSANDRA-2487)
 * fix dynamic snitch race in adding latencies (CASSANDRA-2618)
 * Start/stop cassandra after more important services such as mdadm in
   debian packaging (CASSANDRA-2481)


0.8.0-beta2
 * fix NPE compacting index CFs (CASSANDRA-2528)
 * Remove checking all column families on startup for compaction candidates
   (CASSANDRA-2444)
 * validate CQL create keyspace options (CASSANDRA-2525)
 * fix nodetool setcompactionthroughput (CASSANDRA-2550)
 * move	gossip heartbeat back to its own thread (CASSANDRA-2554)
 * validate cql TRUNCATE columnfamily before truncating (CASSANDRA-2570)
 * fix batch_mutate for mixed standard-counter mutations (CASSANDRA-2457)
 * disallow making schema changes to system keyspace (CASSANDRA-2563)
 * fix sending mutation messages multiple times (CASSANDRA-2557)
 * fix incorrect use of NBHM.size in ReadCallback that could cause
   reads to time out even when responses were received (CASSANDRA-2552)
 * trigger read repair correctly for LOCAL_QUORUM reads (CASSANDRA-2556)
 * Allow configuring the number of compaction thread (CASSANDRA-2558)
 * forceUserDefinedCompaction will attempt to compact what it is given
   even if the pessimistic estimate is that there is not enough disk space;
   automatic compactions will only compact 2 or more sstables (CASSANDRA-2575)
 * refuse to apply migrations with older timestamps than the current
   schema (CASSANDRA-2536)
 * remove unframed Thrift transport option
 * include indexes in snapshots (CASSANDRA-2596)
 * improve ignoring of obsolete mutations in index maintenance (CASSANDRA-2401)
 * recognize attempt to drop just the index while leaving the column
   definition alone (CASSANDRA-2619)


0.8.0-beta1
 * remove Avro RPC support (CASSANDRA-926)
 * support for columns that act as incr/decr counters
   (CASSANDRA-1072, 1937, 1944, 1936, 2101, 2093, 2288, 2105, 2384, 2236, 2342,
   2454)
 * CQL (CASSANDRA-1703, 1704, 1705, 1706, 1707, 1708, 1710, 1711, 1940,
   2124, 2302, 2277, 2493)
 * avoid double RowMutation serialization on write path (CASSANDRA-1800)
 * make NetworkTopologyStrategy the default (CASSANDRA-1960)
 * configurable internode encryption (CASSANDRA-1567, 2152)
 * human readable column names in sstable2json output (CASSANDRA-1933)
 * change default JMX port to 7199 (CASSANDRA-2027)
 * backwards compatible internal messaging (CASSANDRA-1015)
 * atomic switch of memtables and sstables (CASSANDRA-2284)
 * add pluggable SeedProvider (CASSANDRA-1669)
 * Fix clustertool to not throw exception when calling get_endpoints (CASSANDRA-2437)
 * upgrade to thrift 0.6 (CASSANDRA-2412)
 * repair works on a token range instead of full ring (CASSANDRA-2324)
 * purge tombstones from row cache (CASSANDRA-2305)
 * push replication_factor into strategy_options (CASSANDRA-1263)
 * give snapshots the same name on each node (CASSANDRA-1791)
 * remove "nodetool loadbalance" (CASSANDRA-2448)
 * multithreaded compaction (CASSANDRA-2191)
 * compaction throttling (CASSANDRA-2156)
 * add key type information and alias (CASSANDRA-2311, 2396)
 * cli no longer divides read_repair_chance by 100 (CASSANDRA-2458)
 * made CompactionInfo.getTaskType return an enum (CASSANDRA-2482)
 * add a server-wide cap on measured memtable memory usage and aggressively
   flush to keep under that threshold (CASSANDRA-2006)
 * add unified UUIDType (CASSANDRA-2233)
 * add off-heap row cache support (CASSANDRA-1969)


0.7.5
 * improvements/fixes to PIG driver (CASSANDRA-1618, CASSANDRA-2387,
   CASSANDRA-2465, CASSANDRA-2484)
 * validate index names (CASSANDRA-1761)
 * reduce contention on Table.flusherLock (CASSANDRA-1954)
 * try harder to detect failures during streaming, cleaning up temporary
   files more reliably (CASSANDRA-2088)
 * shut down server for OOM on a Thrift thread (CASSANDRA-2269)
 * fix tombstone handling in repair and sstable2json (CASSANDRA-2279)
 * preserve version when streaming data from old sstables (CASSANDRA-2283)
 * don't start repair if a neighboring node is marked as dead (CASSANDRA-2290)
 * purge tombstones from row cache (CASSANDRA-2305)
 * Avoid seeking when sstable2json exports the entire file (CASSANDRA-2318)
 * clear Built flag in system table when dropping an index (CASSANDRA-2320)
 * don't allow arbitrary argument for stress.java (CASSANDRA-2323)
 * validate values for index predicates in get_indexed_slice (CASSANDRA-2328)
 * queue secondary indexes for flush before the parent (CASSANDRA-2330)
 * allow job configuration to set the CL used in Hadoop jobs (CASSANDRA-2331)
 * add memtable_flush_queue_size defaulting to 4 (CASSANDRA-2333)
 * Allow overriding of initial_token, storage_port and rpc_port from system
   properties (CASSANDRA-2343)
 * fix comparator used for non-indexed secondary expressions in index scan
   (CASSANDRA-2347)
 * ensure size calculation and write phase of large-row compaction use
   the same threshold for TTL expiration (CASSANDRA-2349)
 * fix race when iterating CFs during add/drop (CASSANDRA-2350)
 * add ConsistencyLevel command to CLI (CASSANDRA-2354)
 * allow negative numbers in the cli (CASSANDRA-2358)
 * hard code serialVersionUID for tokens class (CASSANDRA-2361)
 * fix potential infinite loop in ByteBufferUtil.inputStream (CASSANDRA-2365)
 * fix encoding bugs in HintedHandoffManager, SystemTable when default
   charset is not UTF8 (CASSANDRA-2367)
 * avoids having removed node reappearing in Gossip (CASSANDRA-2371)
 * fix incorrect truncation of long to int when reading columns via block
   index (CASSANDRA-2376)
 * fix NPE during stream session (CASSANDRA-2377)
 * fix race condition that could leave orphaned data files when dropping CF or
   KS (CASSANDRA-2381)
 * fsync statistics component on write (CASSANDRA-2382)
 * fix duplicate results from CFS.scan (CASSANDRA-2406)
 * add IntegerType to CLI help (CASSANDRA-2414)
 * avoid caching token-only decoratedkeys (CASSANDRA-2416)
 * convert mmap assertion to if/throw so scrub can catch it (CASSANDRA-2417)
 * don't overwrite gc log (CASSANDR-2418)
 * invalidate row cache for streamed row to avoid inconsitencies
   (CASSANDRA-2420)
 * avoid copies in range/index scans (CASSANDRA-2425)
 * make sure we don't wipe data during cleanup if the node has not join
   the ring (CASSANDRA-2428)
 * Try harder to close files after compaction (CASSANDRA-2431)
 * re-set bootstrapped flag after move finishes (CASSANDRA-2435)
 * display validation_class in CLI 'describe keyspace' (CASSANDRA-2442)
 * make cleanup compactions cleanup the row cache (CASSANDRA-2451)
 * add column fields validation to scrub (CASSANDRA-2460)
 * use 64KB flush buffer instead of in_memory_compaction_limit (CASSANDRA-2463)
 * fix backslash substitutions in CLI (CASSANDRA-2492)
 * disable cache saving for system CFS (CASSANDRA-2502)
 * fixes for verifying destination availability under hinted conditions
   so UE can be thrown intead of timing out (CASSANDRA-2514)
 * fix update of validation class in column metadata (CASSANDRA-2512)
 * support LOCAL_QUORUM, EACH_QUORUM CLs outside of NTS (CASSANDRA-2516)
 * preserve version when streaming data from old sstables (CASSANDRA-2283)
 * fix backslash substitutions in CLI (CASSANDRA-2492)
 * count a row deletion as one operation towards memtable threshold
   (CASSANDRA-2519)
 * support LOCAL_QUORUM, EACH_QUORUM CLs outside of NTS (CASSANDRA-2516)


0.7.4
 * add nodetool join command (CASSANDRA-2160)
 * fix secondary indexes on pre-existing or streamed data (CASSANDRA-2244)
 * initialize endpoint in gossiper earlier (CASSANDRA-2228)
 * add ability to write to Cassandra from Pig (CASSANDRA-1828)
 * add rpc_[min|max]_threads (CASSANDRA-2176)
 * add CL.TWO, CL.THREE (CASSANDRA-2013)
 * avoid exporting an un-requested row in sstable2json, when exporting
   a key that does not exist (CASSANDRA-2168)
 * add incremental_backups option (CASSANDRA-1872)
 * add configurable row limit to Pig loadfunc (CASSANDRA-2276)
 * validate column values in batches as well as single-Column inserts
   (CASSANDRA-2259)
 * move sample schema from cassandra.yaml to schema-sample.txt,
   a cli scripts (CASSANDRA-2007)
 * avoid writing empty rows when scrubbing tombstoned rows (CASSANDRA-2296)
 * fix assertion error in range and index scans for CL < ALL
   (CASSANDRA-2282)
 * fix commitlog replay when flush position refers to data that didn't
   get synced before server died (CASSANDRA-2285)
 * fix fd leak in sstable2json with non-mmap'd i/o (CASSANDRA-2304)
 * reduce memory use during streaming of multiple sstables (CASSANDRA-2301)
 * purge tombstoned rows from cache after GCGraceSeconds (CASSANDRA-2305)
 * allow zero replicas in a NTS datacenter (CASSANDRA-1924)
 * make range queries respect snitch for local replicas (CASSANDRA-2286)
 * fix HH delivery when column index is larger than 2GB (CASSANDRA-2297)
 * make 2ary indexes use parent CF flush thresholds during initial build
   (CASSANDRA-2294)
 * update memtable_throughput to be a long (CASSANDRA-2158)


0.7.3
 * Keep endpoint state until aVeryLongTime (CASSANDRA-2115)
 * lower-latency read repair (CASSANDRA-2069)
 * add hinted_handoff_throttle_delay_in_ms option (CASSANDRA-2161)
 * fixes for cache save/load (CASSANDRA-2172, -2174)
 * Handle whole-row deletions in CFOutputFormat (CASSANDRA-2014)
 * Make memtable_flush_writers flush in parallel (CASSANDRA-2178)
 * Add compaction_preheat_key_cache option (CASSANDRA-2175)
 * refactor stress.py to have only one copy of the format string
   used for creating row keys (CASSANDRA-2108)
 * validate index names for \w+ (CASSANDRA-2196)
 * Fix Cassandra cli to respect timeout if schema does not settle
   (CASSANDRA-2187)
 * fix for compaction and cleanup writing old-format data into new-version
   sstable (CASSANDRA-2211, -2216)
 * add nodetool scrub (CASSANDRA-2217, -2240)
 * fix sstable2json large-row pagination (CASSANDRA-2188)
 * fix EOFing on requests for the last bytes in a file (CASSANDRA-2213)
 * fix BufferedRandomAccessFile bugs (CASSANDRA-2218, -2241)
 * check for memtable flush_after_mins exceeded every 10s (CASSANDRA-2183)
 * fix cache saving on Windows (CASSANDRA-2207)
 * add validateSchemaAgreement call + synchronization to schema
   modification operations (CASSANDRA-2222)
 * fix for reversed slice queries on large rows (CASSANDRA-2212)
 * fat clients were writing local data (CASSANDRA-2223)
 * set DEFAULT_MEMTABLE_LIFETIME_IN_MINS to 24h
 * improve detection and cleanup of partially-written sstables
   (CASSANDRA-2206)
 * fix supercolumn de/serialization when subcolumn comparator is different
   from supercolumn's (CASSANDRA-2104)
 * fix starting up on Windows when CASSANDRA_HOME contains whitespace
   (CASSANDRA-2237)
 * add [get|set][row|key]cacheSavePeriod to JMX (CASSANDRA-2100)
 * fix Hadoop ColumnFamilyOutputFormat dropping of mutations
   when batch fills up (CASSANDRA-2255)
 * move file deletions off of scheduledtasks executor (CASSANDRA-2253)


0.7.2
 * copy DecoratedKey.key when inserting into caches to avoid retaining
   a reference to the underlying buffer (CASSANDRA-2102)
 * format subcolumn names with subcomparator (CASSANDRA-2136)
 * fix column bloom filter deserialization (CASSANDRA-2165)


0.7.1
 * refactor MessageDigest creation code. (CASSANDRA-2107)
 * buffer network stack to avoid inefficient small TCP messages while avoiding
   the nagle/delayed ack problem (CASSANDRA-1896)
 * check log4j configuration for changes every 10s (CASSANDRA-1525, 1907)
 * more-efficient cross-DC replication (CASSANDRA-1530, -2051, -2138)
 * avoid polluting page cache with commitlog or sstable writes
   and seq scan operations (CASSANDRA-1470)
 * add RMI authentication options to nodetool (CASSANDRA-1921)
 * make snitches configurable at runtime (CASSANDRA-1374)
 * retry hadoop split requests on connection failure (CASSANDRA-1927)
 * implement describeOwnership for BOP, COPP (CASSANDRA-1928)
 * make read repair behave as expected for ConsistencyLevel > ONE
   (CASSANDRA-982, 2038)
 * distributed test harness (CASSANDRA-1859, 1964)
 * reduce flush lock contention (CASSANDRA-1930)
 * optimize supercolumn deserialization (CASSANDRA-1891)
 * fix CFMetaData.apply to only compare objects of the same class
   (CASSANDRA-1962)
 * allow specifying specific SSTables to compact from JMX (CASSANDRA-1963)
 * fix race condition in MessagingService.targets (CASSANDRA-1959, 2094, 2081)
 * refuse to open sstables from a future version (CASSANDRA-1935)
 * zero-copy reads (CASSANDRA-1714)
 * fix copy bounds for word Text in wordcount demo (CASSANDRA-1993)
 * fixes for contrib/javautils (CASSANDRA-1979)
 * check more frequently for memtable expiration (CASSANDRA-2000)
 * fix writing SSTable column count statistics (CASSANDRA-1976)
 * fix streaming of multiple CFs during bootstrap (CASSANDRA-1992)
 * explicitly set JVM GC new generation size with -Xmn (CASSANDRA-1968)
 * add short options for CLI flags (CASSANDRA-1565)
 * make keyspace argument to "describe keyspace" in CLI optional
   when authenticated to keyspace already (CASSANDRA-2029)
 * added option to specify -Dcassandra.join_ring=false on startup
   to allow "warm spare" nodes or performing JMX maintenance before
   joining the ring (CASSANDRA-526)
 * log migrations at INFO (CASSANDRA-2028)
 * add CLI verbose option in file mode (CASSANDRA-2030)
 * add single-line "--" comments to CLI (CASSANDRA-2032)
 * message serialization tests (CASSANDRA-1923)
 * switch from ivy to maven-ant-tasks (CASSANDRA-2017)
 * CLI attempts to block for new schema to propagate (CASSANDRA-2044)
 * fix potential overflow in nodetool cfstats (CASSANDRA-2057)
 * add JVM shutdownhook to sync commitlog (CASSANDRA-1919)
 * allow nodes to be up without being part of  normal traffic (CASSANDRA-1951)
 * fix CLI "show keyspaces" with null options on NTS (CASSANDRA-2049)
 * fix possible ByteBuffer race conditions (CASSANDRA-2066)
 * reduce garbage generated by MessagingService to prevent load spikes
   (CASSANDRA-2058)
 * fix math in RandomPartitioner.describeOwnership (CASSANDRA-2071)
 * fix deletion of sstable non-data components (CASSANDRA-2059)
 * avoid blocking gossip while deleting handoff hints (CASSANDRA-2073)
 * ignore messages from newer versions, keep track of nodes in gossip
   regardless of version (CASSANDRA-1970)
 * cache writing moved to CompactionManager to reduce i/o contention and
   updated to use non-cache-polluting writes (CASSANDRA-2053)
 * page through large rows when exporting to JSON (CASSANDRA-2041)
 * add flush_largest_memtables_at and reduce_cache_sizes_at options
   (CASSANDRA-2142)
 * add cli 'describe cluster' command (CASSANDRA-2127)
 * add cli support for setting username/password at 'connect' command
   (CASSANDRA-2111)
 * add -D option to Stress.java to allow reading hosts from a file
   (CASSANDRA-2149)
 * bound hints CF throughput between 32M and 256M (CASSANDRA-2148)
 * continue starting when invalid saved cache entries are encountered
   (CASSANDRA-2076)
 * add max_hint_window_in_ms option (CASSANDRA-1459)


0.7.0-final
 * fix offsets to ByteBuffer.get (CASSANDRA-1939)


0.7.0-rc4
 * fix cli crash after backgrounding (CASSANDRA-1875)
 * count timeouts in storageproxy latencies, and include latency
   histograms in StorageProxyMBean (CASSANDRA-1893)
 * fix CLI get recognition of supercolumns (CASSANDRA-1899)
 * enable keepalive on intra-cluster sockets (CASSANDRA-1766)
 * count timeouts towards dynamicsnitch latencies (CASSANDRA-1905)
 * Expose index-building status in JMX + cli schema description
   (CASSANDRA-1871)
 * allow [LOCAL|EACH]_QUORUM to be used with non-NetworkTopology
   replication Strategies
 * increased amount of index locks for faster commitlog replay
 * collect secondary index tombstones immediately (CASSANDRA-1914)
 * revert commitlog changes from #1780 (CASSANDRA-1917)
 * change RandomPartitioner min token to -1 to avoid collision w/
   tokens on actual nodes (CASSANDRA-1901)
 * examine the right nibble when validating TimeUUID (CASSANDRA-1910)
 * include secondary indexes in cleanup (CASSANDRA-1916)
 * CFS.scrubDataDirectories should also cleanup invalid secondary indexes
   (CASSANDRA-1904)
 * ability to disable/enable gossip on nodes to force them down
   (CASSANDRA-1108)


0.7.0-rc3
 * expose getNaturalEndpoints in StorageServiceMBean taking byte[]
   key; RMI cannot serialize ByteBuffer (CASSANDRA-1833)
 * infer org.apache.cassandra.locator for replication strategy classes
   when not otherwise specified
 * validation that generates less garbage (CASSANDRA-1814)
 * add TTL support to CLI (CASSANDRA-1838)
 * cli defaults to bytestype for subcomparator when creating
   column families (CASSANDRA-1835)
 * unregister index MBeans when index is dropped (CASSANDRA-1843)
 * make ByteBufferUtil.clone thread-safe (CASSANDRA-1847)
 * change exception for read requests during bootstrap from
   InvalidRequest to Unavailable (CASSANDRA-1862)
 * respect row-level tombstones post-flush in range scans
   (CASSANDRA-1837)
 * ReadResponseResolver check digests against each other (CASSANDRA-1830)
 * return InvalidRequest when remove of subcolumn without supercolumn
   is requested (CASSANDRA-1866)
 * flush before repair (CASSANDRA-1748)
 * SSTableExport validates key order (CASSANDRA-1884)
 * large row support for SSTableExport (CASSANDRA-1867)
 * Re-cache hot keys post-compaction without hitting disk (CASSANDRA-1878)
 * manage read repair in coordinator instead of data source, to
   provide latency information to dynamic snitch (CASSANDRA-1873)


0.7.0-rc2
 * fix live-column-count of slice ranges including tombstoned supercolumn
   with live subcolumn (CASSANDRA-1591)
 * rename o.a.c.internal.AntientropyStage -> AntiEntropyStage,
   o.a.c.request.Request_responseStage -> RequestResponseStage,
   o.a.c.internal.Internal_responseStage -> InternalResponseStage
 * add AbstractType.fromString (CASSANDRA-1767)
 * require index_type to be present when specifying index_name
   on ColumnDef (CASSANDRA-1759)
 * fix add/remove index bugs in CFMetadata (CASSANDRA-1768)
 * rebuild Strategy during system_update_keyspace (CASSANDRA-1762)
 * cli updates prompt to ... in continuation lines (CASSANDRA-1770)
 * support multiple Mutations per key in hadoop ColumnFamilyOutputFormat
   (CASSANDRA-1774)
 * improvements to Debian init script (CASSANDRA-1772)
 * use local classloader to check for version.properties (CASSANDRA-1778)
 * Validate that column names in column_metadata are valid for the
   defined comparator, and decode properly in cli (CASSANDRA-1773)
 * use cross-platform newlines in cli (CASSANDRA-1786)
 * add ExpiringColumn support to sstable import/export (CASSANDRA-1754)
 * add flush for each append to periodic commitlog mode; added
   periodic_without_flush option to disable this (CASSANDRA-1780)
 * close file handle used for post-flush truncate (CASSANDRA-1790)
 * various code cleanup (CASSANDRA-1793, -1794, -1795)
 * fix range queries against wrapped range (CASSANDRA-1781)
 * fix consistencylevel calculations for NetworkTopologyStrategy
   (CASSANDRA-1804)
 * cli support index type enum names (CASSANDRA-1810)
 * improved validation of column_metadata (CASSANDRA-1813)
 * reads at ConsistencyLevel > 1 throw UnavailableException
   immediately if insufficient live nodes exist (CASSANDRA-1803)
 * copy bytebuffers for local writes to avoid retaining the entire
   Thrift frame (CASSANDRA-1801)
 * fix NPE adding index to column w/o prior metadata (CASSANDRA-1764)
 * reduce fat client timeout (CASSANDRA-1730)
 * fix botched merge of CASSANDRA-1316


0.7.0-rc1
 * fix compaction and flush races with schema updates (CASSANDRA-1715)
 * add clustertool, config-converter, sstablekeys, and schematool
   Windows .bat files (CASSANDRA-1723)
 * reject range queries received during bootstrap (CASSANDRA-1739)
 * fix wrapping-range queries on non-minimum token (CASSANDRA-1700)
 * add nodetool cfhistogram (CASSANDRA-1698)
 * limit repaired ranges to what the nodes have in common (CASSANDRA-1674)
 * index scan treats missing columns as not matching secondary
   expressions (CASSANDRA-1745)
 * Fix misuse of DataOutputBuffer.getData in AntiEntropyService
   (CASSANDRA-1729)
 * detect and warn when obsolete version of JNA is present (CASSANDRA-1760)
 * reduce fat client timeout (CASSANDRA-1730)
 * cleanup smallest CFs first to increase free temp space for larger ones
   (CASSANDRA-1811)
 * Update windows .bat files to work outside of main Cassandra
   directory (CASSANDRA-1713)
 * fix read repair regression from 0.6.7 (CASSANDRA-1727)
 * more-efficient read repair (CASSANDRA-1719)
 * fix hinted handoff replay (CASSANDRA-1656)
 * log type of dropped messages (CASSANDRA-1677)
 * upgrade to SLF4J 1.6.1
 * fix ByteBuffer bug in ExpiringColumn.updateDigest (CASSANDRA-1679)
 * fix IntegerType.getString (CASSANDRA-1681)
 * make -Djava.net.preferIPv4Stack=true the default (CASSANDRA-628)
 * add INTERNAL_RESPONSE verb to differentiate from responses related
   to client requests (CASSANDRA-1685)
 * log tpstats when dropping messages (CASSANDRA-1660)
 * include unreachable nodes in describeSchemaVersions (CASSANDRA-1678)
 * Avoid dropping messages off the client request path (CASSANDRA-1676)
 * fix jna errno reporting (CASSANDRA-1694)
 * add friendlier error for UnknownHostException on startup (CASSANDRA-1697)
 * include jna dependency in RPM package (CASSANDRA-1690)
 * add --skip-keys option to stress.py (CASSANDRA-1696)
 * improve cli handling of non-string keys and column names
   (CASSANDRA-1701, -1693)
 * r/m extra subcomparator line in cli keyspaces output (CASSANDRA-1712)
 * add read repair chance to cli "show keyspaces"
 * upgrade to ConcurrentLinkedHashMap 1.1 (CASSANDRA-975)
 * fix index scan routing (CASSANDRA-1722)
 * fix tombstoning of supercolumns in range queries (CASSANDRA-1734)
 * clear endpoint cache after updating keyspace metadata (CASSANDRA-1741)
 * fix wrapping-range queries on non-minimum token (CASSANDRA-1700)
 * truncate includes secondary indexes (CASSANDRA-1747)
 * retain reference to PendingFile sstables (CASSANDRA-1749)
 * fix sstableimport regression (CASSANDRA-1753)
 * fix for bootstrap when no non-system tables are defined (CASSANDRA-1732)
 * handle replica unavailability in index scan (CASSANDRA-1755)
 * fix service initialization order deadlock (CASSANDRA-1756)
 * multi-line cli commands (CASSANDRA-1742)
 * fix race between snapshot and compaction (CASSANDRA-1736)
 * add listEndpointsPendingHints, deleteHintsForEndpoint JMX methods
   (CASSANDRA-1551)


0.7.0-beta3
 * add strategy options to describe_keyspace output (CASSANDRA-1560)
 * log warning when using randomly generated token (CASSANDRA-1552)
 * re-organize JMX into .db, .net, .internal, .request (CASSANDRA-1217)
 * allow nodes to change IPs between restarts (CASSANDRA-1518)
 * remember ring state between restarts by default (CASSANDRA-1518)
 * flush index built flag so we can read it before log replay (CASSANDRA-1541)
 * lock row cache updates to prevent race condition (CASSANDRA-1293)
 * remove assertion causing rare (and harmless) error messages in
   commitlog (CASSANDRA-1330)
 * fix moving nodes with no keyspaces defined (CASSANDRA-1574)
 * fix unbootstrap when no data is present in a transfer range (CASSANDRA-1573)
 * take advantage of AVRO-495 to simplify our avro IDL (CASSANDRA-1436)
 * extend authorization hierarchy to column family (CASSANDRA-1554)
 * deletion support in secondary indexes (CASSANDRA-1571)
 * meaningful error message for invalid replication strategy class
   (CASSANDRA-1566)
 * allow keyspace creation with RF > N (CASSANDRA-1428)
 * improve cli error handling (CASSANDRA-1580)
 * add cache save/load ability (CASSANDRA-1417, 1606, 1647)
 * add StorageService.getDrainProgress (CASSANDRA-1588)
 * Disallow bootstrap to an in-use token (CASSANDRA-1561)
 * Allow dynamic secondary index creation and destruction (CASSANDRA-1532)
 * log auto-guessed memtable thresholds (CASSANDRA-1595)
 * add ColumnDef support to cli (CASSANDRA-1583)
 * reduce index sample time by 75% (CASSANDRA-1572)
 * add cli support for column, strategy metadata (CASSANDRA-1578, 1612)
 * add cli support for schema modification (CASSANDRA-1584)
 * delete temp files on failed compactions (CASSANDRA-1596)
 * avoid blocking for dead nodes during removetoken (CASSANDRA-1605)
 * remove ConsistencyLevel.ZERO (CASSANDRA-1607)
 * expose in-progress compaction type in jmx (CASSANDRA-1586)
 * removed IClock & related classes from internals (CASSANDRA-1502)
 * fix removing tokens from SystemTable on decommission and removetoken
   (CASSANDRA-1609)
 * include CF metadata in cli 'show keyspaces' (CASSANDRA-1613)
 * switch from Properties to HashMap in PropertyFileSnitch to
   avoid synchronization bottleneck (CASSANDRA-1481)
 * PropertyFileSnitch configuration file renamed to
   cassandra-topology.properties
 * add cli support for get_range_slices (CASSANDRA-1088, CASSANDRA-1619)
 * Make memtable flush thresholds per-CF instead of global
   (CASSANDRA-1007, 1637)
 * add cli support for binary data without CfDef hints (CASSANDRA-1603)
 * fix building SSTable statistics post-stream (CASSANDRA-1620)
 * fix potential infinite loop in 2ary index queries (CASSANDRA-1623)
 * allow creating NTS keyspaces with no replicas configured (CASSANDRA-1626)
 * add jmx histogram of sstables accessed per read (CASSANDRA-1624)
 * remove system_rename_column_family and system_rename_keyspace from the
   client API until races can be fixed (CASSANDRA-1630, CASSANDRA-1585)
 * add cli sanity tests (CASSANDRA-1582)
 * update GC settings in cassandra.bat (CASSANDRA-1636)
 * cli support for index queries (CASSANDRA-1635)
 * cli support for updating schema memtable settings (CASSANDRA-1634)
 * cli --file option (CASSANDRA-1616)
 * reduce automatically chosen memtable sizes by 50% (CASSANDRA-1641)
 * move endpoint cache from snitch to strategy (CASSANDRA-1643)
 * fix commitlog recovery deleting the newly-created segment as well as
   the old ones (CASSANDRA-1644)
 * upgrade to Thrift 0.5 (CASSANDRA-1367)
 * renamed CL.DCQUORUM to LOCAL_QUORUM and DCQUORUMSYNC to EACH_QUORUM
 * cli truncate support (CASSANDRA-1653)
 * update GC settings in cassandra.bat (CASSANDRA-1636)
 * avoid logging when a node's ip/token is gossipped back to it (CASSANDRA-1666)


0.7-beta2
 * always use UTF-8 for hint keys (CASSANDRA-1439)
 * remove cassandra.yaml dependency from Hadoop and Pig (CASSADRA-1322)
 * expose CfDef metadata in describe_keyspaces (CASSANDRA-1363)
 * restore use of mmap_index_only option (CASSANDRA-1241)
 * dropping a keyspace with no column families generated an error
   (CASSANDRA-1378)
 * rename RackAwareStrategy to OldNetworkTopologyStrategy, RackUnawareStrategy
   to SimpleStrategy, DatacenterShardStrategy to NetworkTopologyStrategy,
   AbstractRackAwareSnitch to AbstractNetworkTopologySnitch (CASSANDRA-1392)
 * merge StorageProxy.mutate, mutateBlocking (CASSANDRA-1396)
 * faster UUIDType, LongType comparisons (CASSANDRA-1386, 1393)
 * fix setting read_repair_chance from CLI addColumnFamily (CASSANDRA-1399)
 * fix updates to indexed columns (CASSANDRA-1373)
 * fix race condition leaving to FileNotFoundException (CASSANDRA-1382)
 * fix sharded lock hash on index write path (CASSANDRA-1402)
 * add support for GT/E, LT/E in subordinate index clauses (CASSANDRA-1401)
 * cfId counter got out of sync when CFs were added (CASSANDRA-1403)
 * less chatty schema updates (CASSANDRA-1389)
 * rename column family mbeans. 'type' will now include either
   'IndexColumnFamilies' or 'ColumnFamilies' depending on the CFS type.
   (CASSANDRA-1385)
 * disallow invalid keyspace and column family names. This includes name that
   matches a '^\w+' regex. (CASSANDRA-1377)
 * use JNA, if present, to take snapshots (CASSANDRA-1371)
 * truncate hints if starting 0.7 for the first time (CASSANDRA-1414)
 * fix FD leak in single-row slicepredicate queries (CASSANDRA-1416)
 * allow index expressions against columns that are not part of the
   SlicePredicate (CASSANDRA-1410)
 * config-converter properly handles snitches and framed support
   (CASSANDRA-1420)
 * remove keyspace argument from multiget_count (CASSANDRA-1422)
 * allow specifying cassandra.yaml location as (local or remote) URL
   (CASSANDRA-1126)
 * fix using DynamicEndpointSnitch with NetworkTopologyStrategy
   (CASSANDRA-1429)
 * Add CfDef.default_validation_class (CASSANDRA-891)
 * fix EstimatedHistogram.max (CASSANDRA-1413)
 * quorum read optimization (CASSANDRA-1622)
 * handle zero-length (or missing) rows during HH paging (CASSANDRA-1432)
 * include secondary indexes during schema migrations (CASSANDRA-1406)
 * fix commitlog header race during schema change (CASSANDRA-1435)
 * fix ColumnFamilyStoreMBeanIterator to use new type name (CASSANDRA-1433)
 * correct filename generated by xml->yaml converter (CASSANDRA-1419)
 * add CMSInitiatingOccupancyFraction=75 and UseCMSInitiatingOccupancyOnly
   to default JVM options
 * decrease jvm heap for cassandra-cli (CASSANDRA-1446)
 * ability to modify keyspaces and column family definitions on a live cluster
   (CASSANDRA-1285)
 * support for Hadoop Streaming [non-jvm map/reduce via stdin/out]
   (CASSANDRA-1368)
 * Move persistent sstable stats from the system table to an sstable component
   (CASSANDRA-1430)
 * remove failed bootstrap attempt from pending ranges when gossip times
   it out after 1h (CASSANDRA-1463)
 * eager-create tcp connections to other cluster members (CASSANDRA-1465)
 * enumerate stages and derive stage from message type instead of
   transmitting separately (CASSANDRA-1465)
 * apply reversed flag during collation from different data sources
   (CASSANDRA-1450)
 * make failure to remove commitlog segment non-fatal (CASSANDRA-1348)
 * correct ordering of drain operations so CL.recover is no longer
   necessary (CASSANDRA-1408)
 * removed keyspace from describe_splits method (CASSANDRA-1425)
 * rename check_schema_agreement to describe_schema_versions
   (CASSANDRA-1478)
 * fix QUORUM calculation for RF > 3 (CASSANDRA-1487)
 * remove tombstones during non-major compactions when bloom filter
   verifies that row does not exist in other sstables (CASSANDRA-1074)
 * nodes that coordinated a loadbalance in the past could not be seen by
   newly added nodes (CASSANDRA-1467)
 * exposed endpoint states (gossip details) via jmx (CASSANDRA-1467)
 * ensure that compacted sstables are not included when new readers are
   instantiated (CASSANDRA-1477)
 * by default, calculate heap size and memtable thresholds at runtime (CASSANDRA-1469)
 * fix races dealing with adding/dropping keyspaces and column families in
   rapid succession (CASSANDRA-1477)
 * clean up of Streaming system (CASSANDRA-1503, 1504, 1506)
 * add options to configure Thrift socket keepalive and buffer sizes (CASSANDRA-1426)
 * make contrib CassandraServiceDataCleaner recursive (CASSANDRA-1509)
 * min, max compaction threshold are configurable and persistent
   per-ColumnFamily (CASSANDRA-1468)
 * fix replaying the last mutation in a commitlog unnecessarily
   (CASSANDRA-1512)
 * invoke getDefaultUncaughtExceptionHandler from DTPE with the original
   exception rather than the ExecutionException wrapper (CASSANDRA-1226)
 * remove Clock from the Thrift (and Avro) API (CASSANDRA-1501)
 * Close intra-node sockets when connection is broken (CASSANDRA-1528)
 * RPM packaging spec file (CASSANDRA-786)
 * weighted request scheduler (CASSANDRA-1485)
 * treat expired columns as deleted (CASSANDRA-1539)
 * make IndexInterval configurable (CASSANDRA-1488)
 * add describe_snitch to Thrift API (CASSANDRA-1490)
 * MD5 authenticator compares plain text submitted password with MD5'd
   saved property, instead of vice versa (CASSANDRA-1447)
 * JMX MessagingService pending and completed counts (CASSANDRA-1533)
 * fix race condition processing repair responses (CASSANDRA-1511)
 * make repair blocking (CASSANDRA-1511)
 * create EndpointSnitchInfo and MBean to expose rack and DC (CASSANDRA-1491)
 * added option to contrib/word_count to output results back to Cassandra
   (CASSANDRA-1342)
 * rewrite Hadoop ColumnFamilyRecordWriter to pool connections, retry to
   multiple Cassandra nodes, and smooth impact on the Cassandra cluster
   by using smaller batch sizes (CASSANDRA-1434)
 * fix setting gc_grace_seconds via CLI (CASSANDRA-1549)
 * support TTL'd index values (CASSANDRA-1536)
 * make removetoken work like decommission (CASSANDRA-1216)
 * make cli comparator-aware and improve quote rules (CASSANDRA-1523,-1524)
 * make nodetool compact and cleanup blocking (CASSANDRA-1449)
 * add memtable, cache information to GCInspector logs (CASSANDRA-1558)
 * enable/disable HintedHandoff via JMX (CASSANDRA-1550)
 * Ignore stray files in the commit log directory (CASSANDRA-1547)
 * Disallow bootstrap to an in-use token (CASSANDRA-1561)


0.7-beta1
 * sstable versioning (CASSANDRA-389)
 * switched to slf4j logging (CASSANDRA-625)
 * add (optional) expiration time for column (CASSANDRA-699)
 * access levels for authentication/authorization (CASSANDRA-900)
 * add ReadRepairChance to CF definition (CASSANDRA-930)
 * fix heisenbug in system tests, especially common on OS X (CASSANDRA-944)
 * convert to byte[] keys internally and all public APIs (CASSANDRA-767)
 * ability to alter schema definitions on a live cluster (CASSANDRA-44)
 * renamed configuration file to cassandra.xml, and log4j.properties to
   log4j-server.properties, which must now be loaded from
   the classpath (which is how our scripts in bin/ have always done it)
   (CASSANDRA-971)
 * change get_count to require a SlicePredicate. create multi_get_count
   (CASSANDRA-744)
 * re-organized endpointsnitch implementations and added SimpleSnitch
   (CASSANDRA-994)
 * Added preload_row_cache option (CASSANDRA-946)
 * add CRC to commitlog header (CASSANDRA-999)
 * removed deprecated batch_insert and get_range_slice methods (CASSANDRA-1065)
 * add truncate thrift method (CASSANDRA-531)
 * http mini-interface using mx4j (CASSANDRA-1068)
 * optimize away copy of sliced row on memtable read path (CASSANDRA-1046)
 * replace constant-size 2GB mmaped segments and special casing for index
   entries spanning segment boundaries, with SegmentedFile that computes
   segments that always contain entire entries/rows (CASSANDRA-1117)
 * avoid reading large rows into memory during compaction (CASSANDRA-16)
 * added hadoop OutputFormat (CASSANDRA-1101)
 * efficient Streaming (no more anticompaction) (CASSANDRA-579)
 * split commitlog header into separate file and add size checksum to
   mutations (CASSANDRA-1179)
 * avoid allocating a new byte[] for each mutation on replay (CASSANDRA-1219)
 * revise HH schema to be per-endpoint (CASSANDRA-1142)
 * add joining/leaving status to nodetool ring (CASSANDRA-1115)
 * allow multiple repair sessions per node (CASSANDRA-1190)
 * optimize away MessagingService for local range queries (CASSANDRA-1261)
 * make framed transport the default so malformed requests can't OOM the
   server (CASSANDRA-475)
 * significantly faster reads from row cache (CASSANDRA-1267)
 * take advantage of row cache during range queries (CASSANDRA-1302)
 * make GCGraceSeconds a per-ColumnFamily value (CASSANDRA-1276)
 * keep persistent row size and column count statistics (CASSANDRA-1155)
 * add IntegerType (CASSANDRA-1282)
 * page within a single row during hinted handoff (CASSANDRA-1327)
 * push DatacenterShardStrategy configuration into keyspace definition,
   eliminating datacenter.properties. (CASSANDRA-1066)
 * optimize forward slices starting with '' and single-index-block name
   queries by skipping the column index (CASSANDRA-1338)
 * streaming refactor (CASSANDRA-1189)
 * faster comparison for UUID types (CASSANDRA-1043)
 * secondary index support (CASSANDRA-749 and subtasks)
 * make compaction buckets deterministic (CASSANDRA-1265)


0.6.6
 * Allow using DynamicEndpointSnitch with RackAwareStrategy (CASSANDRA-1429)
 * remove the remaining vestiges of the unfinished DatacenterShardStrategy
   (replaced by NetworkTopologyStrategy in 0.7)


0.6.5
 * fix key ordering in range query results with RandomPartitioner
   and ConsistencyLevel > ONE (CASSANDRA-1145)
 * fix for range query starting with the wrong token range (CASSANDRA-1042)
 * page within a single row during hinted handoff (CASSANDRA-1327)
 * fix compilation on non-sun JDKs (CASSANDRA-1061)
 * remove String.trim() call on row keys in batch mutations (CASSANDRA-1235)
 * Log summary of dropped messages instead of spamming log (CASSANDRA-1284)
 * add dynamic endpoint snitch (CASSANDRA-981)
 * fix streaming for keyspaces with hyphens in their name (CASSANDRA-1377)
 * fix errors in hard-coded bloom filter optKPerBucket by computing it
   algorithmically (CASSANDRA-1220
 * remove message deserialization stage, and uncap read/write stages
   so slow reads/writes don't block gossip processing (CASSANDRA-1358)
 * add jmx port configuration to Debian package (CASSANDRA-1202)
 * use mlockall via JNA, if present, to prevent Linux from swapping
   out parts of the JVM (CASSANDRA-1214)


0.6.4
 * avoid queuing multiple hint deliveries for the same endpoint
   (CASSANDRA-1229)
 * better performance for and stricter checking of UTF8 column names
   (CASSANDRA-1232)
 * extend option to lower compaction priority to hinted handoff
   as well (CASSANDRA-1260)
 * log errors in gossip instead of re-throwing (CASSANDRA-1289)
 * avoid aborting commitlog replay prematurely if a flushed-but-
   not-removed commitlog segment is encountered (CASSANDRA-1297)
 * fix duplicate rows being read during mapreduce (CASSANDRA-1142)
 * failure detection wasn't closing command sockets (CASSANDRA-1221)
 * cassandra-cli.bat works on windows (CASSANDRA-1236)
 * pre-emptively drop requests that cannot be processed within RPCTimeout
   (CASSANDRA-685)
 * add ack to Binary write verb and update CassandraBulkLoader
   to wait for acks for each row (CASSANDRA-1093)
 * added describe_partitioner Thrift method (CASSANDRA-1047)
 * Hadoop jobs no longer require the Cassandra storage-conf.xml
   (CASSANDRA-1280, CASSANDRA-1047)
 * log thread pool stats when GC is excessive (CASSANDRA-1275)
 * remove gossip message size limit (CASSANDRA-1138)
 * parallelize local and remote reads during multiget, and respect snitch
   when determining whether to do local read for CL.ONE (CASSANDRA-1317)
 * fix read repair to use requested consistency level on digest mismatch,
   rather than assuming QUORUM (CASSANDRA-1316)
 * process digest mismatch re-reads in parallel (CASSANDRA-1323)
 * switch hints CF comparator to BytesType (CASSANDRA-1274)


0.6.3
 * retry to make streaming connections up to 8 times. (CASSANDRA-1019)
 * reject describe_ring() calls on invalid keyspaces (CASSANDRA-1111)
 * fix cache size calculation for size of 100% (CASSANDRA-1129)
 * fix cache capacity only being recalculated once (CASSANDRA-1129)
 * remove hourly scan of all hints on the off chance that the gossiper
   missed a status change; instead, expose deliverHintsToEndpoint to JMX
   so it can be done manually, if necessary (CASSANDRA-1141)
 * don't reject reads at CL.ALL (CASSANDRA-1152)
 * reject deletions to supercolumns in CFs containing only standard
   columns (CASSANDRA-1139)
 * avoid preserving login information after client disconnects
   (CASSANDRA-1057)
 * prefer sun jdk to openjdk in debian init script (CASSANDRA-1174)
 * detect partioner config changes between restarts and fail fast
   (CASSANDRA-1146)
 * use generation time to resolve node token reassignment disagreements
   (CASSANDRA-1118)
 * restructure the startup ordering of Gossiper and MessageService to avoid
   timing anomalies (CASSANDRA-1160)
 * detect incomplete commit log hearders (CASSANDRA-1119)
 * force anti-entropy service to stream files on the stream stage to avoid
   sending streams out of order (CASSANDRA-1169)
 * remove inactive stream managers after AES streams files (CASSANDRA-1169)
 * allow removing entire row through batch_mutate Deletion (CASSANDRA-1027)
 * add JMX metrics for row-level bloom filter false positives (CASSANDRA-1212)
 * added a redhat init script to contrib (CASSANDRA-1201)
 * use midpoint when bootstrapping a new machine into range with not
   much data yet instead of random token (CASSANDRA-1112)
 * kill server on OOM in executor stage as well as Thrift (CASSANDRA-1226)
 * remove opportunistic repairs, when two machines with overlapping replica
   responsibilities happen to finish major compactions of the same CF near
   the same time.  repairs are now fully manual (CASSANDRA-1190)
 * add ability to lower compaction priority (default is no change from 0.6.2)
   (CASSANDRA-1181)


0.6.2
 * fix contrib/word_count build. (CASSANDRA-992)
 * split CommitLogExecutorService into BatchCommitLogExecutorService and
   PeriodicCommitLogExecutorService (CASSANDRA-1014)
 * add latency histograms to CFSMBean (CASSANDRA-1024)
 * make resolving timestamp ties deterministic by using value bytes
   as a tiebreaker (CASSANDRA-1039)
 * Add option to turn off Hinted Handoff (CASSANDRA-894)
 * fix windows startup (CASSANDRA-948)
 * make concurrent_reads, concurrent_writes configurable at runtime via JMX
   (CASSANDRA-1060)
 * disable GCInspector on non-Sun JVMs (CASSANDRA-1061)
 * fix tombstone handling in sstable rows with no other data (CASSANDRA-1063)
 * fix size of row in spanned index entries (CASSANDRA-1056)
 * install json2sstable, sstable2json, and sstablekeys to Debian package
 * StreamingService.StreamDestinations wouldn't empty itself after streaming
   finished (CASSANDRA-1076)
 * added Collections.shuffle(splits) before returning the splits in
   ColumnFamilyInputFormat (CASSANDRA-1096)
 * do not recalculate cache capacity post-compaction if it's been manually
   modified (CASSANDRA-1079)
 * better defaults for flush sorter + writer executor queue sizes
   (CASSANDRA-1100)
 * windows scripts for SSTableImport/Export (CASSANDRA-1051)
 * windows script for nodetool (CASSANDRA-1113)
 * expose PhiConvictThreshold (CASSANDRA-1053)
 * make repair of RF==1 a no-op (CASSANDRA-1090)
 * improve default JVM GC options (CASSANDRA-1014)
 * fix SlicePredicate serialization inside Hadoop jobs (CASSANDRA-1049)
 * close Thrift sockets in Hadoop ColumnFamilyRecordReader (CASSANDRA-1081)


0.6.1
 * fix NPE in sstable2json when no excluded keys are given (CASSANDRA-934)
 * keep the replica set constant throughout the read repair process
   (CASSANDRA-937)
 * allow querying getAllRanges with empty token list (CASSANDRA-933)
 * fix command line arguments inversion in clustertool (CASSANDRA-942)
 * fix race condition that could trigger a false-positive assertion
   during post-flush discard of old commitlog segments (CASSANDRA-936)
 * fix neighbor calculation for anti-entropy repair (CASSANDRA-924)
 * perform repair even for small entropy differences (CASSANDRA-924)
 * Use hostnames in CFInputFormat to allow Hadoop's naive string-based
   locality comparisons to work (CASSANDRA-955)
 * cache read-only BufferedRandomAccessFile length to avoid
   3 system calls per invocation (CASSANDRA-950)
 * nodes with IPv6 (and no IPv4) addresses could not join cluster
   (CASSANDRA-969)
 * Retrieve the correct number of undeleted columns, if any, from
   a supercolumn in a row that had been deleted previously (CASSANDRA-920)
 * fix index scans that cross the 2GB mmap boundaries for both mmap
   and standard i/o modes (CASSANDRA-866)
 * expose drain via nodetool (CASSANDRA-978)


0.6.0-RC1
 * JMX drain to flush memtables and run through commit log (CASSANDRA-880)
 * Bootstrapping can skip ranges under the right conditions (CASSANDRA-902)
 * fix merging row versions in range_slice for CL > ONE (CASSANDRA-884)
 * default write ConsistencyLeven chaned from ZERO to ONE
 * fix for index entries spanning mmap buffer boundaries (CASSANDRA-857)
 * use lexical comparison if time part of TimeUUIDs are the same
   (CASSANDRA-907)
 * bound read, mutation, and response stages to fix possible OOM
   during log replay (CASSANDRA-885)
 * Use microseconds-since-epoch (UTC) in cli, instead of milliseconds
 * Treat batch_mutate Deletion with null supercolumn as "apply this predicate
   to top level supercolumns" (CASSANDRA-834)
 * Streaming destination nodes do not update their JMX status (CASSANDRA-916)
 * Fix internal RPC timeout calculation (CASSANDRA-911)
 * Added Pig loadfunc to contrib/pig (CASSANDRA-910)


0.6.0-beta3
 * fix compaction bucketing bug (CASSANDRA-814)
 * update windows batch file (CASSANDRA-824)
 * deprecate KeysCachedFraction configuration directive in favor
   of KeysCached; move to unified-per-CF key cache (CASSANDRA-801)
 * add invalidateRowCache to ColumnFamilyStoreMBean (CASSANDRA-761)
 * send Handoff hints to natural locations to reduce load on
   remaining nodes in a failure scenario (CASSANDRA-822)
 * Add RowWarningThresholdInMB configuration option to warn before very
   large rows get big enough to threaten node stability, and -x option to
   be able to remove them with sstable2json if the warning is unheeded
   until it's too late (CASSANDRA-843)
 * Add logging of GC activity (CASSANDRA-813)
 * fix ConcurrentModificationException in commitlog discard (CASSANDRA-853)
 * Fix hardcoded row count in Hadoop RecordReader (CASSANDRA-837)
 * Add a jmx status to the streaming service and change several DEBUG
   messages to INFO (CASSANDRA-845)
 * fix classpath in cassandra-cli.bat for Windows (CASSANDRA-858)
 * allow re-specifying host, port to cassandra-cli if invalid ones
   are first tried (CASSANDRA-867)
 * fix race condition handling rpc timeout in the coordinator
   (CASSANDRA-864)
 * Remove CalloutLocation and StagingFileDirectory from storage-conf files
   since those settings are no longer used (CASSANDRA-878)
 * Parse a long from RowWarningThresholdInMB instead of an int (CASSANDRA-882)
 * Remove obsolete ControlPort code from DatabaseDescriptor (CASSANDRA-886)
 * move skipBytes side effect out of assert (CASSANDRA-899)
 * add "double getLoad" to StorageServiceMBean (CASSANDRA-898)
 * track row stats per CF at compaction time (CASSANDRA-870)
 * disallow CommitLogDirectory matching a DataFileDirectory (CASSANDRA-888)
 * default key cache size is 200k entries, changed from 10% (CASSANDRA-863)
 * add -Dcassandra-foreground=yes to cassandra.bat
 * exit if cluster name is changed unexpectedly (CASSANDRA-769)


0.6.0-beta1/beta2
 * add batch_mutate thrift command, deprecating batch_insert (CASSANDRA-336)
 * remove get_key_range Thrift API, deprecated in 0.5 (CASSANDRA-710)
 * add optional login() Thrift call for authentication (CASSANDRA-547)
 * support fat clients using gossiper and StorageProxy to perform
   replication in-process [jvm-only] (CASSANDRA-535)
 * support mmapped I/O for reads, on by default on 64bit JVMs
   (CASSANDRA-408, CASSANDRA-669)
 * improve insert concurrency, particularly during Hinted Handoff
   (CASSANDRA-658)
 * faster network code (CASSANDRA-675)
 * stress.py moved to contrib (CASSANDRA-635)
 * row caching [must be explicitly enabled per-CF in config] (CASSANDRA-678)
 * present a useful measure of compaction progress in JMX (CASSANDRA-599)
 * add bin/sstablekeys (CASSNADRA-679)
 * add ConsistencyLevel.ANY (CASSANDRA-687)
 * make removetoken remove nodes from gossip entirely (CASSANDRA-644)
 * add ability to set cache sizes at runtime (CASSANDRA-708)
 * report latency and cache hit rate statistics with lifetime totals
   instead of average over the last minute (CASSANDRA-702)
 * support get_range_slice for RandomPartitioner (CASSANDRA-745)
 * per-keyspace replication factory and replication strategy (CASSANDRA-620)
 * track latency in microseconds (CASSANDRA-733)
 * add describe_ Thrift methods, deprecating get_string_property and
   get_string_list_property
 * jmx interface for tracking operation mode and streams in general.
   (CASSANDRA-709)
 * keep memtables in sorted order to improve range query performance
   (CASSANDRA-799)
 * use while loop instead of recursion when trimming sstables compaction list
   to avoid blowing stack in pathological cases (CASSANDRA-804)
 * basic Hadoop map/reduce support (CASSANDRA-342)


0.5.1
 * ensure all files for an sstable are streamed to the same directory.
   (CASSANDRA-716)
 * more accurate load estimate for bootstrapping (CASSANDRA-762)
 * tolerate dead or unavailable bootstrap target on write (CASSANDRA-731)
 * allow larger numbers of keys (> 140M) in a sstable bloom filter
   (CASSANDRA-790)
 * include jvm argument improvements from CASSANDRA-504 in debian package
 * change streaming chunk size to 32MB to accomodate Windows XP limitations
   (was 64MB) (CASSANDRA-795)
 * fix get_range_slice returning results in the wrong order (CASSANDRA-781)


0.5.0 final
 * avoid attempting to delete temporary bootstrap files twice (CASSANDRA-681)
 * fix bogus NaN in nodeprobe cfstats output (CASSANDRA-646)
 * provide a policy for dealing with single thread executors w/ a full queue
   (CASSANDRA-694)
 * optimize inner read in MessagingService, vastly improving multiple-node
   performance (CASSANDRA-675)
 * wait for table flush before streaming data back to a bootstrapping node.
   (CASSANDRA-696)
 * keep track of bootstrapping sources by table so that bootstrapping doesn't
   give the indication of finishing early (CASSANDRA-673)


0.5.0 RC3
 * commit the correct version of the patch for CASSANDRA-663


0.5.0 RC2 (unreleased)
 * fix bugs in converting get_range_slice results to Thrift
   (CASSANDRA-647, CASSANDRA-649)
 * expose java.util.concurrent.TimeoutException in StorageProxy methods
   (CASSANDRA-600)
 * TcpConnectionManager was holding on to disconnected connections,
   giving the false indication they were being used. (CASSANDRA-651)
 * Remove duplicated write. (CASSANDRA-662)
 * Abort bootstrap if IP is already in the token ring (CASSANDRA-663)
 * increase default commitlog sync period, and wait for last sync to
   finish before submitting another (CASSANDRA-668)


0.5.0 RC1
 * Fix potential NPE in get_range_slice (CASSANDRA-623)
 * add CRC32 to commitlog entries (CASSANDRA-605)
 * fix data streaming on windows (CASSANDRA-630)
 * GC compacted sstables after cleanup and compaction (CASSANDRA-621)
 * Speed up anti-entropy validation (CASSANDRA-629)
 * Fix anti-entropy assertion error (CASSANDRA-639)
 * Fix pending range conflicts when bootstapping or moving
   multiple nodes at once (CASSANDRA-603)
 * Handle obsolete gossip related to node movement in the case where
   one or more nodes is down when the movement occurs (CASSANDRA-572)
 * Include dead nodes in gossip to avoid a variety of problems
   and fix HH to removed nodes (CASSANDRA-634)
 * return an InvalidRequestException for mal-formed SlicePredicates
   (CASSANDRA-643)
 * fix bug determining closest neighbor for use in multiple datacenters
   (CASSANDRA-648)
 * Vast improvements in anticompaction speed (CASSANDRA-607)
 * Speed up log replay and writes by avoiding redundant serializations
   (CASSANDRA-652)


0.5.0 beta 2
 * Bootstrap improvements (several tickets)
 * add nodeprobe repair anti-entropy feature (CASSANDRA-193, CASSANDRA-520)
 * fix possibility of partition when many nodes restart at once
   in clusters with multiple seeds (CASSANDRA-150)
 * fix NPE in get_range_slice when no data is found (CASSANDRA-578)
 * fix potential NPE in hinted handoff (CASSANDRA-585)
 * fix cleanup of local "system" keyspace (CASSANDRA-576)
 * improve computation of cluster load balance (CASSANDRA-554)
 * added super column read/write, column count, and column/row delete to
   cassandra-cli (CASSANDRA-567, CASSANDRA-594)
 * fix returning live subcolumns of deleted supercolumns (CASSANDRA-583)
 * respect JAVA_HOME in bin/ scripts (several tickets)
 * add StorageService.initClient for fat clients on the JVM (CASSANDRA-535)
   (see contrib/client_only for an example of use)
 * make consistency_level functional in get_range_slice (CASSANDRA-568)
 * optimize key deserialization for RandomPartitioner (CASSANDRA-581)
 * avoid GCing tombstones except on major compaction (CASSANDRA-604)
 * increase failure conviction threshold, resulting in less nodes
   incorrectly (and temporarily) marked as down (CASSANDRA-610)
 * respect memtable thresholds during log replay (CASSANDRA-609)
 * support ConsistencyLevel.ALL on read (CASSANDRA-584)
 * add nodeprobe removetoken command (CASSANDRA-564)


0.5.0 beta
 * Allow multiple simultaneous flushes, improving flush throughput
   on multicore systems (CASSANDRA-401)
 * Split up locks to improve write and read throughput on multicore systems
   (CASSANDRA-444, CASSANDRA-414)
 * More efficient use of memory during compaction (CASSANDRA-436)
 * autobootstrap option: when enabled, all non-seed nodes will attempt
   to bootstrap when started, until bootstrap successfully
   completes. -b option is removed.  (CASSANDRA-438)
 * Unless a token is manually specified in the configuration xml,
   a bootstraping node will use a token that gives it half the
   keys from the most-heavily-loaded node in the cluster,
   instead of generating a random token.
   (CASSANDRA-385, CASSANDRA-517)
 * Miscellaneous bootstrap fixes (several tickets)
 * Ability to change a node's token even after it has data on it
   (CASSANDRA-541)
 * Ability to decommission a live node from the ring (CASSANDRA-435)
 * Semi-automatic loadbalancing via nodeprobe (CASSANDRA-192)
 * Add ability to set compaction thresholds at runtime via
   JMX / nodeprobe.  (CASSANDRA-465)
 * Add "comment" field to ColumnFamily definition. (CASSANDRA-481)
 * Additional JMX metrics (CASSANDRA-482)
 * JSON based export and import tools (several tickets)
 * Hinted Handoff fixes (several tickets)
 * Add key cache to improve read performance (CASSANDRA-423)
 * Simplified construction of custom ReplicationStrategy classes
   (CASSANDRA-497)
 * Graphical application (Swing) for ring integrity verification and
   visualization was added to contrib (CASSANDRA-252)
 * Add DCQUORUM, DCQUORUMSYNC consistency levels and corresponding
   ReplicationStrategy / EndpointSnitch classes.  Experimental.
   (CASSANDRA-492)
 * Web client interface added to contrib (CASSANDRA-457)
 * More-efficient flush for Random, CollatedOPP partitioners
   for normal writes (CASSANDRA-446) and bulk load (CASSANDRA-420)
 * Add MemtableFlushAfterMinutes, a global replacement for the old
   per-CF FlushPeriodInMinutes setting (CASSANDRA-463)
 * optimizations to slice reading (CASSANDRA-350) and supercolumn
   queries (CASSANDRA-510)
 * force binding to given listenaddress for nodes with multiple
   interfaces (CASSANDRA-546)
 * stress.py benchmarking tool improvements (several tickets)
 * optimized replica placement code (CASSANDRA-525)
 * faster log replay on restart (CASSANDRA-539, CASSANDRA-540)
 * optimized local-node writes (CASSANDRA-558)
 * added get_range_slice, deprecating get_key_range (CASSANDRA-344)
 * expose TimedOutException to thrift (CASSANDRA-563)


0.4.2
 * Add validation disallowing null keys (CASSANDRA-486)
 * Fix race conditions in TCPConnectionManager (CASSANDRA-487)
 * Fix using non-utf8-aware comparison as a sanity check.
   (CASSANDRA-493)
 * Improve default garbage collector options (CASSANDRA-504)
 * Add "nodeprobe flush" (CASSANDRA-505)
 * remove NotFoundException from get_slice throws list (CASSANDRA-518)
 * fix get (not get_slice) of entire supercolumn (CASSANDRA-508)
 * fix null token during bootstrap (CASSANDRA-501)


0.4.1
 * Fix FlushPeriod columnfamily configuration regression
   (CASSANDRA-455)
 * Fix long column name support (CASSANDRA-460)
 * Fix for serializing a row that only contains tombstones
   (CASSANDRA-458)
 * Fix for discarding unneeded commitlog segments (CASSANDRA-459)
 * Add SnapshotBeforeCompaction configuration option (CASSANDRA-426)
 * Fix compaction abort under insufficient disk space (CASSANDRA-473)
 * Fix reading subcolumn slice from tombstoned CF (CASSANDRA-484)
 * Fix race condition in RVH causing occasional NPE (CASSANDRA-478)


0.4.0
 * fix get_key_range problems when a node is down (CASSANDRA-440)
   and add UnavailableException to more Thrift methods
 * Add example EndPointSnitch contrib code (several tickets)


0.4.0 RC2
 * fix SSTable generation clash during compaction (CASSANDRA-418)
 * reject method calls with null parameters (CASSANDRA-308)
 * properly order ranges in nodeprobe output (CASSANDRA-421)
 * fix logging of certain errors on executor threads (CASSANDRA-425)


0.4.0 RC1
 * Bootstrap feature is live; use -b on startup (several tickets)
 * Added multiget api (CASSANDRA-70)
 * fix Deadlock with SelectorManager.doProcess and TcpConnection.write
   (CASSANDRA-392)
 * remove key cache b/c of concurrency bugs in third-party
   CLHM library (CASSANDRA-405)
 * update non-major compaction logic to use two threshold values
   (CASSANDRA-407)
 * add periodic / batch commitlog sync modes (several tickets)
 * inline BatchMutation into batch_insert params (CASSANDRA-403)
 * allow setting the logging level at runtime via mbean (CASSANDRA-402)
 * change default comparator to BytesType (CASSANDRA-400)
 * add forwards-compatible ConsistencyLevel parameter to get_key_range
   (CASSANDRA-322)
 * r/m special case of blocking for local destination when writing with
   ConsistencyLevel.ZERO (CASSANDRA-399)
 * Fixes to make BinaryMemtable [bulk load interface] useful (CASSANDRA-337);
   see contrib/bmt_example for an example of using it.
 * More JMX properties added (several tickets)
 * Thrift changes (several tickets)
    - Merged _super get methods with the normal ones; return values
      are now of ColumnOrSuperColumn.
    - Similarly, merged batch_insert_super into batch_insert.



0.4.0 beta
 * On-disk data format has changed to allow billions of keys/rows per
   node instead of only millions
 * Multi-keyspace support
 * Scan all sstables for all queries to avoid situations where
   different types of operation on the same ColumnFamily could
   disagree on what data was present
 * Snapshot support via JMX
 * Thrift API has changed a _lot_:
    - removed time-sorted CFs; instead, user-defined comparators
      may be defined on the column names, which are now byte arrays.
      Default comparators are provided for UTF8, Bytes, Ascii, Long (i64),
      and UUID types.
    - removed colon-delimited strings in thrift api in favor of explicit
      structs such as ColumnPath, ColumnParent, etc.  Also normalized
      thrift struct and argument naming.
    - Added columnFamily argument to get_key_range.
    - Change signature of get_slice to accept starting and ending
      columns as well as an offset.  (This allows use of indexes.)
      Added "ascending" flag to allow reasonably-efficient reverse
      scans as well.  Removed get_slice_by_range as redundant.
    - get_key_range operates on one CF at a time
    - changed `block` boolean on insert methods to ConsistencyLevel enum,
      with options of NONE, ONE, QUORUM, and ALL.
    - added similar consistency_level parameter to read methods
    - column-name-set slice with no names given now returns zero columns
      instead of all of them.  ("all" can run your server out of memory.
      use a range-based slice with a high max column count instead.)
 * Removed the web interface. Node information can now be obtained by
   using the newly introduced nodeprobe utility.
 * More JMX stats
 * Remove magic values from internals (e.g. special key to indicate
   when to flush memtables)
 * Rename configuration "table" to "keyspace"
 * Moved to crash-only design; no more shutdown (just kill the process)
 * Lots of bug fixes

Full list of issues resolved in 0.4 is at https://issues.apache.org/jira/secure/IssueNavigator.jspa?reset=true&&pid=12310865&fixfor=12313862&resolution=1&sorter/field=issuekey&sorter/order=DESC


0.3.0 RC3
 * Fix potential deadlock under load in TCPConnection.
   (CASSANDRA-220)


0.3.0 RC2
 * Fix possible data loss when server is stopped after replaying
   log but before new inserts force memtable flush.
   (CASSANDRA-204)
 * Added BUGS file


0.3.0 RC1
 * Range queries on keys, including user-defined key collation
 * Remove support
 * Workarounds for a weird bug in JDK select/register that seems
   particularly common on VM environments. Cassandra should deploy
   fine on EC2 now
 * Much improved infrastructure: the beginnings of a decent test suite
   ("ant test" for unit tests; "nosetests" for system tests), code
   coverage reporting, etc.
 * Expanded node status reporting via JMX
 * Improved error reporting/logging on both server and client
 * Reduced memory footprint in default configuration
 * Combined blocking and non-blocking versions of insert APIs
 * Added FlushPeriodInMinutes configuration parameter to force
   flushing of infrequently-updated ColumnFamilies<|MERGE_RESOLUTION|>--- conflicted
+++ resolved
@@ -1,14 +1,10 @@
-<<<<<<< HEAD
 3.11.1
  * "ignore" option is ignored in sstableloader (CASSANDRA-13721)
  * Deadlock in AbstractCommitLogSegmentManager (CASSANDRA-13652)
  * Duplicate the buffer before passing it to analyser in SASI operation (CASSANDRA-13512)
  * Properly evict pstmts from prepared statements cache (CASSANDRA-13641)
 Merged from 3.0:
-=======
-3.0.15
  * Fix incorrect [2.1 <- 3.0] serialization of counter cells created in 2.0 (CASSANDRA-13691)
->>>>>>> ba712897
  * Fix invalid writetime for null cells (CASSANDRA-13711)
  * Fix ALTER TABLE statement to atomically propagate changes to the table and its MVs (CASSANDRA-12952)
  * Fixed ambiguous output of nodetool tablestats command (CASSANDRA-13722)
@@ -27,7 +23,7 @@
 Merged from 2.1:
  * Clone HeartBeatState when building gossip messages. Make its generation/version volatile (CASSANDRA-13700)
 
-<<<<<<< HEAD
+
 3.11.0
  * Allow native function calls in CQLSSTableWriter (CASSANDRA-12606)
  * Replace string comparison with regex/number checks in MessagingService test (CASSANDRA-13216)
@@ -68,10 +64,6 @@
  * Fix cqlsh automatic protocol downgrade regression (CASSANDRA-13307)
  * Tracing payload not passed from QueryMessage to tracing session (CASSANDRA-12835)
 Merged from 3.0:
-=======
-
-3.0.14
->>>>>>> ba712897
  * Ensure int overflow doesn't occur when calculating large partition warning size (CASSANDRA-13172)
  * Ensure consistent view of partition columns between coordinator and replica in ColumnFilter (CASSANDRA-13004)
  * Failed unregistering mbean during drop keyspace (CASSANDRA-13346)
@@ -92,18 +84,8 @@
  * Avoid name clashes in CassandraIndexTest (CASSANDRA-13427)
  * Handling partially written hint files (CASSANDRA-12728)
  * Interrupt replaying hints on decommission (CASSANDRA-13308)
-<<<<<<< HEAD
  * Handling partially written hint files (CASSANDRA-12728)
  * Fix NPE issue in StorageService (CASSANDRA-13060)
-=======
- * Fix schema version calculation for rolling upgrades (CASSANDRA-13441)
-Merged from 2.2:
- * Nodes started with join_ring=False should be able to serve requests when authentication is enabled (CASSANDRA-11381)
- * cqlsh COPY FROM: increment error count only for failures, not for attempts (CASSANDRA-13209)
-
-
-3.0.13
->>>>>>> ba712897
  * Make reading of range tombstones more reliable (CASSANDRA-12811)
  * Fix startup problems due to schema tables not completely flushed (CASSANDRA-12213)
  * Fix view builder bug that can filter out data on restart (CASSANDRA-13405)
@@ -316,37 +298,6 @@
  * AnticompactionRequestSerializer serializedSize is incorrect (CASSANDRA-12934)
  * Prevent reloading of logback.xml from UDF sandbox (CASSANDRA-12535)
  * Reenable HeapPool (CASSANDRA-12900)
-<<<<<<< HEAD
-=======
-Merged from 2.2:
- * Fix JVM metric names (CASSANDRA-13103)
- * Fix negative mean latency metric (CASSANDRA-12876)
- * Use only one file pointer when creating commitlog segments (CASSANDRA-12539)
- * Fix speculative retry bugs (CASSANDRA-13009)
- * Fix handling of nulls and unsets in IN conditions (CASSANDRA-12981)
- * Fix race causing infinite loop if Thrift server is stopped before it starts listening (CASSANDRA-12856)
- * CompactionTasks now correctly drops sstables out of compaction when not enough disk space is available (CASSANDRA-12979)
- * Remove support for non-JavaScript UDFs (CASSANDRA-12883)
- * Fix DynamicEndpointSnitch noop in multi-datacenter situations (CASSANDRA-13074)
- * cqlsh copy-from: encode column names to avoid primary key parsing errors (CASSANDRA-12909)
- * Temporarily fix bug that creates commit log when running offline tools (CASSANDRA-8616)
- * Reduce granuality of OpOrder.Group during index build (CASSANDRA-12796)
- * Test bind parameters and unset parameters in InsertUpdateIfConditionTest (CASSANDRA-12980)
- * Do not specify local address on outgoing connection when listen_on_broadcast_address is set (CASSANDRA-12673)
- * Use saved tokens when setting local tokens on StorageService.joinRing (CASSANDRA-12935)
- * cqlsh: fix DESC TYPES errors (CASSANDRA-12914)
- * Fix leak on skipped SSTables in sstableupgrade (CASSANDRA-12899)
- * Avoid blocking gossip during pending range calculation (CASSANDRA-12281)
-Merged from 2.1:
- * Use portable stderr for java error in startup (CASSANDRA-13211)
- * Fix Thread Leak in OutboundTcpConnection (CASSANDRA-13204)
- * Coalescing strategy can enter infinite loop (CASSANDRA-13159)
- * Upgrade netty version to fix memory leak with client encryption (CASSANDRA-13114)
- * cqlsh copy-from: sort user type fields in csv (CASSANDRA-12959)
-
-
-3.0.10
->>>>>>> ba712897
  * Disallow offheap_buffers memtable allocation (CASSANDRA-11039)
  * Fix CommitLogSegmentManagerTest (CASSANDRA-12283)
  * Pass root cause to CorruptBlockException when uncompression failed (CASSANDRA-12889)
