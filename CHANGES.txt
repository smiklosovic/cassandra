<<<<<<< HEAD
3.0.11
 * Fix deserialization of 2.x DeletedCells (CASSANDRA-12620)
 * Add parent repair session id to anticompaction log message (CASSANDRA-12186)
 * Improve contention handling on failure to acquire MV lock for streaming and hints (CASSANDRA-12905)
 * Fix DELETE and UPDATE queries with empty IN restrictions (CASSANDRA-12829)
 * Mark MVs as built after successful bootstrap (CASSANDRA-12984)
 * Estimated TS drop-time histogram updated with Cell.NO_DELETION_TIME (CASSANDRA-13040)
 * Nodetool compactionstats fails with NullPointerException (CASSANDRA-13021)
 * Thread local pools never cleaned up (CASSANDRA-13033)
 * Set RPC_READY to false when draining or if a node is marked as shutdown (CASSANDRA-12781)
 * CQL often queries static columns unnecessarily (CASSANDRA-12768)
 * Make sure sstables only get committed when it's safe to discard commit log records (CASSANDRA-12956)
 * Reject default_time_to_live option when creating or altering MVs (CASSANDRA-12868)
 * Nodetool should use a more sane max heap size (CASSANDRA-12739)
 * LocalToken ensures token values are cloned on heap (CASSANDRA-12651)
 * AnticompactionRequestSerializer serializedSize is incorrect (CASSANDRA-12934)
 * Prevent reloading of logback.xml from UDF sandbox (CASSANDRA-12535)
 * Reenable HeapPool (CASSANDRA-12900)
Merged from 2.2:
=======
2.2.9
 * cqlsh copy-from: encode column names to avoid primary key parsing errors (CASSANDRA-12909)
>>>>>>> f4fd0928
 * Temporarily fix bug that creates commit log when running offline tools (CASSANDRA-8616)
 * Reduce granuality of OpOrder.Group during index build (CASSANDRA-12796)
 * Test bind parameters and unset parameters in InsertUpdateIfConditionTest (CASSANDRA-12980)
 * Do not specify local address on outgoing connection when listen_on_broadcast_address is set (CASSANDRA-12673)
 * Use saved tokens when setting local tokens on StorageService.joinRing (CASSANDRA-12935)
 * cqlsh: fix DESC TYPES errors (CASSANDRA-12914)
 * Fix leak on skipped SSTables in sstableupgrade (CASSANDRA-12899)
 * Avoid blocking gossip during pending range calculation (CASSANDRA-12281)
Merged from 2.1:
 * cqlsh copy-from: sort user type fields in csv (CASSANDRA-12959)


3.0.10
 * Disallow offheap_buffers memtable allocation (CASSANDRA-11039)
 * Fix CommitLogSegmentManagerTest (CASSANDRA-12283)
 * Pass root cause to CorruptBlockException when uncompression failed (CASSANDRA-12889)
 * Fix partition count log during compaction (CASSANDRA-12184)
 * Batch with multiple conditional updates for the same partition causes AssertionError (CASSANDRA-12867)
 * Make AbstractReplicationStrategy extendable from outside its package (CASSANDRA-12788)
 * Fix CommitLogTest.testDeleteIfNotDirty (CASSANDRA-12854)
 * Don't tell users to turn off consistent rangemovements during rebuild. (CASSANDRA-12296)
 * Avoid deadlock due to materialized view lock contention (CASSANDRA-12689)
 * Fix for KeyCacheCqlTest flakiness (CASSANDRA-12801)
 * Include SSTable filename in compacting large row message (CASSANDRA-12384)
 * Fix potential socket leak (CASSANDRA-12329, CASSANDRA-12330)
 * Fix ViewTest.testCompaction (CASSANDRA-12789)
 * Improve avg aggregate functions (CASSANDRA-12417)
 * Preserve quoted reserved keyword column names in MV creation (CASSANDRA-11803)
 * nodetool stopdaemon errors out (CASSANDRA-12646)
 * Split materialized view mutations on build to prevent OOM (CASSANDRA-12268)
 * mx4j does not work in 3.0.8 (CASSANDRA-12274)
 * Abort cqlsh copy-from in case of no answer after prolonged period of time (CASSANDRA-12740)
 * Avoid sstable corrupt exception due to dropped static column (CASSANDRA-12582)
 * Make stress use client mode to avoid checking commit log size on startup (CASSANDRA-12478)
 * Fix exceptions with new vnode allocation (CASSANDRA-12715)
 * Unify drain and shutdown processes (CASSANDRA-12509)
 * Fix NPE in ComponentOfSlice.isEQ() (CASSANDRA-12706)
 * Fix failure in LogTransactionTest (CASSANDRA-12632)
 * Fix potentially incomplete non-frozen UDT values when querying with the
   full primary key specified (CASSANDRA-12605)
 * Skip writing MV mutations to commitlog on mutation.applyUnsafe() (CASSANDRA-11670)
 * Establish consistent distinction between non-existing partition and NULL value for LWTs on static columns (CASSANDRA-12060)
 * Extend ColumnIdentifier.internedInstances key to include the type that generated the byte buffer (CASSANDRA-12516)
 * Backport CASSANDRA-10756 (race condition in NativeTransportService shutdown) (CASSANDRA-12472)
 * If CF has no clustering columns, any row cache is full partition cache (CASSANDRA-12499)
 * Correct log message for statistics of offheap memtable flush (CASSANDRA-12776)
 * Explicitly set locale for string validation (CASSANDRA-12541,CASSANDRA-12542,CASSANDRA-12543,CASSANDRA-12545)
Merged from 2.2:
 * Fix purgeability of tombstones with max timestamp (CASSANDRA-12792)
 * Fail repair if participant dies during sync or anticompaction (CASSANDRA-12901)
 * cqlsh COPY: unprotected pk values before converting them if not using prepared statements (CASSANDRA-12863)
 * Fix Util.spinAssertEquals (CASSANDRA-12283)
 * Fix potential NPE for compactionstats (CASSANDRA-12462)
 * Prepare legacy authenticate statement if credentials table initialised after node startup (CASSANDRA-12813)
 * Change cassandra.wait_for_tracing_events_timeout_secs default to 0 (CASSANDRA-12754)
 * Clean up permissions when a UDA is dropped (CASSANDRA-12720)
 * Limit colUpdateTimeDelta histogram updates to reasonable deltas (CASSANDRA-11117)
 * Fix leak errors and execution rejected exceptions when draining (CASSANDRA-12457)
 * Fix merkle tree depth calculation (CASSANDRA-12580)
 * Make Collections deserialization more robust (CASSANDRA-12618)
 * Better handle invalid system roles table (CASSANDRA-12700)
 * Fix exceptions when enabling gossip on nodes that haven't joined the ring (CASSANDRA-12253)
 * Fix authentication problem when invoking cqlsh copy from a SOURCE command (CASSANDRA-12642)
 * Decrement pending range calculator jobs counter in finally block
  (CASSANDRA-12554)
 * Split consistent range movement flag correction (CASSANDRA-12786)
Merged from 2.1:
 * Add system property to set the max number of native transport requests in queue (CASSANDRA-11363)
 * Don't skip sstables based on maxLocalDeletionTime (CASSANDRA-12765)


3.0.9
 * Handle composite prefixes with final EOC=0 as in 2.x and refactor LegacyLayout.decodeBound (CASSANDRA-12423)
 * Fix paging for 2.x to 3.x upgrades (CASSANDRA-11195)
 * select_distinct_with_deletions_test failing on non-vnode environments (CASSANDRA-11126)
 * Stack Overflow returned to queries while upgrading (CASSANDRA-12527)
 * Fix legacy regex for temporary files from 2.2 (CASSANDRA-12565)
 * Add option to state current gc_grace_seconds to tools/bin/sstablemetadata (CASSANDRA-12208)
 * Fix file system race condition that may cause LogAwareFileLister to fail to classify files (CASSANDRA-11889)
 * Fix file handle leaks due to simultaneous compaction/repair and
   listing snapshots, calculating snapshot sizes, or making schema
   changes (CASSANDRA-11594)
 * Fix nodetool repair exits with 0 for some errors (CASSANDRA-12508)
 * Do not shut down BatchlogManager twice during drain (CASSANDRA-12504)
 * Disk failure policy should not be invoked on out of space (CASSANDRA-12385)
 * Calculate last compacted key on startup (CASSANDRA-6216)
 * Add schema to snapshot manifest, add USING TIMESTAMP clause to ALTER TABLE statements (CASSANDRA-7190)
 * Fix clean interval not sent to commit log for empty memtable flush (CASSANDRA-12436)
 * Fix potential resource leak in RMIServerSocketFactoryImpl (CASSANDRA-12331)
 * Backport CASSANDRA-12002 (CASSANDRA-12177)
 * Make sure compaction stats are updated when compaction is interrupted (CASSANDRA-12100)
 * Fix potential bad messaging service message for paged range reads
   within mixed-version 3.x clusters (CASSANDRA-12249)
 * Change commitlog and sstables to track dirty and clean intervals (CASSANDRA-11828)
 * NullPointerException during compaction on table with static columns (CASSANDRA-12336)
 * Fixed ConcurrentModificationException when reading metrics in GraphiteReporter (CASSANDRA-11823)
 * Fix upgrade of super columns on thrift (CASSANDRA-12335)
 * Fixed flacky BlacklistingCompactionsTest, switched to fixed size types and increased corruption size (CASSANDRA-12359)
 * Rerun ReplicationAwareTokenAllocatorTest on failure to avoid flakiness (CASSANDRA-12277)
 * Exception when computing read-repair for range tombstones (CASSANDRA-12263)
 * Lost counter writes in compact table and static columns (CASSANDRA-12219)
 * AssertionError with MVs on updating a row that isn't indexed due to a null value (CASSANDRA-12247)
 * Disable RR and speculative retry with EACH_QUORUM reads (CASSANDRA-11980)
 * Add option to override compaction space check (CASSANDRA-12180)
 * Faster startup by only scanning each directory for temporary files once (CASSANDRA-12114)
 * Respond with v1/v2 protocol header when responding to driver that attempts
   to connect with too low of a protocol version (CASSANDRA-11464)
 * NullPointerExpception when reading/compacting table (CASSANDRA-11988)
 * Fix problem with undeleteable rows on upgrade to new sstable format (CASSANDRA-12144)
 * Fix paging logic for deleted partitions with static columns (CASSANDRA-12107)
 * Wait until the message is being send to decide which serializer must be used (CASSANDRA-11393)
 * Fix migration of static thrift column names with non-text comparators (CASSANDRA-12147)
 * Fix upgrading sparse tables that are incorrectly marked as dense (CASSANDRA-11315)
 * Fix reverse queries ignoring range tombstones (CASSANDRA-11733)
 * Avoid potential race when rebuilding CFMetaData (CASSANDRA-12098)
 * Avoid missing sstables when getting the canonical sstables (CASSANDRA-11996)
 * Always select the live sstables when getting sstables in bounds (CASSANDRA-11944)
 * Fix column ordering of results with static columns for Thrift requests in
   a mixed 2.x/3.x cluster, also fix potential non-resolved duplication of
   those static columns in query results (CASSANDRA-12123)
 * Avoid digest mismatch with empty but static rows (CASSANDRA-12090)
 * Fix EOF exception when altering column type (CASSANDRA-11820)
 * Fix JsonTransformer output of partition with deletion info (CASSANDRA-12418)
 * Fix NPE in SSTableLoader when specifying partial directory path (CASSANDRA-12609)
Merged from 2.2:
 * Add local address entry in PropertyFileSnitch (CASSANDRA-11332)
 * cqlshlib tests: increase default execute timeout (CASSANDRA-12481)
 * Forward writes to replacement node when replace_address != broadcast_address (CASSANDRA-8523)
 * Enable repair -pr and -local together (fix regression of CASSANDRA-7450) (CASSANDRA-12522)
 * Fail repair on non-existing table (CASSANDRA-12279)
 * cqlsh copy: fix missing counter values (CASSANDRA-12476)
 * Move migration tasks to non-periodic queue, assure flush executor shutdown after non-periodic executor (CASSANDRA-12251)
 * cqlsh copy: fixed possible race in initializing feeding thread (CASSANDRA-11701)
 * Only set broadcast_rpc_address on Ec2MultiRegionSnitch if it's not set (CASSANDRA-11357)
 * Update StorageProxy range metrics for timeouts, failures and unavailables (CASSANDRA-9507)
 * Add Sigar to classes included in clientutil.jar (CASSANDRA-11635)
 * Add decay to histograms and timers used for metrics (CASSANDRA-11752)
 * Fix hanging stream session (CASSANDRA-10992)
 * Fix INSERT JSON, fromJson() support of smallint, tinyint types (CASSANDRA-12371)
 * Restore JVM metric export for metric reporters (CASSANDRA-12312)
 * Release sstables of failed stream sessions only when outgoing transfers are finished (CASSANDRA-11345)
 * Wait for tracing events before returning response and query at same consistency level client side (CASSANDRA-11465)
 * cqlsh copyutil should get host metadata by connected address (CASSANDRA-11979)
 * Fixed cqlshlib.test.remove_test_db (CASSANDRA-12214)
 * Synchronize ThriftServer::stop() (CASSANDRA-12105)
 * Use dedicated thread for JMX notifications (CASSANDRA-12146)
 * Improve streaming synchronization and fault tolerance (CASSANDRA-11414)
 * MemoryUtil.getShort() should return an unsigned short also for architectures not supporting unaligned memory accesses (CASSANDRA-11973)
Merged from 2.1:
 * Fix queries with empty ByteBuffer values in clustering column restrictions (CASSANDRA-12127) 
 * Disable passing control to post-flush after flush failure to prevent data loss (CASSANDRA-11828)
 * Allow STCS-in-L0 compactions to reduce scope with LCS (CASSANDRA-12040)
 * cannot use cql since upgrading python to 2.7.11+ (CASSANDRA-11850)
 * Fix filtering on clustering columns when 2i is used (CASSANDRA-11907)


3.0.8
 * Fix potential race in schema during new table creation (CASSANDRA-12083)
 * cqlsh: fix error handling in rare COPY FROM failure scenario (CASSANDRA-12070)
 * Disable autocompaction during drain (CASSANDRA-11878)
 * Add a metrics timer to MemtablePool and use it to track time spent blocked on memory in MemtableAllocator (CASSANDRA-11327)
 * Fix upgrading schema with super columns with non-text subcomparators (CASSANDRA-12023)
 * Add TimeWindowCompactionStrategy (CASSANDRA-9666)
Merged from 2.2:
 * Allow nodetool info to run with readonly JMX access (CASSANDRA-11755)
 * Validate bloom_filter_fp_chance against lowest supported
   value when the table is created (CASSANDRA-11920)
 * Don't send erroneous NEW_NODE notifications on restart (CASSANDRA-11038)
 * StorageService shutdown hook should use a volatile variable (CASSANDRA-11984)
Merged from 2.1:
 * Avoid stalling paxos when the paxos state expires (CASSANDRA-12043)
 * Remove finished incoming streaming connections from MessagingService (CASSANDRA-11854)
 * Don't try to get sstables for non-repairing column families (CASSANDRA-12077)
 * Avoid marking too many sstables as repaired (CASSANDRA-11696)
 * Prevent select statements with clustering key > 64k (CASSANDRA-11882)
 * Fix clock skew corrupting other nodes with paxos (CASSANDRA-11991)
 * Remove distinction between non-existing static columns and existing but null in LWTs (CASSANDRA-9842)
 * Cache local ranges when calculating repair neighbors (CASSANDRA-11934)
 * Allow LWT operation on static column with only partition keys (CASSANDRA-10532)
 * Create interval tree over canonical sstables to avoid missing sstables during streaming (CASSANDRA-11886)
 * cqlsh COPY FROM: shutdown parent cluster after forking, to avoid corrupting SSL connections (CASSANDRA-11749)


3.0.7
 * Fix legacy serialization of Thrift-generated non-compound range tombstones
   when communicating with 2.x nodes (CASSANDRA-11930)
 * Fix Directories instantiations where CFS.initialDirectories should be used (CASSANDRA-11849)
 * Avoid referencing DatabaseDescriptor in AbstractType (CASSANDRA-11912)
 * Fix sstables not being protected from removal during index build (CASSANDRA-11905)
 * cqlsh: Suppress stack trace from Read/WriteFailures (CASSANDRA-11032)
 * Remove unneeded code to repair index summaries that have
   been improperly down-sampled (CASSANDRA-11127)
 * Avoid WriteTimeoutExceptions during commit log replay due to materialized
   view lock contention (CASSANDRA-11891)
 * Prevent OOM failures on SSTable corruption, improve tests for corruption detection (CASSANDRA-9530)
 * Use CFS.initialDirectories when clearing snapshots (CASSANDRA-11705)
 * Allow compaction strategies to disable early open (CASSANDRA-11754)
 * Refactor Materialized View code (CASSANDRA-11475)
 * Update Java Driver (CASSANDRA-11615)
Merged from 2.2:
 * Persist local metadata earlier in startup sequence (CASSANDRA-11742)
 * Run CommitLog tests with different compression settings (CASSANDRA-9039)
 * cqlsh: fix tab completion for case-sensitive identifiers (CASSANDRA-11664)
 * Avoid showing estimated key as -1 in tablestats (CASSANDRA-11587)
 * Fix possible race condition in CommitLog.recover (CASSANDRA-11743)
 * Enable client encryption in sstableloader with cli options (CASSANDRA-11708)
 * Possible memory leak in NIODataInputStream (CASSANDRA-11867)
 * Add seconds to cqlsh tracing session duration (CASSANDRA-11753)
 * Prohibit Reversed Counter type as part of the PK (CASSANDRA-9395)
Merged from 2.1:
 * cqlsh: apply current keyspace to source command (CASSANDRA-11152)
 * Backport CASSANDRA-11578 (CASSANDRA-11750)
 * Clear out parent repair session if repair coordinator dies (CASSANDRA-11824)
 * Set default streaming_socket_timeout_in_ms to 24 hours (CASSANDRA-11840)
 * Do not consider local node a valid source during replace (CASSANDRA-11848)
 * Add message dropped tasks to nodetool netstats (CASSANDRA-11855)
 * Avoid holding SSTableReaders for duration of incremental repair (CASSANDRA-11739)


3.0.6
 * Disallow creating view with a static column (CASSANDRA-11602)
 * Reduce the amount of object allocations caused by the getFunctions methods (CASSANDRA-11593)
 * Potential error replaying commitlog with smallint/tinyint/date/time types (CASSANDRA-11618)
 * Fix queries with filtering on counter columns (CASSANDRA-11629)
 * Improve tombstone printing in sstabledump (CASSANDRA-11655)
 * Fix paging for range queries where all clustering columns are specified (CASSANDRA-11669)
 * Don't require HEAP_NEW_SIZE to be set when using G1 (CASSANDRA-11600)
 * Fix sstabledump not showing cells after tombstone marker (CASSANDRA-11654)
 * Ignore all LocalStrategy keyspaces for streaming and other related
   operations (CASSANDRA-11627)
 * Ensure columnfilter covers indexed columns for thrift 2i queries (CASSANDRA-11523)
 * Only open one sstable scanner per sstable (CASSANDRA-11412)
 * Option to specify ProtocolVersion in cassandra-stress (CASSANDRA-11410)
 * ArithmeticException in avgFunctionForDecimal (CASSANDRA-11485)
 * LogAwareFileLister should only use OLD sstable files in current folder to determine disk consistency (CASSANDRA-11470)
 * Notify indexers of expired rows during compaction (CASSANDRA-11329)
 * Properly respond with ProtocolError when a v1/v2 native protocol
   header is received (CASSANDRA-11464)
 * Validate that num_tokens and initial_token are consistent with one another (CASSANDRA-10120)
Merged from 2.2:
 * Fix commit log replay after out-of-order flush completion (CASSANDRA-9669)
 * cqlsh: correctly handle non-ascii chars in error messages (CASSANDRA-11626)
 * Exit JVM if JMX server fails to startup (CASSANDRA-11540)
 * Produce a heap dump when exiting on OOM (CASSANDRA-9861)
 * Restore ability to filter on clustering columns when using a 2i (CASSANDRA-11510)
 * JSON datetime formatting needs timezone (CASSANDRA-11137)
 * Fix is_dense recalculation for Thrift-updated tables (CASSANDRA-11502)
 * Remove unnescessary file existence check during anticompaction (CASSANDRA-11660)
 * Add missing files to debian packages (CASSANDRA-11642)
 * Avoid calling Iterables::concat in loops during ModificationStatement::getFunctions (CASSANDRA-11621)
 * cqlsh: COPY FROM should use regular inserts for single statement batches and
   report errors correctly if workers processes crash on initialization (CASSANDRA-11474)
 * Always close cluster with connection in CqlRecordWriter (CASSANDRA-11553)
 * Allow only DISTINCT queries with partition keys restrictions (CASSANDRA-11339)
 * CqlConfigHelper no longer requires both a keystore and truststore to work (CASSANDRA-11532)
 * Make deprecated repair methods backward-compatible with previous notification service (CASSANDRA-11430)
 * IncomingStreamingConnection version check message wrong (CASSANDRA-11462)
Merged from 2.1:
 * Support mlockall on IBM POWER arch (CASSANDRA-11576)
 * Add option to disable use of severity in DynamicEndpointSnitch (CASSANDRA-11737)
 * cqlsh COPY FROM fails for null values with non-prepared statements (CASSANDRA-11631)
 * Make cython optional in pylib/setup.py (CASSANDRA-11630)
 * Change order of directory searching for cassandra.in.sh to favor local one (CASSANDRA-11628)
 * cqlsh COPY FROM fails with []{} chars in UDT/tuple fields/values (CASSANDRA-11633)
 * clqsh: COPY FROM throws TypeError with Cython extensions enabled (CASSANDRA-11574)
 * cqlsh: COPY FROM ignores NULL values in conversion (CASSANDRA-11549)
 * Validate levels when building LeveledScanner to avoid overlaps with orphaned sstables (CASSANDRA-9935)


3.0.5
 * Fix rare NPE on schema upgrade from 2.x to 3.x (CASSANDRA-10943)
 * Improve backoff policy for cqlsh COPY FROM (CASSANDRA-11320)
 * Improve IF NOT EXISTS check in CREATE INDEX (CASSANDRA-11131)
 * Upgrade ohc to 0.4.3
 * Enable SO_REUSEADDR for JMX RMI server sockets (CASSANDRA-11093)
 * Allocate merkletrees with the correct size (CASSANDRA-11390)
 * Support streaming pre-3.0 sstables (CASSANDRA-10990)
 * Add backpressure to compressed commit log (CASSANDRA-10971)
 * SSTableExport supports secondary index tables (CASSANDRA-11330)
 * Fix sstabledump to include missing info in debug output (CASSANDRA-11321)
 * Establish and implement canonical bulk reading workload(s) (CASSANDRA-10331)
 * Fix paging for IN queries on tables without clustering columns (CASSANDRA-11208)
 * Remove recursive call from CompositesSearcher (CASSANDRA-11304)
 * Fix filtering on non-primary key columns for queries without index (CASSANDRA-6377)
 * Fix sstableloader fail when using materialized view (CASSANDRA-11275)
Merged from 2.2:
 * DatabaseDescriptor should log stacktrace in case of Eception during seed provider creation (CASSANDRA-11312)
 * Use canonical path for directory in SSTable descriptor (CASSANDRA-10587)
 * Add cassandra-stress keystore option (CASSANDRA-9325)
 * Dont mark sstables as repairing with sub range repairs (CASSANDRA-11451)
 * Notify when sstables change after cancelling compaction (CASSANDRA-11373)
 * cqlsh: COPY FROM should check that explicit column names are valid (CASSANDRA-11333)
 * Add -Dcassandra.start_gossip startup option (CASSANDRA-10809)
 * Fix UTF8Validator.validate() for modified UTF-8 (CASSANDRA-10748)
 * Clarify that now() function is calculated on the coordinator node in CQL documentation (CASSANDRA-10900)
 * Fix bloom filter sizing with LCS (CASSANDRA-11344)
 * (cqlsh) Fix error when result is 0 rows with EXPAND ON (CASSANDRA-11092)
 * Add missing newline at end of bin/cqlsh (CASSANDRA-11325)
 * Fix AE in nodetool cfstats (backport CASSANDRA-10859) (CASSANDRA-11297)
 * Unresolved hostname leads to replace being ignored (CASSANDRA-11210)
 * Only log yaml config once, at startup (CASSANDRA-11217)
 * Reference leak with parallel repairs on the same table (CASSANDRA-11215)
Merged from 2.1:
 * Add a -j parameter to scrub/cleanup/upgradesstables to state how
   many threads to use (CASSANDRA-11179)
 * Backport CASSANDRA-10679 (CASSANDRA-9598)
 * InvalidateKeys should have a weak ref to key cache (CASSANDRA-11176)
 * COPY FROM on large datasets: fix progress report and debug performance (CASSANDRA-11053)

3.0.4
 * Preserve order for preferred SSL cipher suites (CASSANDRA-11164)
 * MV should only query complex columns included in the view (CASSANDRA-11069)
 * Failed aggregate creation breaks server permanently (CASSANDRA-11064)
 * Add sstabledump tool (CASSANDRA-7464)
 * Introduce backpressure for hints (CASSANDRA-10972)
 * Fix ClusteringPrefix not being able to read tombstone range boundaries (CASSANDRA-11158)
 * Prevent logging in sandboxed state (CASSANDRA-11033)
 * Disallow drop/alter operations of UDTs used by UDAs (CASSANDRA-10721)
 * Add query time validation method on Index (CASSANDRA-11043)
 * Avoid potential AssertionError in mixed version cluster (CASSANDRA-11128)
 * Properly handle hinted handoff after topology changes (CASSANDRA-5902)
 * AssertionError when listing sstable files on inconsistent disk state (CASSANDRA-11156)
 * Fix wrong rack counting and invalid conditions check for TokenAllocation
   (CASSANDRA-11139)
 * Avoid creating empty hint files (CASSANDRA-11090)
 * Fix leak detection strong reference loop using weak reference (CASSANDRA-11120)
 * Configurie BatchlogManager to stop delayed tasks on shutdown (CASSANDRA-11062)
 * Hadoop integration is incompatible with Cassandra Driver 3.0.0 (CASSANDRA-11001)
 * Add dropped_columns to the list of schema table so it gets handled
   properly (CASSANDRA-11050)
 * Fix NPE when using forceRepairRangeAsync without DC (CASSANDRA-11239)
Merged from 2.2:
 * Range.compareTo() violates the contract of Comparable (CASSANDRA-11216)
 * Avoid NPE when serializing ErrorMessage with null message (CASSANDRA-11167)
 * Replacing an aggregate with a new version doesn't reset INITCOND (CASSANDRA-10840)
 * (cqlsh) cqlsh cannot be called through symlink (CASSANDRA-11037)
 * fix ohc and java-driver pom dependencies in build.xml (CASSANDRA-10793)
 * Protect from keyspace dropped during repair (CASSANDRA-11065)
 * Handle adding fields to a UDT in SELECT JSON and toJson() (CASSANDRA-11146)
 * Better error message for cleanup (CASSANDRA-10991)
 * cqlsh pg-style-strings broken if line ends with ';' (CASSANDRA-11123)
 * Always persist upsampled index summaries (CASSANDRA-10512)
 * (cqlsh) Fix inconsistent auto-complete (CASSANDRA-10733)
 * Make SELECT JSON and toJson() threadsafe (CASSANDRA-11048)
 * Fix SELECT on tuple relations for mixed ASC/DESC clustering order (CASSANDRA-7281)
 * Use cloned TokenMetadata in size estimates to avoid race against membership check
   (CASSANDRA-10736)
 * (cqlsh) Support utf-8/cp65001 encoding on Windows (CASSANDRA-11030)
 * Fix paging on DISTINCT queries repeats result when first row in partition changes
   (CASSANDRA-10010)
 * cqlsh: change default encoding to UTF-8 (CASSANDRA-11124)
Merged from 2.1:
 * Checking if an unlogged batch is local is inefficient (CASSANDRA-11529)
 * Fix out-of-space error treatment in memtable flushing (CASSANDRA-11448).
 * Don't do defragmentation if reading from repaired sstables (CASSANDRA-10342)
 * Fix streaming_socket_timeout_in_ms not enforced (CASSANDRA-11286)
 * Avoid dropping message too quickly due to missing unit conversion (CASSANDRA-11302)
 * Don't remove FailureDetector history on removeEndpoint (CASSANDRA-10371)
 * Only notify if repair status changed (CASSANDRA-11172)
 * Use logback setting for 'cassandra -v' command (CASSANDRA-10767)
 * Fix sstableloader to unthrottle streaming by default (CASSANDRA-9714)
 * Fix incorrect warning in 'nodetool status' (CASSANDRA-10176)
 * Properly release sstable ref when doing offline scrub (CASSANDRA-10697)
 * Improve nodetool status performance for large cluster (CASSANDRA-7238)
 * Gossiper#isEnabled is not thread safe (CASSANDRA-11116)
 * Avoid major compaction mixing repaired and unrepaired sstables in DTCS (CASSANDRA-11113)
 * Make it clear what DTCS timestamp_resolution is used for (CASSANDRA-11041)
 * (cqlsh) Support timezone conversion using pytz (CASSANDRA-10397)
 * (cqlsh) Display milliseconds when datetime overflows (CASSANDRA-10625)


3.0.3
 * Remove double initialization of newly added tables (CASSANDRA-11027)
 * Filter keys searcher results by target range (CASSANDRA-11104)
 * Fix deserialization of legacy read commands (CASSANDRA-11087)
 * Fix incorrect computation of deletion time in sstable metadata (CASSANDRA-11102)
 * Avoid memory leak when collecting sstable metadata (CASSANDRA-11026)
 * Mutations do not block for completion under view lock contention (CASSANDRA-10779)
 * Invalidate legacy schema tables when unloading them (CASSANDRA-11071)
 * (cqlsh) handle INSERT and UPDATE statements with LWT conditions correctly
   (CASSANDRA-11003)
 * Fix DISTINCT queries in mixed version clusters (CASSANDRA-10762)
 * Migrate build status for indexes along with legacy schema (CASSANDRA-11046)
 * Ensure SSTables for legacy KEYS indexes can be read (CASSANDRA-11045)
 * Added support for IBM zSystems architecture (CASSANDRA-11054)
 * Update CQL documentation (CASSANDRA-10899)
 * Check the column name, not cell name, for dropped columns when reading
   legacy sstables (CASSANDRA-11018)
 * Don't attempt to index clustering values of static rows (CASSANDRA-11021)
 * Remove checksum files after replaying hints (CASSANDRA-10947)
 * Support passing base table metadata to custom 2i validation (CASSANDRA-10924)
 * Ensure stale index entries are purged during reads (CASSANDRA-11013)
 * Fix AssertionError when removing from list using UPDATE (CASSANDRA-10954)
 * Fix UnsupportedOperationException when reading old sstable with range
   tombstone (CASSANDRA-10743)
 * MV should use the maximum timestamp of the primary key (CASSANDRA-10910)
 * Fix potential assertion error during compaction (CASSANDRA-10944)
 * Fix counting of received sstables in streaming (CASSANDRA-10949)
 * Implement hints compression (CASSANDRA-9428)
 * Fix potential assertion error when reading static columns (CASSANDRA-10903)
 * Avoid NoSuchElementException when executing empty batch (CASSANDRA-10711)
 * Avoid building PartitionUpdate in toString (CASSANDRA-10897)
 * Reduce heap spent when receiving many SSTables (CASSANDRA-10797)
 * Add back support for 3rd party auth providers to bulk loader (CASSANDRA-10873)
 * Eliminate the dependency on jgrapht for UDT resolution (CASSANDRA-10653)
 * (Hadoop) Close Clusters and Sessions in Hadoop Input/Output classes (CASSANDRA-10837)
 * Fix sstableloader not working with upper case keyspace name (CASSANDRA-10806)
Merged from 2.2:
 * maxPurgeableTimestamp needs to check memtables too (CASSANDRA-9949)
 * Apply change to compaction throughput in real time (CASSANDRA-10025)
 * Fix potential NPE on ORDER BY queries with IN (CASSANDRA-10955)
 * Start L0 STCS-compactions even if there is a L0 -> L1 compaction
   going (CASSANDRA-10979)
 * Make UUID LSB unique per process (CASSANDRA-7925)
 * Avoid NPE when performing sstable tasks (scrub etc.) (CASSANDRA-10980)
 * Make sure client gets tombstone overwhelmed warning (CASSANDRA-9465)
 * Fix error streaming section more than 2GB (CASSANDRA-10961)
 * (cqlsh) Also apply --connect-timeout to control connection
   timeout (CASSANDRA-10959)
 * Histogram buckets exposed in jmx are sorted incorrectly (CASSANDRA-10975)
 * Enable GC logging by default (CASSANDRA-10140)
 * Optimize pending range computation (CASSANDRA-9258)
 * Skip commit log and saved cache directories in SSTable version startup check (CASSANDRA-10902)
 * drop/alter user should be case sensitive (CASSANDRA-10817)
 * jemalloc detection fails due to quoting issues in regexv (CASSANDRA-10946)
 * (cqlsh) show correct column names for empty result sets (CASSANDRA-9813)
 * Add new types to Stress (CASSANDRA-9556)
 * Add property to allow listening on broadcast interface (CASSANDRA-9748)
 * Fix regression in split size on CqlInputFormat (CASSANDRA-10835)
 * Better handling of SSL connection errors inter-node (CASSANDRA-10816)
 * Disable reloading of GossipingPropertyFileSnitch (CASSANDRA-9474)
 * Verify tables in pseudo-system keyspaces at startup (CASSANDRA-10761)
 * (cqlsh) encode input correctly when saving history
Merged from 2.1:
 * test_bulk_round_trip_blogposts is failing occasionally (CASSANDRA-10938)
 * Fix isJoined return true only after becoming cluster member (CASANDRA-11007)
 * Fix bad gossip generation seen in long-running clusters (CASSANDRA-10969)
 * Avoid NPE when incremental repair fails (CASSANDRA-10909)
 * Unmark sstables compacting once they are done in cleanup/scrub/upgradesstables (CASSANDRA-10829)
 * Allow simultaneous bootstrapping with strict consistency when no vnodes are used (CASSANDRA-11005)
 * Log a message when major compaction does not result in a single file (CASSANDRA-10847)
 * (cqlsh) fix cqlsh_copy_tests when vnodes are disabled (CASSANDRA-10997)
 * (cqlsh) Add request timeout option to cqlsh (CASSANDRA-10686)
 * Avoid AssertionError while submitting hint with LWT (CASSANDRA-10477)
 * If CompactionMetadata is not in stats file, use index summary instead (CASSANDRA-10676)
 * Retry sending gossip syn multiple times during shadow round (CASSANDRA-8072)
 * Fix pending range calculation during moves (CASSANDRA-10887)
 * Sane default (200Mbps) for inter-DC streaming througput (CASSANDRA-8708)
 * Match cassandra-loader options in COPY FROM (CASSANDRA-9303)
 * Fix binding to any address in CqlBulkRecordWriter (CASSANDRA-9309)
 * cqlsh fails to decode utf-8 characters for text typed columns (CASSANDRA-10875)
 * Log error when stream session fails (CASSANDRA-9294)
 * Fix bugs in commit log archiving startup behavior (CASSANDRA-10593)
 * (cqlsh) further optimise COPY FROM (CASSANDRA-9302)
 * Allow CREATE TABLE WITH ID (CASSANDRA-9179)
 * Make Stress compiles within eclipse (CASSANDRA-10807)
 * Cassandra Daemon should print JVM arguments (CASSANDRA-10764)
 * Allow cancellation of index summary redistribution (CASSANDRA-8805)


3.0.2
 * Fix upgrade data loss due to range tombstone deleting more data than then should
   (CASSANDRA-10822)


3.0.1
 * Avoid MV race during node decommission (CASSANDRA-10674)
 * Disable reloading of GossipingPropertyFileSnitch (CASSANDRA-9474)
 * Handle single-column deletions correction in materialized views
   when the column is part of the view primary key (CASSANDRA-10796)
 * Fix issue with datadir migration on upgrade (CASSANDRA-10788)
 * Fix bug with range tombstones on reverse queries and test coverage for
   AbstractBTreePartition (CASSANDRA-10059)
 * Remove 64k limit on collection elements (CASSANDRA-10374)
 * Remove unclear Indexer.indexes() method (CASSANDRA-10690)
 * Fix NPE on stream read error (CASSANDRA-10771)
 * Normalize cqlsh DESC output (CASSANDRA-10431)
 * Rejects partition range deletions when columns are specified (CASSANDRA-10739)
 * Fix error when saving cached key for old format sstable (CASSANDRA-10778)
 * Invalidate prepared statements on DROP INDEX (CASSANDRA-10758)
 * Fix SELECT statement with IN restrictions on partition key,
   ORDER BY and LIMIT (CASSANDRA-10729)
 * Improve stress performance over 1k threads (CASSANDRA-7217)
 * Wait for migration responses to complete before bootstrapping (CASSANDRA-10731)
 * Unable to create a function with argument of type Inet (CASSANDRA-10741)
 * Fix backward incompatibiliy in CqlInputFormat (CASSANDRA-10717)
 * Correctly preserve deletion info on updated rows when notifying indexers
   of single-row deletions (CASSANDRA-10694)
 * Notify indexers of partition delete during cleanup (CASSANDRA-10685)
 * Keep the file open in trySkipCache (CASSANDRA-10669)
 * Updated trigger example (CASSANDRA-10257)
Merged from 2.2:
 * Verify tables in pseudo-system keyspaces at startup (CASSANDRA-10761)
 * Fix IllegalArgumentException in DataOutputBuffer.reallocate for large buffers (CASSANDRA-10592)
 * Show CQL help in cqlsh in web browser (CASSANDRA-7225)
 * Serialize on disk the proper SSTable compression ratio (CASSANDRA-10775)
 * Reject index queries while the index is building (CASSANDRA-8505)
 * CQL.textile syntax incorrectly includes optional keyspace for aggregate SFUNC and FINALFUNC (CASSANDRA-10747)
 * Fix JSON update with prepared statements (CASSANDRA-10631)
 * Don't do anticompaction after subrange repair (CASSANDRA-10422)
 * Fix SimpleDateType type compatibility (CASSANDRA-10027)
 * (Hadoop) fix splits calculation (CASSANDRA-10640)
 * (Hadoop) ensure that Cluster instances are always closed (CASSANDRA-10058)
Merged from 2.1:
 * Fix Stress profile parsing on Windows (CASSANDRA-10808)
 * Fix incremental repair hang when replica is down (CASSANDRA-10288)
 * Optimize the way we check if a token is repaired in anticompaction (CASSANDRA-10768)
 * Add proper error handling to stream receiver (CASSANDRA-10774)
 * Warn or fail when changing cluster topology live (CASSANDRA-10243)
 * Status command in debian/ubuntu init script doesn't work (CASSANDRA-10213)
 * Some DROP ... IF EXISTS incorrectly result in exceptions on non-existing KS (CASSANDRA-10658)
 * DeletionTime.compareTo wrong in rare cases (CASSANDRA-10749)
 * Force encoding when computing statement ids (CASSANDRA-10755)
 * Properly reject counters as map keys (CASSANDRA-10760)
 * Fix the sstable-needs-cleanup check (CASSANDRA-10740)
 * (cqlsh) Print column names before COPY operation (CASSANDRA-8935)
 * Fix CompressedInputStream for proper cleanup (CASSANDRA-10012)
 * (cqlsh) Support counters in COPY commands (CASSANDRA-9043)
 * Try next replica if not possible to connect to primary replica on
   ColumnFamilyRecordReader (CASSANDRA-2388)
 * Limit window size in DTCS (CASSANDRA-10280)
 * sstableloader does not use MAX_HEAP_SIZE env parameter (CASSANDRA-10188)
 * (cqlsh) Improve COPY TO performance and error handling (CASSANDRA-9304)
 * Create compression chunk for sending file only (CASSANDRA-10680)
 * Forbid compact clustering column type changes in ALTER TABLE (CASSANDRA-8879)
 * Reject incremental repair with subrange repair (CASSANDRA-10422)
 * Add a nodetool command to refresh size_estimates (CASSANDRA-9579)
 * Invalidate cache after stream receive task is completed (CASSANDRA-10341)
 * Reject counter writes in CQLSSTableWriter (CASSANDRA-10258)
 * Remove superfluous COUNTER_MUTATION stage mapping (CASSANDRA-10605)


3.0
 * Fix AssertionError while flushing memtable due to materialized views
   incorrectly inserting empty rows (CASSANDRA-10614)
 * Store UDA initcond as CQL literal in the schema table, instead of a blob (CASSANDRA-10650)
 * Don't use -1 for the position of partition key in schema (CASSANDRA-10491)
 * Fix distinct queries in mixed version cluster (CASSANDRA-10573)
 * Skip sstable on clustering in names query (CASSANDRA-10571)
 * Remove value skipping as it breaks read-repair (CASSANDRA-10655)
 * Fix bootstrapping with MVs (CASSANDRA-10621)
 * Make sure EACH_QUORUM reads are using NTS (CASSANDRA-10584)
 * Fix MV replica filtering for non-NetworkTopologyStrategy (CASSANDRA-10634)
 * (Hadoop) fix CIF describeSplits() not handling 0 size estimates (CASSANDRA-10600)
 * Fix reading of legacy sstables (CASSANDRA-10590)
 * Use CQL type names in schema metadata tables (CASSANDRA-10365)
 * Guard batchlog replay against integer division by zero (CASSANDRA-9223)
 * Fix bug when adding a column to thrift with the same name than a primary key (CASSANDRA-10608)
 * Add client address argument to IAuthenticator::newSaslNegotiator (CASSANDRA-8068)
 * Fix implementation of LegacyLayout.LegacyBoundComparator (CASSANDRA-10602)
 * Don't use 'names query' read path for counters (CASSANDRA-10572)
 * Fix backward compatibility for counters (CASSANDRA-10470)
 * Remove memory_allocator paramter from cassandra.yaml (CASSANDRA-10581,10628)
 * Execute the metadata reload task of all registered indexes on CFS::reload (CASSANDRA-10604)
 * Fix thrift cas operations with defined columns (CASSANDRA-10576)
 * Fix PartitionUpdate.operationCount()for updates with static column operations (CASSANDRA-10606)
 * Fix thrift get() queries with defined columns (CASSANDRA-10586)
 * Fix marking of indexes as built and removed (CASSANDRA-10601)
 * Skip initialization of non-registered 2i instances, remove Index::getIndexName (CASSANDRA-10595)
 * Fix batches on multiple tables (CASSANDRA-10554)
 * Ensure compaction options are validated when updating KeyspaceMetadata (CASSANDRA-10569)
 * Flatten Iterator Transformation Hierarchy (CASSANDRA-9975)
 * Remove token generator (CASSANDRA-5261)
 * RolesCache should not be created for any authenticator that does not requireAuthentication (CASSANDRA-10562)
 * Fix LogTransaction checking only a single directory for files (CASSANDRA-10421)
 * Fix handling of range tombstones when reading old format sstables (CASSANDRA-10360)
 * Aggregate with Initial Condition fails with C* 3.0 (CASSANDRA-10367)
Merged from 2.2:
 * (cqlsh) show partial trace if incomplete after max_trace_wait (CASSANDRA-7645)
 * Use most up-to-date version of schema for system tables (CASSANDRA-10652)
 * Deprecate memory_allocator in cassandra.yaml (CASSANDRA-10581,10628)
 * Expose phi values from failure detector via JMX and tweak debug
   and trace logging (CASSANDRA-9526)
 * Fix IllegalArgumentException in DataOutputBuffer.reallocate for large buffers (CASSANDRA-10592)
Merged from 2.1:
 * Shutdown compaction in drain to prevent leak (CASSANDRA-10079)
 * (cqlsh) fix COPY using wrong variable name for time_format (CASSANDRA-10633)
 * Do not run SizeEstimatesRecorder if a node is not a member of the ring (CASSANDRA-9912)
 * Improve handling of dead nodes in gossip (CASSANDRA-10298)
 * Fix logback-tools.xml incorrectly configured for outputing to System.err
   (CASSANDRA-9937)
 * Fix streaming to catch exception so retry not fail (CASSANDRA-10557)
 * Add validation method to PerRowSecondaryIndex (CASSANDRA-10092)
 * Support encrypted and plain traffic on the same port (CASSANDRA-10559)
 * Do STCS in DTCS windows (CASSANDRA-10276)
 * Avoid repetition of JVM_OPTS in debian package (CASSANDRA-10251)
 * Fix potential NPE from handling result of SIM.highestSelectivityIndex (CASSANDRA-10550)
 * Fix paging issues with partitions containing only static columns data (CASSANDRA-10381)
 * Fix conditions on static columns (CASSANDRA-10264)
 * AssertionError: attempted to delete non-existing file CommitLog (CASSANDRA-10377)
 * Fix sorting for queries with an IN condition on partition key columns (CASSANDRA-10363)


3.0-rc2
 * Fix SELECT DISTINCT queries between 2.2.2 nodes and 3.0 nodes (CASSANDRA-10473)
 * Remove circular references in SegmentedFile (CASSANDRA-10543)
 * Ensure validation of indexed values only occurs once per-partition (CASSANDRA-10536)
 * Fix handling of static columns for range tombstones in thrift (CASSANDRA-10174)
 * Support empty ColumnFilter for backward compatility on empty IN (CASSANDRA-10471)
 * Remove Pig support (CASSANDRA-10542)
 * Fix LogFile throws Exception when assertion is disabled (CASSANDRA-10522)
 * Revert CASSANDRA-7486, make CMS default GC, move GC config to
   conf/jvm.options (CASSANDRA-10403)
 * Fix TeeingAppender causing some logs to be truncated/empty (CASSANDRA-10447)
 * Allow EACH_QUORUM for reads (CASSANDRA-9602)
 * Fix potential ClassCastException while upgrading (CASSANDRA-10468)
 * Fix NPE in MVs on update (CASSANDRA-10503)
 * Only include modified cell data in indexing deltas (CASSANDRA-10438)
 * Do not load keyspace when creating sstable writer (CASSANDRA-10443)
 * If node is not yet gossiping write all MV updates to batchlog only (CASSANDRA-10413)
 * Re-populate token metadata after commit log recovery (CASSANDRA-10293)
 * Provide additional metrics for materialized views (CASSANDRA-10323)
 * Flush system schema tables after local schema changes (CASSANDRA-10429)
Merged from 2.2:
 * Reduce contention getting instances of CompositeType (CASSANDRA-10433)
 * Fix the regression when using LIMIT with aggregates (CASSANDRA-10487)
 * Avoid NoClassDefFoundError during DataDescriptor initialization on windows (CASSANDRA-10412)
 * Preserve case of quoted Role & User names (CASSANDRA-10394)
 * cqlsh pg-style-strings broken (CASSANDRA-10484)
 * cqlsh prompt includes name of keyspace after failed `use` statement (CASSANDRA-10369)
Merged from 2.1:
 * (cqlsh) Distinguish negative and positive infinity in output (CASSANDRA-10523)
 * (cqlsh) allow custom time_format for COPY TO (CASSANDRA-8970)
 * Don't allow startup if the node's rack has changed (CASSANDRA-10242)
 * (cqlsh) show partial trace if incomplete after max_trace_wait (CASSANDRA-7645)
 * Allow LOCAL_JMX to be easily overridden (CASSANDRA-10275)
 * Mark nodes as dead even if they've already left (CASSANDRA-10205)


3.0.0-rc1
 * Fix mixed version read request compatibility for compact static tables
   (CASSANDRA-10373)
 * Fix paging of DISTINCT with static and IN (CASSANDRA-10354)
 * Allow MATERIALIZED VIEW's SELECT statement to restrict primary key
   columns (CASSANDRA-9664)
 * Move crc_check_chance out of compression options (CASSANDRA-9839)
 * Fix descending iteration past end of BTreeSearchIterator (CASSANDRA-10301)
 * Transfer hints to a different node on decommission (CASSANDRA-10198)
 * Check partition keys for CAS operations during stmt validation (CASSANDRA-10338)
 * Add custom query expressions to SELECT (CASSANDRA-10217)
 * Fix minor bugs in MV handling (CASSANDRA-10362)
 * Allow custom indexes with 0,1 or multiple target columns (CASSANDRA-10124)
 * Improve MV schema representation (CASSANDRA-9921)
 * Add flag to enable/disable coordinator batchlog for MV writes (CASSANDRA-10230)
 * Update cqlsh COPY for new internal driver serialization interface (CASSANDRA-10318)
 * Give index implementations more control over rebuild operations (CASSANDRA-10312)
 * Update index file format (CASSANDRA-10314)
 * Add "shadowable" row tombstones to deal with mv timestamp issues (CASSANDRA-10261)
 * CFS.loadNewSSTables() broken for pre-3.0 sstables
 * Cache selected index in read command to reduce lookups (CASSANDRA-10215)
 * Small optimizations of sstable index serialization (CASSANDRA-10232)
 * Support for both encrypted and unencrypted native transport connections (CASSANDRA-9590)
Merged from 2.2:
 * Configurable page size in cqlsh (CASSANDRA-9855)
 * Defer default role manager setup until all nodes are on 2.2+ (CASSANDRA-9761)
 * Handle missing RoleManager in config after upgrade to 2.2 (CASSANDRA-10209)
Merged from 2.1:
 * Bulk Loader API could not tolerate even node failure (CASSANDRA-10347)
 * Avoid misleading pushed notifications when multiple nodes
   share an rpc_address (CASSANDRA-10052)
 * Fix dropping undroppable when message queue is full (CASSANDRA-10113)
 * Fix potential ClassCastException during paging (CASSANDRA-10352)
 * Prevent ALTER TYPE from creating circular references (CASSANDRA-10339)
 * Fix cache handling of 2i and base tables (CASSANDRA-10155, 10359)
 * Fix NPE in nodetool compactionhistory (CASSANDRA-9758)
 * (Pig) support BulkOutputFormat as a URL parameter (CASSANDRA-7410)
 * BATCH statement is broken in cqlsh (CASSANDRA-10272)
 * (cqlsh) Make cqlsh PEP8 Compliant (CASSANDRA-10066)
 * (cqlsh) Fix error when starting cqlsh with --debug (CASSANDRA-10282)
 * Scrub, Cleanup and Upgrade do not unmark compacting until all operations
   have completed, regardless of the occurence of exceptions (CASSANDRA-10274)


3.0.0-beta2
 * Fix columns returned by AbstractBtreePartitions (CASSANDRA-10220)
 * Fix backward compatibility issue due to AbstractBounds serialization bug (CASSANDRA-9857)
 * Fix startup error when upgrading nodes (CASSANDRA-10136)
 * Base table PRIMARY KEY can be assumed to be NOT NULL in MV creation (CASSANDRA-10147)
 * Improve batchlog write patch (CASSANDRA-9673)
 * Re-apply MaterializedView updates on commitlog replay (CASSANDRA-10164)
 * Require AbstractType.isByteOrderComparable declaration in constructor (CASSANDRA-9901)
 * Avoid digest mismatch on upgrade to 3.0 (CASSANDRA-9554)
 * Fix Materialized View builder when adding multiple MVs (CASSANDRA-10156)
 * Choose better poolingOptions for protocol v4 in cassandra-stress (CASSANDRA-10182)
 * Fix LWW bug affecting Materialized Views (CASSANDRA-10197)
 * Ensures frozen sets and maps are always sorted (CASSANDRA-10162)
 * Don't deadlock when flushing CFS backed custom indexes (CASSANDRA-10181)
 * Fix double flushing of secondary index tables (CASSANDRA-10180)
 * Fix incorrect handling of range tombstones in thrift (CASSANDRA-10046)
 * Only use batchlog when paired materialized view replica is remote (CASSANDRA-10061)
 * Reuse TemporalRow when updating multiple MaterializedViews (CASSANDRA-10060)
 * Validate gc_grace_seconds for batchlog writes and MVs (CASSANDRA-9917)
 * Fix sstablerepairedset (CASSANDRA-10132)
Merged from 2.2:
 * Cancel transaction for sstables we wont redistribute index summary
   for (CASSANDRA-10270)
 * Retry snapshot deletion after compaction and gc on Windows (CASSANDRA-10222)
 * Fix failure to start with space in directory path on Windows (CASSANDRA-10239)
 * Fix repair hang when snapshot failed (CASSANDRA-10057)
 * Fall back to 1/4 commitlog volume for commitlog_total_space on small disks
   (CASSANDRA-10199)
Merged from 2.1:
 * Added configurable warning threshold for GC duration (CASSANDRA-8907)
 * Fix handling of streaming EOF (CASSANDRA-10206)
 * Only check KeyCache when it is enabled
 * Change streaming_socket_timeout_in_ms default to 1 hour (CASSANDRA-8611)
 * (cqlsh) update list of CQL keywords (CASSANDRA-9232)
 * Add nodetool gettraceprobability command (CASSANDRA-10234)
Merged from 2.0:
 * Fix rare race where older gossip states can be shadowed (CASSANDRA-10366)
 * Fix consolidating racks violating the RF contract (CASSANDRA-10238)
 * Disallow decommission when node is in drained state (CASSANDRA-8741)


2.2.1
 * Fix race during construction of commit log (CASSANDRA-10049)
 * Fix LeveledCompactionStrategyTest (CASSANDRA-9757)
 * Fix broken UnbufferedDataOutputStreamPlus.writeUTF (CASSANDRA-10203)
 * (cqlsh) default load-from-file encoding to utf-8 (CASSANDRA-9898)
 * Avoid returning Permission.NONE when failing to query users table (CASSANDRA-10168)
 * (cqlsh) add CLEAR command (CASSANDRA-10086)
 * Support string literals as Role names for compatibility (CASSANDRA-10135)
Merged from 2.1:
 * Only check KeyCache when it is enabled
 * Change streaming_socket_timeout_in_ms default to 1 hour (CASSANDRA-8611)
 * (cqlsh) update list of CQL keywords (CASSANDRA-9232)


3.0.0-beta1
 * Redesign secondary index API (CASSANDRA-9459, 7771, 9041)
 * Fix throwing ReadFailure instead of ReadTimeout on range queries (CASSANDRA-10125)
 * Rewrite hinted handoff (CASSANDRA-6230)
 * Fix query on static compact tables (CASSANDRA-10093)
 * Fix race during construction of commit log (CASSANDRA-10049)
 * Add option to only purge repaired tombstones (CASSANDRA-6434)
 * Change authorization handling for MVs (CASSANDRA-9927)
 * Add custom JMX enabled executor for UDF sandbox (CASSANDRA-10026)
 * Fix row deletion bug for Materialized Views (CASSANDRA-10014)
 * Support mixed-version clusters with Cassandra 2.1 and 2.2 (CASSANDRA-9704)
 * Fix multiple slices on RowSearchers (CASSANDRA-10002)
 * Fix bug in merging of collections (CASSANDRA-10001)
 * Optimize batchlog replay to avoid full scans (CASSANDRA-7237)
 * Repair improvements when using vnodes (CASSANDRA-5220)
 * Disable scripted UDFs by default (CASSANDRA-9889)
 * Bytecode inspection for Java-UDFs (CASSANDRA-9890)
 * Use byte to serialize MT hash length (CASSANDRA-9792)
 * Replace usage of Adler32 with CRC32 (CASSANDRA-8684)
 * Fix migration to new format from 2.1 SSTable (CASSANDRA-10006)
 * SequentialWriter should extend BufferedDataOutputStreamPlus (CASSANDRA-9500)
 * Use the same repairedAt timestamp within incremental repair session (CASSANDRA-9111)
Merged from 2.2:
 * Allow count(*) and count(1) to be use as normal aggregation (CASSANDRA-10114)
 * An NPE is thrown if the column name is unknown for an IN relation (CASSANDRA-10043)
 * Apply commit_failure_policy to more errors on startup (CASSANDRA-9749)
 * Fix histogram overflow exception (CASSANDRA-9973)
 * Route gossip messages over dedicated socket (CASSANDRA-9237)
 * Add checksum to saved cache files (CASSANDRA-9265)
 * Log warning when using an aggregate without partition key (CASSANDRA-9737)
Merged from 2.1:
 * (cqlsh) Allow encoding to be set through command line (CASSANDRA-10004)
 * Add new JMX methods to change local compaction strategy (CASSANDRA-9965)
 * Write hints for paxos commits (CASSANDRA-7342)
 * (cqlsh) Fix timestamps before 1970 on Windows, always
   use UTC for timestamp display (CASSANDRA-10000)
 * (cqlsh) Avoid overwriting new config file with old config
   when both exist (CASSANDRA-9777)
 * Release snapshot selfRef when doing snapshot repair (CASSANDRA-9998)
 * Cannot replace token does not exist - DN node removed as Fat Client (CASSANDRA-9871)
Merged from 2.0:
 * Don't cast expected bf size to an int (CASSANDRA-9959)
 * Make getFullyExpiredSSTables less expensive (CASSANDRA-9882)


3.0.0-alpha1
 * Implement proper sandboxing for UDFs (CASSANDRA-9402)
 * Simplify (and unify) cleanup of compaction leftovers (CASSANDRA-7066)
 * Allow extra schema definitions in cassandra-stress yaml (CASSANDRA-9850)
 * Metrics should use up to date nomenclature (CASSANDRA-9448)
 * Change CREATE/ALTER TABLE syntax for compression (CASSANDRA-8384)
 * Cleanup crc and adler code for java 8 (CASSANDRA-9650)
 * Storage engine refactor (CASSANDRA-8099, 9743, 9746, 9759, 9781, 9808, 9825,
   9848, 9705, 9859, 9867, 9874, 9828, 9801)
 * Update Guava to 18.0 (CASSANDRA-9653)
 * Bloom filter false positive ratio is not honoured (CASSANDRA-8413)
 * New option for cassandra-stress to leave a ratio of columns null (CASSANDRA-9522)
 * Change hinted_handoff_enabled yaml setting, JMX (CASSANDRA-9035)
 * Add algorithmic token allocation (CASSANDRA-7032)
 * Add nodetool command to replay batchlog (CASSANDRA-9547)
 * Make file buffer cache independent of paths being read (CASSANDRA-8897)
 * Remove deprecated legacy Hadoop code (CASSANDRA-9353)
 * Decommissioned nodes will not rejoin the cluster (CASSANDRA-8801)
 * Change gossip stabilization to use endpoit size (CASSANDRA-9401)
 * Change default garbage collector to G1 (CASSANDRA-7486)
 * Populate TokenMetadata early during startup (CASSANDRA-9317)
 * Undeprecate cache recentHitRate (CASSANDRA-6591)
 * Add support for selectively varint encoding fields (CASSANDRA-9499, 9865)
 * Materialized Views (CASSANDRA-6477)
Merged from 2.2:
 * Avoid grouping sstables for anticompaction with DTCS (CASSANDRA-9900)
 * UDF / UDA execution time in trace (CASSANDRA-9723)
 * Fix broken internode SSL (CASSANDRA-9884)
Merged from 2.1:
 * Add new JMX methods to change local compaction strategy (CASSANDRA-9965)
 * Fix handling of enable/disable autocompaction (CASSANDRA-9899)
 * Add consistency level to tracing ouput (CASSANDRA-9827)
 * Remove repair snapshot leftover on startup (CASSANDRA-7357)
 * Use random nodes for batch log when only 2 racks (CASSANDRA-8735)
 * Ensure atomicity inside thrift and stream session (CASSANDRA-7757)
 * Fix nodetool info error when the node is not joined (CASSANDRA-9031)
Merged from 2.0:
 * Log when messages are dropped due to cross_node_timeout (CASSANDRA-9793)
 * Don't track hotness when opening from snapshot for validation (CASSANDRA-9382)


2.2.0
 * Allow the selection of columns together with aggregates (CASSANDRA-9767)
 * Fix cqlsh copy methods and other windows specific issues (CASSANDRA-9795)
 * Don't wrap byte arrays in SequentialWriter (CASSANDRA-9797)
 * sum() and avg() functions missing for smallint and tinyint types (CASSANDRA-9671)
 * Revert CASSANDRA-9542 (allow native functions in UDA) (CASSANDRA-9771)
Merged from 2.1:
 * Fix MarshalException when upgrading superColumn family (CASSANDRA-9582)
 * Fix broken logging for "empty" flushes in Memtable (CASSANDRA-9837)
 * Handle corrupt files on startup (CASSANDRA-9686)
 * Fix clientutil jar and tests (CASSANDRA-9760)
 * (cqlsh) Allow the SSL protocol version to be specified through the
    config file or environment variables (CASSANDRA-9544)
Merged from 2.0:
 * Add tool to find why expired sstables are not getting dropped (CASSANDRA-10015)
 * Remove erroneous pending HH tasks from tpstats/jmx (CASSANDRA-9129)
 * Don't cast expected bf size to an int (CASSANDRA-9959)
 * checkForEndpointCollision fails for legitimate collisions (CASSANDRA-9765)
 * Complete CASSANDRA-8448 fix (CASSANDRA-9519)
 * Don't include auth credentials in debug log (CASSANDRA-9682)
 * Can't transition from write survey to normal mode (CASSANDRA-9740)
 * Scrub (recover) sstables even when -Index.db is missing (CASSANDRA-9591)
 * Fix growing pending background compaction (CASSANDRA-9662)


2.2.0-rc2
 * Re-enable memory-mapped I/O on Windows (CASSANDRA-9658)
 * Warn when an extra-large partition is compacted (CASSANDRA-9643)
 * (cqlsh) Allow setting the initial connection timeout (CASSANDRA-9601)
 * BulkLoader has --transport-factory option but does not use it (CASSANDRA-9675)
 * Allow JMX over SSL directly from nodetool (CASSANDRA-9090)
 * Update cqlsh for UDFs (CASSANDRA-7556)
 * Change Windows kernel default timer resolution (CASSANDRA-9634)
 * Deprected sstable2json and json2sstable (CASSANDRA-9618)
 * Allow native functions in user-defined aggregates (CASSANDRA-9542)
 * Don't repair system_distributed by default (CASSANDRA-9621)
 * Fix mixing min, max, and count aggregates for blob type (CASSANRA-9622)
 * Rename class for DATE type in Java driver (CASSANDRA-9563)
 * Duplicate compilation of UDFs on coordinator (CASSANDRA-9475)
 * Fix connection leak in CqlRecordWriter (CASSANDRA-9576)
 * Mlockall before opening system sstables & remove boot_without_jna option (CASSANDRA-9573)
 * Add functions to convert timeuuid to date or time, deprecate dateOf and unixTimestampOf (CASSANDRA-9229)
 * Make sure we cancel non-compacting sstables from LifecycleTransaction (CASSANDRA-9566)
 * Fix deprecated repair JMX API (CASSANDRA-9570)
 * Add logback metrics (CASSANDRA-9378)
 * Update and refactor ant test/test-compression to run the tests in parallel (CASSANDRA-9583)
 * Fix upgrading to new directory for secondary index (CASSANDRA-9687)
Merged from 2.1:
 * (cqlsh) Fix bad check for CQL compatibility when DESCRIBE'ing
   COMPACT STORAGE tables with no clustering columns
 * Eliminate strong self-reference chains in sstable ref tidiers (CASSANDRA-9656)
 * Ensure StreamSession uses canonical sstable reader instances (CASSANDRA-9700) 
 * Ensure memtable book keeping is not corrupted in the event we shrink usage (CASSANDRA-9681)
 * Update internal python driver for cqlsh (CASSANDRA-9064)
 * Fix IndexOutOfBoundsException when inserting tuple with too many
   elements using the string literal notation (CASSANDRA-9559)
 * Enable describe on indices (CASSANDRA-7814)
 * Fix incorrect result for IN queries where column not found (CASSANDRA-9540)
 * ColumnFamilyStore.selectAndReference may block during compaction (CASSANDRA-9637)
 * Fix bug in cardinality check when compacting (CASSANDRA-9580)
 * Fix memory leak in Ref due to ConcurrentLinkedQueue.remove() behaviour (CASSANDRA-9549)
 * Make rebuild only run one at a time (CASSANDRA-9119)
Merged from 2.0:
 * Avoid NPE in AuthSuccess#decode (CASSANDRA-9727)
 * Add listen_address to system.local (CASSANDRA-9603)
 * Bug fixes to resultset metadata construction (CASSANDRA-9636)
 * Fix setting 'durable_writes' in ALTER KEYSPACE (CASSANDRA-9560)
 * Avoids ballot clash in Paxos (CASSANDRA-9649)
 * Improve trace messages for RR (CASSANDRA-9479)
 * Fix suboptimal secondary index selection when restricted
   clustering column is also indexed (CASSANDRA-9631)
 * (cqlsh) Add min_threshold to DTCS option autocomplete (CASSANDRA-9385)
 * Fix error message when attempting to create an index on a column
   in a COMPACT STORAGE table with clustering columns (CASSANDRA-9527)
 * 'WITH WITH' in alter keyspace statements causes NPE (CASSANDRA-9565)
 * Expose some internals of SelectStatement for inspection (CASSANDRA-9532)
 * ArrivalWindow should use primitives (CASSANDRA-9496)
 * Periodically submit background compaction tasks (CASSANDRA-9592)
 * Set HAS_MORE_PAGES flag to false when PagingState is null (CASSANDRA-9571)


2.2.0-rc1
 * Compressed commit log should measure compressed space used (CASSANDRA-9095)
 * Fix comparison bug in CassandraRoleManager#collectRoles (CASSANDRA-9551)
 * Add tinyint,smallint,time,date support for UDFs (CASSANDRA-9400)
 * Deprecates SSTableSimpleWriter and SSTableSimpleUnsortedWriter (CASSANDRA-9546)
 * Empty INITCOND treated as null in aggregate (CASSANDRA-9457)
 * Remove use of Cell in Thrift MapReduce classes (CASSANDRA-8609)
 * Integrate pre-release Java Driver 2.2-rc1, custom build (CASSANDRA-9493)
 * Clean up gossiper logic for old versions (CASSANDRA-9370)
 * Fix custom payload coding/decoding to match the spec (CASSANDRA-9515)
 * ant test-all results incomplete when parsed (CASSANDRA-9463)
 * Disallow frozen<> types in function arguments and return types for
   clarity (CASSANDRA-9411)
 * Static Analysis to warn on unsafe use of Autocloseable instances (CASSANDRA-9431)
 * Update commitlog archiving examples now that commitlog segments are
   not recycled (CASSANDRA-9350)
 * Extend Transactional API to sstable lifecycle management (CASSANDRA-8568)
 * (cqlsh) Add support for native protocol 4 (CASSANDRA-9399)
 * Ensure that UDF and UDAs are keyspace-isolated (CASSANDRA-9409)
 * Revert CASSANDRA-7807 (tracing completion client notifications) (CASSANDRA-9429)
 * Add ability to stop compaction by ID (CASSANDRA-7207)
 * Let CassandraVersion handle SNAPSHOT version (CASSANDRA-9438)
Merged from 2.1:
 * (cqlsh) Fix using COPY through SOURCE or -f (CASSANDRA-9083)
 * Fix occasional lack of `system` keyspace in schema tables (CASSANDRA-8487)
 * Use ProtocolError code instead of ServerError code for native protocol
   error responses to unsupported protocol versions (CASSANDRA-9451)
 * Default commitlog_sync_batch_window_in_ms changed to 2ms (CASSANDRA-9504)
 * Fix empty partition assertion in unsorted sstable writing tools (CASSANDRA-9071)
 * Ensure truncate without snapshot cannot produce corrupt responses (CASSANDRA-9388) 
 * Consistent error message when a table mixes counter and non-counter
   columns (CASSANDRA-9492)
 * Avoid getting unreadable keys during anticompaction (CASSANDRA-9508)
 * (cqlsh) Better float precision by default (CASSANDRA-9224)
 * Improve estimated row count (CASSANDRA-9107)
 * Optimize range tombstone memory footprint (CASSANDRA-8603)
 * Use configured gcgs in anticompaction (CASSANDRA-9397)
Merged from 2.0:
 * Don't accumulate more range than necessary in RangeTombstone.Tracker (CASSANDRA-9486)
 * Add broadcast and rpc addresses to system.local (CASSANDRA-9436)
 * Always mark sstable suspect when corrupted (CASSANDRA-9478)
 * Add database users and permissions to CQL3 documentation (CASSANDRA-7558)
 * Allow JVM_OPTS to be passed to standalone tools (CASSANDRA-5969)
 * Fix bad condition in RangeTombstoneList (CASSANDRA-9485)
 * Fix potential StackOverflow when setting CrcCheckChance over JMX (CASSANDRA-9488)
 * Fix null static columns in pages after the first, paged reversed
   queries (CASSANDRA-8502)
 * Fix counting cache serialization in request metrics (CASSANDRA-9466)
 * Add option not to validate atoms during scrub (CASSANDRA-9406)


2.2.0-beta1
 * Introduce Transactional API for internal state changes (CASSANDRA-8984)
 * Add a flag in cassandra.yaml to enable UDFs (CASSANDRA-9404)
 * Better support of null for UDF (CASSANDRA-8374)
 * Use ecj instead of javassist for UDFs (CASSANDRA-8241)
 * faster async logback configuration for tests (CASSANDRA-9376)
 * Add `smallint` and `tinyint` data types (CASSANDRA-8951)
 * Avoid thrift schema creation when native driver is used in stress tool (CASSANDRA-9374)
 * Make Functions.declared thread-safe
 * Add client warnings to native protocol v4 (CASSANDRA-8930)
 * Allow roles cache to be invalidated (CASSANDRA-8967)
 * Upgrade Snappy (CASSANDRA-9063)
 * Don't start Thrift rpc by default (CASSANDRA-9319)
 * Only stream from unrepaired sstables with incremental repair (CASSANDRA-8267)
 * Aggregate UDFs allow SFUNC return type to differ from STYPE if FFUNC specified (CASSANDRA-9321)
 * Remove Thrift dependencies in bundled tools (CASSANDRA-8358)
 * Disable memory mapping of hsperfdata file for JVM statistics (CASSANDRA-9242)
 * Add pre-startup checks to detect potential incompatibilities (CASSANDRA-8049)
 * Distinguish between null and unset in protocol v4 (CASSANDRA-7304)
 * Add user/role permissions for user-defined functions (CASSANDRA-7557)
 * Allow cassandra config to be updated to restart daemon without unloading classes (CASSANDRA-9046)
 * Don't initialize compaction writer before checking if iter is empty (CASSANDRA-9117)
 * Don't execute any functions at prepare-time (CASSANDRA-9037)
 * Share file handles between all instances of a SegmentedFile (CASSANDRA-8893)
 * Make it possible to major compact LCS (CASSANDRA-7272)
 * Make FunctionExecutionException extend RequestExecutionException
   (CASSANDRA-9055)
 * Add support for SELECT JSON, INSERT JSON syntax and new toJson(), fromJson()
   functions (CASSANDRA-7970)
 * Optimise max purgeable timestamp calculation in compaction (CASSANDRA-8920)
 * Constrain internode message buffer sizes, and improve IO class hierarchy (CASSANDRA-8670) 
 * New tool added to validate all sstables in a node (CASSANDRA-5791)
 * Push notification when tracing completes for an operation (CASSANDRA-7807)
 * Delay "node up" and "node added" notifications until native protocol server is started (CASSANDRA-8236)
 * Compressed Commit Log (CASSANDRA-6809)
 * Optimise IntervalTree (CASSANDRA-8988)
 * Add a key-value payload for third party usage (CASSANDRA-8553, 9212)
 * Bump metrics-reporter-config dependency for metrics 3.0 (CASSANDRA-8149)
 * Partition intra-cluster message streams by size, not type (CASSANDRA-8789)
 * Add WriteFailureException to native protocol, notify coordinator of
   write failures (CASSANDRA-8592)
 * Convert SequentialWriter to nio (CASSANDRA-8709)
 * Add role based access control (CASSANDRA-7653, 8650, 7216, 8760, 8849, 8761, 8850)
 * Record client ip address in tracing sessions (CASSANDRA-8162)
 * Indicate partition key columns in response metadata for prepared
   statements (CASSANDRA-7660)
 * Merge UUIDType and TimeUUIDType parse logic (CASSANDRA-8759)
 * Avoid memory allocation when searching index summary (CASSANDRA-8793)
 * Optimise (Time)?UUIDType Comparisons (CASSANDRA-8730)
 * Make CRC32Ex into a separate maven dependency (CASSANDRA-8836)
 * Use preloaded jemalloc w/ Unsafe (CASSANDRA-8714, 9197)
 * Avoid accessing partitioner through StorageProxy (CASSANDRA-8244, 8268)
 * Upgrade Metrics library and remove depricated metrics (CASSANDRA-5657)
 * Serializing Row cache alternative, fully off heap (CASSANDRA-7438)
 * Duplicate rows returned when in clause has repeated values (CASSANDRA-6706)
 * Make CassandraException unchecked, extend RuntimeException (CASSANDRA-8560)
 * Support direct buffer decompression for reads (CASSANDRA-8464)
 * DirectByteBuffer compatible LZ4 methods (CASSANDRA-7039)
 * Group sstables for anticompaction correctly (CASSANDRA-8578)
 * Add ReadFailureException to native protocol, respond
   immediately when replicas encounter errors while handling
   a read request (CASSANDRA-7886)
 * Switch CommitLogSegment from RandomAccessFile to nio (CASSANDRA-8308)
 * Allow mixing token and partition key restrictions (CASSANDRA-7016)
 * Support index key/value entries on map collections (CASSANDRA-8473)
 * Modernize schema tables (CASSANDRA-8261)
 * Support for user-defined aggregation functions (CASSANDRA-8053)
 * Fix NPE in SelectStatement with empty IN values (CASSANDRA-8419)
 * Refactor SelectStatement, return IN results in natural order instead
   of IN value list order and ignore duplicate values in partition key IN restrictions (CASSANDRA-7981)
 * Support UDTs, tuples, and collections in user-defined
   functions (CASSANDRA-7563)
 * Fix aggregate fn results on empty selection, result column name,
   and cqlsh parsing (CASSANDRA-8229)
 * Mark sstables as repaired after full repair (CASSANDRA-7586)
 * Extend Descriptor to include a format value and refactor reader/writer
   APIs (CASSANDRA-7443)
 * Integrate JMH for microbenchmarks (CASSANDRA-8151)
 * Keep sstable levels when bootstrapping (CASSANDRA-7460)
 * Add Sigar library and perform basic OS settings check on startup (CASSANDRA-7838)
 * Support for aggregation functions (CASSANDRA-4914)
 * Remove cassandra-cli (CASSANDRA-7920)
 * Accept dollar quoted strings in CQL (CASSANDRA-7769)
 * Make assassinate a first class command (CASSANDRA-7935)
 * Support IN clause on any partition key column (CASSANDRA-7855)
 * Support IN clause on any clustering column (CASSANDRA-4762)
 * Improve compaction logging (CASSANDRA-7818)
 * Remove YamlFileNetworkTopologySnitch (CASSANDRA-7917)
 * Do anticompaction in groups (CASSANDRA-6851)
 * Support user-defined functions (CASSANDRA-7395, 7526, 7562, 7740, 7781, 7929,
   7924, 7812, 8063, 7813, 7708)
 * Permit configurable timestamps with cassandra-stress (CASSANDRA-7416)
 * Move sstable RandomAccessReader to nio2, which allows using the
   FILE_SHARE_DELETE flag on Windows (CASSANDRA-4050)
 * Remove CQL2 (CASSANDRA-5918)
 * Optimize fetching multiple cells by name (CASSANDRA-6933)
 * Allow compilation in java 8 (CASSANDRA-7028)
 * Make incremental repair default (CASSANDRA-7250)
 * Enable code coverage thru JaCoCo (CASSANDRA-7226)
 * Switch external naming of 'column families' to 'tables' (CASSANDRA-4369) 
 * Shorten SSTable path (CASSANDRA-6962)
 * Use unsafe mutations for most unit tests (CASSANDRA-6969)
 * Fix race condition during calculation of pending ranges (CASSANDRA-7390)
 * Fail on very large batch sizes (CASSANDRA-8011)
 * Improve concurrency of repair (CASSANDRA-6455, 8208, 9145)
 * Select optimal CRC32 implementation at runtime (CASSANDRA-8614)
 * Evaluate MurmurHash of Token once per query (CASSANDRA-7096)
 * Generalize progress reporting (CASSANDRA-8901)
 * Resumable bootstrap streaming (CASSANDRA-8838, CASSANDRA-8942)
 * Allow scrub for secondary index (CASSANDRA-5174)
 * Save repair data to system table (CASSANDRA-5839)
 * fix nodetool names that reference column families (CASSANDRA-8872)
 Merged from 2.1:
 * Warn on misuse of unlogged batches (CASSANDRA-9282)
 * Failure detector detects and ignores local pauses (CASSANDRA-9183)
 * Add utility class to support for rate limiting a given log statement (CASSANDRA-9029)
 * Add missing consistency levels to cassandra-stess (CASSANDRA-9361)
 * Fix commitlog getCompletedTasks to not increment (CASSANDRA-9339)
 * Fix for harmless exceptions logged as ERROR (CASSANDRA-8564)
 * Delete processed sstables in sstablesplit/sstableupgrade (CASSANDRA-8606)
 * Improve sstable exclusion from partition tombstones (CASSANDRA-9298)
 * Validate the indexed column rather than the cell's contents for 2i (CASSANDRA-9057)
 * Add support for top-k custom 2i queries (CASSANDRA-8717)
 * Fix error when dropping table during compaction (CASSANDRA-9251)
 * cassandra-stress supports validation operations over user profiles (CASSANDRA-8773)
 * Add support for rate limiting log messages (CASSANDRA-9029)
 * Log the partition key with tombstone warnings (CASSANDRA-8561)
 * Reduce runWithCompactionsDisabled poll interval to 1ms (CASSANDRA-9271)
 * Fix PITR commitlog replay (CASSANDRA-9195)
 * GCInspector logs very different times (CASSANDRA-9124)
 * Fix deleting from an empty list (CASSANDRA-9198)
 * Update tuple and collection types that use a user-defined type when that UDT
   is modified (CASSANDRA-9148, CASSANDRA-9192)
 * Use higher timeout for prepair and snapshot in repair (CASSANDRA-9261)
 * Fix anticompaction blocking ANTI_ENTROPY stage (CASSANDRA-9151)
 * Repair waits for anticompaction to finish (CASSANDRA-9097)
 * Fix streaming not holding ref when stream error (CASSANDRA-9295)
 * Fix canonical view returning early opened SSTables (CASSANDRA-9396)
Merged from 2.0:
 * (cqlsh) Add LOGIN command to switch users (CASSANDRA-7212)
 * Clone SliceQueryFilter in AbstractReadCommand implementations (CASSANDRA-8940)
 * Push correct protocol notification for DROP INDEX (CASSANDRA-9310)
 * token-generator - generated tokens too long (CASSANDRA-9300)
 * Fix counting of tombstones for TombstoneOverwhelmingException (CASSANDRA-9299)
 * Fix ReconnectableSnitch reconnecting to peers during upgrade (CASSANDRA-6702)
 * Include keyspace and table name in error log for collections over the size
   limit (CASSANDRA-9286)
 * Avoid potential overlap in LCS with single-partition sstables (CASSANDRA-9322)
 * Log warning message when a table is queried before the schema has fully
   propagated (CASSANDRA-9136)
 * Overload SecondaryIndex#indexes to accept the column definition (CASSANDRA-9314)
 * (cqlsh) Add SERIAL and LOCAL_SERIAL consistency levels (CASSANDRA-8051)
 * Fix index selection during rebuild with certain table layouts (CASSANDRA-9281)
 * Fix partition-level-delete-only workload accounting (CASSANDRA-9194)
 * Allow scrub to handle corrupted compressed chunks (CASSANDRA-9140)
 * Fix assertion error when resetlocalschema is run during repair (CASSANDRA-9249)
 * Disable single sstable tombstone compactions for DTCS by default (CASSANDRA-9234)
 * IncomingTcpConnection thread is not named (CASSANDRA-9262)
 * Close incoming connections when MessagingService is stopped (CASSANDRA-9238)
 * Fix streaming hang when retrying (CASSANDRA-9132)


2.1.5
 * Re-add deprecated cold_reads_to_omit param for backwards compat (CASSANDRA-9203)
 * Make anticompaction visible in compactionstats (CASSANDRA-9098)
 * Improve nodetool getendpoints documentation about the partition
   key parameter (CASSANDRA-6458)
 * Don't check other keyspaces for schema changes when an user-defined
   type is altered (CASSANDRA-9187)
 * Add generate-idea-files target to build.xml (CASSANDRA-9123)
 * Allow takeColumnFamilySnapshot to take a list of tables (CASSANDRA-8348)
 * Limit major sstable operations to their canonical representation (CASSANDRA-8669)
 * cqlsh: Add tests for INSERT and UPDATE tab completion (CASSANDRA-9125)
 * cqlsh: quote column names when needed in COPY FROM inserts (CASSANDRA-9080)
 * Do not load read meter for offline operations (CASSANDRA-9082)
 * cqlsh: Make CompositeType data readable (CASSANDRA-8919)
 * cqlsh: Fix display of triggers (CASSANDRA-9081)
 * Fix NullPointerException when deleting or setting an element by index on
   a null list collection (CASSANDRA-9077)
 * Buffer bloom filter serialization (CASSANDRA-9066)
 * Fix anti-compaction target bloom filter size (CASSANDRA-9060)
 * Make FROZEN and TUPLE unreserved keywords in CQL (CASSANDRA-9047)
 * Prevent AssertionError from SizeEstimatesRecorder (CASSANDRA-9034)
 * Avoid overwriting index summaries for sstables with an older format that
   does not support downsampling; rebuild summaries on startup when this
   is detected (CASSANDRA-8993)
 * Fix potential data loss in CompressedSequentialWriter (CASSANDRA-8949)
 * Make PasswordAuthenticator number of hashing rounds configurable (CASSANDRA-8085)
 * Fix AssertionError when binding nested collections in DELETE (CASSANDRA-8900)
 * Check for overlap with non-early sstables in LCS (CASSANDRA-8739)
 * Only calculate max purgable timestamp if we have to (CASSANDRA-8914)
 * (cqlsh) Greatly improve performance of COPY FROM (CASSANDRA-8225)
 * IndexSummary effectiveIndexInterval is now a guideline, not a rule (CASSANDRA-8993)
 * Use correct bounds for page cache eviction of compressed files (CASSANDRA-8746)
 * SSTableScanner enforces its bounds (CASSANDRA-8946)
 * Cleanup cell equality (CASSANDRA-8947)
 * Introduce intra-cluster message coalescing (CASSANDRA-8692)
 * DatabaseDescriptor throws NPE when rpc_interface is used (CASSANDRA-8839)
 * Don't check if an sstable is live for offline compactions (CASSANDRA-8841)
 * Don't set clientMode in SSTableLoader (CASSANDRA-8238)
 * Fix SSTableRewriter with disabled early open (CASSANDRA-8535)
 * Fix cassandra-stress so it respects the CL passed in user mode (CASSANDRA-8948)
 * Fix rare NPE in ColumnDefinition#hasIndexOption() (CASSANDRA-8786)
 * cassandra-stress reports per-operation statistics, plus misc (CASSANDRA-8769)
 * Add SimpleDate (cql date) and Time (cql time) types (CASSANDRA-7523)
 * Use long for key count in cfstats (CASSANDRA-8913)
 * Make SSTableRewriter.abort() more robust to failure (CASSANDRA-8832)
 * Remove cold_reads_to_omit from STCS (CASSANDRA-8860)
 * Make EstimatedHistogram#percentile() use ceil instead of floor (CASSANDRA-8883)
 * Fix top partitions reporting wrong cardinality (CASSANDRA-8834)
 * Fix rare NPE in KeyCacheSerializer (CASSANDRA-8067)
 * Pick sstables for validation as late as possible inc repairs (CASSANDRA-8366)
 * Fix commitlog getPendingTasks to not increment (CASSANDRA-8862)
 * Fix parallelism adjustment in range and secondary index queries
   when the first fetch does not satisfy the limit (CASSANDRA-8856)
 * Check if the filtered sstables is non-empty in STCS (CASSANDRA-8843)
 * Upgrade java-driver used for cassandra-stress (CASSANDRA-8842)
 * Fix CommitLog.forceRecycleAllSegments() memory access error (CASSANDRA-8812)
 * Improve assertions in Memory (CASSANDRA-8792)
 * Fix SSTableRewriter cleanup (CASSANDRA-8802)
 * Introduce SafeMemory for CompressionMetadata.Writer (CASSANDRA-8758)
 * 'nodetool info' prints exception against older node (CASSANDRA-8796)
 * Ensure SSTableReader.last corresponds exactly with the file end (CASSANDRA-8750)
 * Make SSTableWriter.openEarly more robust and obvious (CASSANDRA-8747)
 * Enforce SSTableReader.first/last (CASSANDRA-8744)
 * Cleanup SegmentedFile API (CASSANDRA-8749)
 * Avoid overlap with early compaction replacement (CASSANDRA-8683)
 * Safer Resource Management++ (CASSANDRA-8707)
 * Write partition size estimates into a system table (CASSANDRA-7688)
 * cqlsh: Fix keys() and full() collection indexes in DESCRIBE output
   (CASSANDRA-8154)
 * Show progress of streaming in nodetool netstats (CASSANDRA-8886)
 * IndexSummaryBuilder utilises offheap memory, and shares data between
   each IndexSummary opened from it (CASSANDRA-8757)
 * markCompacting only succeeds if the exact SSTableReader instances being 
   marked are in the live set (CASSANDRA-8689)
 * cassandra-stress support for varint (CASSANDRA-8882)
 * Fix Adler32 digest for compressed sstables (CASSANDRA-8778)
 * Add nodetool statushandoff/statusbackup (CASSANDRA-8912)
 * Use stdout for progress and stats in sstableloader (CASSANDRA-8982)
 * Correctly identify 2i datadir from older versions (CASSANDRA-9116)
Merged from 2.0:
 * Ignore gossip SYNs after shutdown (CASSANDRA-9238)
 * Avoid overflow when calculating max sstable size in LCS (CASSANDRA-9235)
 * Make sstable blacklisting work with compression (CASSANDRA-9138)
 * Do not attempt to rebuild indexes if no index accepts any column (CASSANDRA-9196)
 * Don't initiate snitch reconnection for dead states (CASSANDRA-7292)
 * Fix ArrayIndexOutOfBoundsException in CQLSSTableWriter (CASSANDRA-8978)
 * Add shutdown gossip state to prevent timeouts during rolling restarts (CASSANDRA-8336)
 * Fix running with java.net.preferIPv6Addresses=true (CASSANDRA-9137)
 * Fix failed bootstrap/replace attempts being persisted in system.peers (CASSANDRA-9180)
 * Flush system.IndexInfo after marking index built (CASSANDRA-9128)
 * Fix updates to min/max_compaction_threshold through cassandra-cli
   (CASSANDRA-8102)
 * Don't include tmp files when doing offline relevel (CASSANDRA-9088)
 * Use the proper CAS WriteType when finishing a previous round during Paxos
   preparation (CASSANDRA-8672)
 * Avoid race in cancelling compactions (CASSANDRA-9070)
 * More aggressive check for expired sstables in DTCS (CASSANDRA-8359)
 * Fix ignored index_interval change in ALTER TABLE statements (CASSANDRA-7976)
 * Do more aggressive compaction in old time windows in DTCS (CASSANDRA-8360)
 * java.lang.AssertionError when reading saved cache (CASSANDRA-8740)
 * "disk full" when running cleanup (CASSANDRA-9036)
 * Lower logging level from ERROR to DEBUG when a scheduled schema pull
   cannot be completed due to a node being down (CASSANDRA-9032)
 * Fix MOVED_NODE client event (CASSANDRA-8516)
 * Allow overriding MAX_OUTSTANDING_REPLAY_COUNT (CASSANDRA-7533)
 * Fix malformed JMX ObjectName containing IPv6 addresses (CASSANDRA-9027)
 * (cqlsh) Allow increasing CSV field size limit through
   cqlshrc config option (CASSANDRA-8934)
 * Stop logging range tombstones when exceeding the threshold
   (CASSANDRA-8559)
 * Fix NullPointerException when nodetool getendpoints is run
   against invalid keyspaces or tables (CASSANDRA-8950)
 * Allow specifying the tmp dir (CASSANDRA-7712)
 * Improve compaction estimated tasks estimation (CASSANDRA-8904)
 * Fix duplicate up/down messages sent to native clients (CASSANDRA-7816)
 * Expose commit log archive status via JMX (CASSANDRA-8734)
 * Provide better exceptions for invalid replication strategy parameters
   (CASSANDRA-8909)
 * Fix regression in mixed single and multi-column relation support for
   SELECT statements (CASSANDRA-8613)
 * Add ability to limit number of native connections (CASSANDRA-8086)
 * Fix CQLSSTableWriter throwing exception and spawning threads
   (CASSANDRA-8808)
 * Fix MT mismatch between empty and GC-able data (CASSANDRA-8979)
 * Fix incorrect validation when snapshotting single table (CASSANDRA-8056)
 * Add offline tool to relevel sstables (CASSANDRA-8301)
 * Preserve stream ID for more protocol errors (CASSANDRA-8848)
 * Fix combining token() function with multi-column relations on
   clustering columns (CASSANDRA-8797)
 * Make CFS.markReferenced() resistant to bad refcounting (CASSANDRA-8829)
 * Fix StreamTransferTask abort/complete bad refcounting (CASSANDRA-8815)
 * Fix AssertionError when querying a DESC clustering ordered
   table with ASC ordering and paging (CASSANDRA-8767)
 * AssertionError: "Memory was freed" when running cleanup (CASSANDRA-8716)
 * Make it possible to set max_sstable_age to fractional days (CASSANDRA-8406)
 * Fix some multi-column relations with indexes on some clustering
   columns (CASSANDRA-8275)
 * Fix memory leak in SSTableSimple*Writer and SSTableReader.validate()
   (CASSANDRA-8748)
 * Throw OOM if allocating memory fails to return a valid pointer (CASSANDRA-8726)
 * Fix SSTableSimpleUnsortedWriter ConcurrentModificationException (CASSANDRA-8619)
 * 'nodetool info' prints exception against older node (CASSANDRA-8796)
 * Ensure SSTableSimpleUnsortedWriter.close() terminates if
   disk writer has crashed (CASSANDRA-8807)


2.1.4
 * Bind JMX to localhost unless explicitly configured otherwise (CASSANDRA-9085)


2.1.3
 * Fix HSHA/offheap_objects corruption (CASSANDRA-8719)
 * Upgrade libthrift to 0.9.2 (CASSANDRA-8685)
 * Don't use the shared ref in sstableloader (CASSANDRA-8704)
 * Purge internal prepared statements if related tables or
   keyspaces are dropped (CASSANDRA-8693)
 * (cqlsh) Handle unicode BOM at start of files (CASSANDRA-8638)
 * Stop compactions before exiting offline tools (CASSANDRA-8623)
 * Update tools/stress/README.txt to match current behaviour (CASSANDRA-7933)
 * Fix schema from Thrift conversion with empty metadata (CASSANDRA-8695)
 * Safer Resource Management (CASSANDRA-7705)
 * Make sure we compact highly overlapping cold sstables with
   STCS (CASSANDRA-8635)
 * rpc_interface and listen_interface generate NPE on startup when specified
   interface doesn't exist (CASSANDRA-8677)
 * Fix ArrayIndexOutOfBoundsException in nodetool cfhistograms (CASSANDRA-8514)
 * Switch from yammer metrics for nodetool cf/proxy histograms (CASSANDRA-8662)
 * Make sure we don't add tmplink files to the compaction
   strategy (CASSANDRA-8580)
 * (cqlsh) Handle maps with blob keys (CASSANDRA-8372)
 * (cqlsh) Handle DynamicCompositeType schemas correctly (CASSANDRA-8563)
 * Duplicate rows returned when in clause has repeated values (CASSANDRA-6706)
 * Add tooling to detect hot partitions (CASSANDRA-7974)
 * Fix cassandra-stress user-mode truncation of partition generation (CASSANDRA-8608)
 * Only stream from unrepaired sstables during inc repair (CASSANDRA-8267)
 * Don't allow starting multiple inc repairs on the same sstables (CASSANDRA-8316)
 * Invalidate prepared BATCH statements when related tables
   or keyspaces are dropped (CASSANDRA-8652)
 * Fix missing results in secondary index queries on collections
   with ALLOW FILTERING (CASSANDRA-8421)
 * Expose EstimatedHistogram metrics for range slices (CASSANDRA-8627)
 * (cqlsh) Escape clqshrc passwords properly (CASSANDRA-8618)
 * Fix NPE when passing wrong argument in ALTER TABLE statement (CASSANDRA-8355)
 * Pig: Refactor and deprecate CqlStorage (CASSANDRA-8599)
 * Don't reuse the same cleanup strategy for all sstables (CASSANDRA-8537)
 * Fix case-sensitivity of index name on CREATE and DROP INDEX
   statements (CASSANDRA-8365)
 * Better detection/logging for corruption in compressed sstables (CASSANDRA-8192)
 * Use the correct repairedAt value when closing writer (CASSANDRA-8570)
 * (cqlsh) Handle a schema mismatch being detected on startup (CASSANDRA-8512)
 * Properly calculate expected write size during compaction (CASSANDRA-8532)
 * Invalidate affected prepared statements when a table's columns
   are altered (CASSANDRA-7910)
 * Stress - user defined writes should populate sequentally (CASSANDRA-8524)
 * Fix regression in SSTableRewriter causing some rows to become unreadable 
   during compaction (CASSANDRA-8429)
 * Run major compactions for repaired/unrepaired in parallel (CASSANDRA-8510)
 * (cqlsh) Fix compression options in DESCRIBE TABLE output when compression
   is disabled (CASSANDRA-8288)
 * (cqlsh) Fix DESCRIBE output after keyspaces are altered (CASSANDRA-7623)
 * Make sure we set lastCompactedKey correctly (CASSANDRA-8463)
 * (cqlsh) Fix output of CONSISTENCY command (CASSANDRA-8507)
 * (cqlsh) Fixed the handling of LIST statements (CASSANDRA-8370)
 * Make sstablescrub check leveled manifest again (CASSANDRA-8432)
 * Check first/last keys in sstable when giving out positions (CASSANDRA-8458)
 * Disable mmap on Windows (CASSANDRA-6993)
 * Add missing ConsistencyLevels to cassandra-stress (CASSANDRA-8253)
 * Add auth support to cassandra-stress (CASSANDRA-7985)
 * Fix ArrayIndexOutOfBoundsException when generating error message
   for some CQL syntax errors (CASSANDRA-8455)
 * Scale memtable slab allocation logarithmically (CASSANDRA-7882)
 * cassandra-stress simultaneous inserts over same seed (CASSANDRA-7964)
 * Reduce cassandra-stress sampling memory requirements (CASSANDRA-7926)
 * Ensure memtable flush cannot expire commit log entries from its future (CASSANDRA-8383)
 * Make read "defrag" async to reclaim memtables (CASSANDRA-8459)
 * Remove tmplink files for offline compactions (CASSANDRA-8321)
 * Reduce maxHintsInProgress (CASSANDRA-8415)
 * BTree updates may call provided update function twice (CASSANDRA-8018)
 * Release sstable references after anticompaction (CASSANDRA-8386)
 * Handle abort() in SSTableRewriter properly (CASSANDRA-8320)
 * Centralize shared executors (CASSANDRA-8055)
 * Fix filtering for CONTAINS (KEY) relations on frozen collection
   clustering columns when the query is restricted to a single
   partition (CASSANDRA-8203)
 * Do more aggressive entire-sstable TTL expiry checks (CASSANDRA-8243)
 * Add more log info if readMeter is null (CASSANDRA-8238)
 * add check of the system wall clock time at startup (CASSANDRA-8305)
 * Support for frozen collections (CASSANDRA-7859)
 * Fix overflow on histogram computation (CASSANDRA-8028)
 * Have paxos reuse the timestamp generation of normal queries (CASSANDRA-7801)
 * Fix incremental repair not remove parent session on remote (CASSANDRA-8291)
 * Improve JBOD disk utilization (CASSANDRA-7386)
 * Log failed host when preparing incremental repair (CASSANDRA-8228)
 * Force config client mode in CQLSSTableWriter (CASSANDRA-8281)
 * Fix sstableupgrade throws exception (CASSANDRA-8688)
 * Fix hang when repairing empty keyspace (CASSANDRA-8694)
Merged from 2.0:
 * Fix IllegalArgumentException in dynamic snitch (CASSANDRA-8448)
 * Add support for UPDATE ... IF EXISTS (CASSANDRA-8610)
 * Fix reversal of list prepends (CASSANDRA-8733)
 * Prevent non-zero default_time_to_live on tables with counters
   (CASSANDRA-8678)
 * Fix SSTableSimpleUnsortedWriter ConcurrentModificationException
   (CASSANDRA-8619)
 * Round up time deltas lower than 1ms in BulkLoader (CASSANDRA-8645)
 * Add batch remove iterator to ABSC (CASSANDRA-8414, 8666)
 * Round up time deltas lower than 1ms in BulkLoader (CASSANDRA-8645)
 * Fix isClientMode check in Keyspace (CASSANDRA-8687)
 * Use more efficient slice size for querying internal secondary
   index tables (CASSANDRA-8550)
 * Fix potentially returning deleted rows with range tombstone (CASSANDRA-8558)
 * Check for available disk space before starting a compaction (CASSANDRA-8562)
 * Fix DISTINCT queries with LIMITs or paging when some partitions
   contain only tombstones (CASSANDRA-8490)
 * Introduce background cache refreshing to permissions cache
   (CASSANDRA-8194)
 * Fix race condition in StreamTransferTask that could lead to
   infinite loops and premature sstable deletion (CASSANDRA-7704)
 * Add an extra version check to MigrationTask (CASSANDRA-8462)
 * Ensure SSTableWriter cleans up properly after failure (CASSANDRA-8499)
 * Increase bf true positive count on key cache hit (CASSANDRA-8525)
 * Move MeteredFlusher to its own thread (CASSANDRA-8485)
 * Fix non-distinct results in DISTNCT queries on static columns when
   paging is enabled (CASSANDRA-8087)
 * Move all hints related tasks to hints internal executor (CASSANDRA-8285)
 * Fix paging for multi-partition IN queries (CASSANDRA-8408)
 * Fix MOVED_NODE topology event never being emitted when a node
   moves its token (CASSANDRA-8373)
 * Fix validation of indexes in COMPACT tables (CASSANDRA-8156)
 * Avoid StackOverflowError when a large list of IN values
   is used for a clustering column (CASSANDRA-8410)
 * Fix NPE when writetime() or ttl() calls are wrapped by
   another function call (CASSANDRA-8451)
 * Fix NPE after dropping a keyspace (CASSANDRA-8332)
 * Fix error message on read repair timeouts (CASSANDRA-7947)
 * Default DTCS base_time_seconds changed to 60 (CASSANDRA-8417)
 * Refuse Paxos operation with more than one pending endpoint (CASSANDRA-8346, 8640)
 * Throw correct exception when trying to bind a keyspace or table
   name (CASSANDRA-6952)
 * Make HHOM.compact synchronized (CASSANDRA-8416)
 * cancel latency-sampling task when CF is dropped (CASSANDRA-8401)
 * don't block SocketThread for MessagingService (CASSANDRA-8188)
 * Increase quarantine delay on replacement (CASSANDRA-8260)
 * Expose off-heap memory usage stats (CASSANDRA-7897)
 * Ignore Paxos commits for truncated tables (CASSANDRA-7538)
 * Validate size of indexed column values (CASSANDRA-8280)
 * Make LCS split compaction results over all data directories (CASSANDRA-8329)
 * Fix some failing queries that use multi-column relations
   on COMPACT STORAGE tables (CASSANDRA-8264)
 * Fix InvalidRequestException with ORDER BY (CASSANDRA-8286)
 * Disable SSLv3 for POODLE (CASSANDRA-8265)
 * Fix millisecond timestamps in Tracing (CASSANDRA-8297)
 * Include keyspace name in error message when there are insufficient
   live nodes to stream from (CASSANDRA-8221)
 * Avoid overlap in L1 when L0 contains many nonoverlapping
   sstables (CASSANDRA-8211)
 * Improve PropertyFileSnitch logging (CASSANDRA-8183)
 * Add DC-aware sequential repair (CASSANDRA-8193)
 * Use live sstables in snapshot repair if possible (CASSANDRA-8312)
 * Fix hints serialized size calculation (CASSANDRA-8587)


2.1.2
 * (cqlsh) parse_for_table_meta errors out on queries with undefined
   grammars (CASSANDRA-8262)
 * (cqlsh) Fix SELECT ... TOKEN() function broken in C* 2.1.1 (CASSANDRA-8258)
 * Fix Cassandra crash when running on JDK8 update 40 (CASSANDRA-8209)
 * Optimize partitioner tokens (CASSANDRA-8230)
 * Improve compaction of repaired/unrepaired sstables (CASSANDRA-8004)
 * Make cache serializers pluggable (CASSANDRA-8096)
 * Fix issues with CONTAINS (KEY) queries on secondary indexes
   (CASSANDRA-8147)
 * Fix read-rate tracking of sstables for some queries (CASSANDRA-8239)
 * Fix default timestamp in QueryOptions (CASSANDRA-8246)
 * Set socket timeout when reading remote version (CASSANDRA-8188)
 * Refactor how we track live size (CASSANDRA-7852)
 * Make sure unfinished compaction files are removed (CASSANDRA-8124)
 * Fix shutdown when run as Windows service (CASSANDRA-8136)
 * Fix DESCRIBE TABLE with custom indexes (CASSANDRA-8031)
 * Fix race in RecoveryManagerTest (CASSANDRA-8176)
 * Avoid IllegalArgumentException while sorting sstables in
   IndexSummaryManager (CASSANDRA-8182)
 * Shutdown JVM on file descriptor exhaustion (CASSANDRA-7579)
 * Add 'die' policy for commit log and disk failure (CASSANDRA-7927)
 * Fix installing as service on Windows (CASSANDRA-8115)
 * Fix CREATE TABLE for CQL2 (CASSANDRA-8144)
 * Avoid boxing in ColumnStats min/max trackers (CASSANDRA-8109)
Merged from 2.0:
 * Correctly handle non-text column names in cql3 (CASSANDRA-8178)
 * Fix deletion for indexes on primary key columns (CASSANDRA-8206)
 * Add 'nodetool statusgossip' (CASSANDRA-8125)
 * Improve client notification that nodes are ready for requests (CASSANDRA-7510)
 * Handle negative timestamp in writetime method (CASSANDRA-8139)
 * Pig: Remove errant LIMIT clause in CqlNativeStorage (CASSANDRA-8166)
 * Throw ConfigurationException when hsha is used with the default
   rpc_max_threads setting of 'unlimited' (CASSANDRA-8116)
 * Allow concurrent writing of the same table in the same JVM using
   CQLSSTableWriter (CASSANDRA-7463)
 * Fix totalDiskSpaceUsed calculation (CASSANDRA-8205)


2.1.1
 * Fix spin loop in AtomicSortedColumns (CASSANDRA-7546)
 * Dont notify when replacing tmplink files (CASSANDRA-8157)
 * Fix validation with multiple CONTAINS clause (CASSANDRA-8131)
 * Fix validation of collections in TriggerExecutor (CASSANDRA-8146)
 * Fix IllegalArgumentException when a list of IN values containing tuples
   is passed as a single arg to a prepared statement with the v1 or v2
   protocol (CASSANDRA-8062)
 * Fix ClassCastException in DISTINCT query on static columns with
   query paging (CASSANDRA-8108)
 * Fix NPE on null nested UDT inside a set (CASSANDRA-8105)
 * Fix exception when querying secondary index on set items or map keys
   when some clustering columns are specified (CASSANDRA-8073)
 * Send proper error response when there is an error during native
   protocol message decode (CASSANDRA-8118)
 * Gossip should ignore generation numbers too far in the future (CASSANDRA-8113)
 * Fix NPE when creating a table with frozen sets, lists (CASSANDRA-8104)
 * Fix high memory use due to tracking reads on incrementally opened sstable
   readers (CASSANDRA-8066)
 * Fix EXECUTE request with skipMetadata=false returning no metadata
   (CASSANDRA-8054)
 * Allow concurrent use of CQLBulkOutputFormat (CASSANDRA-7776)
 * Shutdown JVM on OOM (CASSANDRA-7507)
 * Upgrade netty version and enable epoll event loop (CASSANDRA-7761)
 * Don't duplicate sstables smaller than split size when using
   the sstablesplitter tool (CASSANDRA-7616)
 * Avoid re-parsing already prepared statements (CASSANDRA-7923)
 * Fix some Thrift slice deletions and updates of COMPACT STORAGE
   tables with some clustering columns omitted (CASSANDRA-7990)
 * Fix filtering for CONTAINS on sets (CASSANDRA-8033)
 * Properly track added size (CASSANDRA-7239)
 * Allow compilation in java 8 (CASSANDRA-7208)
 * Fix Assertion error on RangeTombstoneList diff (CASSANDRA-8013)
 * Release references to overlapping sstables during compaction (CASSANDRA-7819)
 * Send notification when opening compaction results early (CASSANDRA-8034)
 * Make native server start block until properly bound (CASSANDRA-7885)
 * (cqlsh) Fix IPv6 support (CASSANDRA-7988)
 * Ignore fat clients when checking for endpoint collision (CASSANDRA-7939)
 * Make sstablerepairedset take a list of files (CASSANDRA-7995)
 * (cqlsh) Tab completeion for indexes on map keys (CASSANDRA-7972)
 * (cqlsh) Fix UDT field selection in select clause (CASSANDRA-7891)
 * Fix resource leak in event of corrupt sstable
 * (cqlsh) Add command line option for cqlshrc file path (CASSANDRA-7131)
 * Provide visibility into prepared statements churn (CASSANDRA-7921, CASSANDRA-7930)
 * Invalidate prepared statements when their keyspace or table is
   dropped (CASSANDRA-7566)
 * cassandra-stress: fix support for NetworkTopologyStrategy (CASSANDRA-7945)
 * Fix saving caches when a table is dropped (CASSANDRA-7784)
 * Add better error checking of new stress profile (CASSANDRA-7716)
 * Use ThreadLocalRandom and remove FBUtilities.threadLocalRandom (CASSANDRA-7934)
 * Prevent operator mistakes due to simultaneous bootstrap (CASSANDRA-7069)
 * cassandra-stress supports whitelist mode for node config (CASSANDRA-7658)
 * GCInspector more closely tracks GC; cassandra-stress and nodetool report it (CASSANDRA-7916)
 * nodetool won't output bogus ownership info without a keyspace (CASSANDRA-7173)
 * Add human readable option to nodetool commands (CASSANDRA-5433)
 * Don't try to set repairedAt on old sstables (CASSANDRA-7913)
 * Add metrics for tracking PreparedStatement use (CASSANDRA-7719)
 * (cqlsh) tab-completion for triggers (CASSANDRA-7824)
 * (cqlsh) Support for query paging (CASSANDRA-7514)
 * (cqlsh) Show progress of COPY operations (CASSANDRA-7789)
 * Add syntax to remove multiple elements from a map (CASSANDRA-6599)
 * Support non-equals conditions in lightweight transactions (CASSANDRA-6839)
 * Add IF [NOT] EXISTS to create/drop triggers (CASSANDRA-7606)
 * (cqlsh) Display the current logged-in user (CASSANDRA-7785)
 * (cqlsh) Don't ignore CTRL-C during COPY FROM execution (CASSANDRA-7815)
 * (cqlsh) Order UDTs according to cross-type dependencies in DESCRIBE
   output (CASSANDRA-7659)
 * (cqlsh) Fix handling of CAS statement results (CASSANDRA-7671)
 * (cqlsh) COPY TO/FROM improvements (CASSANDRA-7405)
 * Support list index operations with conditions (CASSANDRA-7499)
 * Add max live/tombstoned cells to nodetool cfstats output (CASSANDRA-7731)
 * Validate IPv6 wildcard addresses properly (CASSANDRA-7680)
 * (cqlsh) Error when tracing query (CASSANDRA-7613)
 * Avoid IOOBE when building SyntaxError message snippet (CASSANDRA-7569)
 * SSTableExport uses correct validator to create string representation of partition
   keys (CASSANDRA-7498)
 * Avoid NPEs when receiving type changes for an unknown keyspace (CASSANDRA-7689)
 * Add support for custom 2i validation (CASSANDRA-7575)
 * Pig support for hadoop CqlInputFormat (CASSANDRA-6454)
 * Add duration mode to cassandra-stress (CASSANDRA-7468)
 * Add listen_interface and rpc_interface options (CASSANDRA-7417)
 * Improve schema merge performance (CASSANDRA-7444)
 * Adjust MT depth based on # of partition validating (CASSANDRA-5263)
 * Optimise NativeCell comparisons (CASSANDRA-6755)
 * Configurable client timeout for cqlsh (CASSANDRA-7516)
 * Include snippet of CQL query near syntax error in messages (CASSANDRA-7111)
 * Make repair -pr work with -local (CASSANDRA-7450)
 * Fix error in sstableloader with -cph > 1 (CASSANDRA-8007)
 * Fix snapshot repair error on indexed tables (CASSANDRA-8020)
 * Do not exit nodetool repair when receiving JMX NOTIF_LOST (CASSANDRA-7909)
 * Stream to private IP when available (CASSANDRA-8084)
Merged from 2.0:
 * Reject conditions on DELETE unless full PK is given (CASSANDRA-6430)
 * Properly reject the token function DELETE (CASSANDRA-7747)
 * Force batchlog replay before decommissioning a node (CASSANDRA-7446)
 * Fix hint replay with many accumulated expired hints (CASSANDRA-6998)
 * Fix duplicate results in DISTINCT queries on static columns with query
   paging (CASSANDRA-8108)
 * Add DateTieredCompactionStrategy (CASSANDRA-6602)
 * Properly validate ascii and utf8 string literals in CQL queries (CASSANDRA-8101)
 * (cqlsh) Fix autocompletion for alter keyspace (CASSANDRA-8021)
 * Create backup directories for commitlog archiving during startup (CASSANDRA-8111)
 * Reduce totalBlockFor() for LOCAL_* consistency levels (CASSANDRA-8058)
 * Fix merging schemas with re-dropped keyspaces (CASSANDRA-7256)
 * Fix counters in supercolumns during live upgrades from 1.2 (CASSANDRA-7188)
 * Notify DT subscribers when a column family is truncated (CASSANDRA-8088)
 * Add sanity check of $JAVA on startup (CASSANDRA-7676)
 * Schedule fat client schema pull on join (CASSANDRA-7993)
 * Don't reset nodes' versions when closing IncomingTcpConnections
   (CASSANDRA-7734)
 * Record the real messaging version in all cases in OutboundTcpConnection
   (CASSANDRA-8057)
 * SSL does not work in cassandra-cli (CASSANDRA-7899)
 * Fix potential exception when using ReversedType in DynamicCompositeType
   (CASSANDRA-7898)
 * Better validation of collection values (CASSANDRA-7833)
 * Track min/max timestamps correctly (CASSANDRA-7969)
 * Fix possible overflow while sorting CL segments for replay (CASSANDRA-7992)
 * Increase nodetool Xmx (CASSANDRA-7956)
 * Archive any commitlog segments present at startup (CASSANDRA-6904)
 * CrcCheckChance should adjust based on live CFMetadata not 
   sstable metadata (CASSANDRA-7978)
 * token() should only accept columns in the partitioning
   key order (CASSANDRA-6075)
 * Add method to invalidate permission cache via JMX (CASSANDRA-7977)
 * Allow propagating multiple gossip states atomically (CASSANDRA-6125)
 * Log exceptions related to unclean native protocol client disconnects
   at DEBUG or INFO (CASSANDRA-7849)
 * Allow permissions cache to be set via JMX (CASSANDRA-7698)
 * Include schema_triggers CF in readable system resources (CASSANDRA-7967)
 * Fix RowIndexEntry to report correct serializedSize (CASSANDRA-7948)
 * Make CQLSSTableWriter sync within partitions (CASSANDRA-7360)
 * Potentially use non-local replicas in CqlConfigHelper (CASSANDRA-7906)
 * Explicitly disallow mixing multi-column and single-column
   relations on clustering columns (CASSANDRA-7711)
 * Better error message when condition is set on PK column (CASSANDRA-7804)
 * Don't send schema change responses and events for no-op DDL
   statements (CASSANDRA-7600)
 * (Hadoop) fix cluster initialisation for a split fetching (CASSANDRA-7774)
 * Throw InvalidRequestException when queries contain relations on entire
   collection columns (CASSANDRA-7506)
 * (cqlsh) enable CTRL-R history search with libedit (CASSANDRA-7577)
 * (Hadoop) allow ACFRW to limit nodes to local DC (CASSANDRA-7252)
 * (cqlsh) cqlsh should automatically disable tracing when selecting
   from system_traces (CASSANDRA-7641)
 * (Hadoop) Add CqlOutputFormat (CASSANDRA-6927)
 * Don't depend on cassandra config for nodetool ring (CASSANDRA-7508)
 * (cqlsh) Fix failing cqlsh formatting tests (CASSANDRA-7703)
 * Fix IncompatibleClassChangeError from hadoop2 (CASSANDRA-7229)
 * Add 'nodetool sethintedhandoffthrottlekb' (CASSANDRA-7635)
 * (cqlsh) Add tab-completion for CREATE/DROP USER IF [NOT] EXISTS (CASSANDRA-7611)
 * Catch errors when the JVM pulls the rug out from GCInspector (CASSANDRA-5345)
 * cqlsh fails when version number parts are not int (CASSANDRA-7524)
 * Fix NPE when table dropped during streaming (CASSANDRA-7946)
 * Fix wrong progress when streaming uncompressed (CASSANDRA-7878)
 * Fix possible infinite loop in creating repair range (CASSANDRA-7983)
 * Fix unit in nodetool for streaming throughput (CASSANDRA-7375)
Merged from 1.2:
 * Don't index tombstones (CASSANDRA-7828)
 * Improve PasswordAuthenticator default super user setup (CASSANDRA-7788)


2.1.0
 * (cqlsh) Removed "ALTER TYPE <name> RENAME TO <name>" from tab-completion
   (CASSANDRA-7895)
 * Fixed IllegalStateException in anticompaction (CASSANDRA-7892)
 * cqlsh: DESCRIBE support for frozen UDTs, tuples (CASSANDRA-7863)
 * Avoid exposing internal classes over JMX (CASSANDRA-7879)
 * Add null check for keys when freezing collection (CASSANDRA-7869)
 * Improve stress workload realism (CASSANDRA-7519)
Merged from 2.0:
 * Configure system.paxos with LeveledCompactionStrategy (CASSANDRA-7753)
 * Fix ALTER clustering column type from DateType to TimestampType when
   using DESC clustering order (CASSANRDA-7797)
 * Throw EOFException if we run out of chunks in compressed datafile
   (CASSANDRA-7664)
 * Fix PRSI handling of CQL3 row markers for row cleanup (CASSANDRA-7787)
 * Fix dropping collection when it's the last regular column (CASSANDRA-7744)
 * Make StreamReceiveTask thread safe and gc friendly (CASSANDRA-7795)
 * Validate empty cell names from counter updates (CASSANDRA-7798)
Merged from 1.2:
 * Don't allow compacted sstables to be marked as compacting (CASSANDRA-7145)
 * Track expired tombstones (CASSANDRA-7810)


2.1.0-rc7
 * Add frozen keyword and require UDT to be frozen (CASSANDRA-7857)
 * Track added sstable size correctly (CASSANDRA-7239)
 * (cqlsh) Fix case insensitivity (CASSANDRA-7834)
 * Fix failure to stream ranges when moving (CASSANDRA-7836)
 * Correctly remove tmplink files (CASSANDRA-7803)
 * (cqlsh) Fix column name formatting for functions, CAS operations,
   and UDT field selections (CASSANDRA-7806)
 * (cqlsh) Fix COPY FROM handling of null/empty primary key
   values (CASSANDRA-7792)
 * Fix ordering of static cells (CASSANDRA-7763)
Merged from 2.0:
 * Forbid re-adding dropped counter columns (CASSANDRA-7831)
 * Fix CFMetaData#isThriftCompatible() for PK-only tables (CASSANDRA-7832)
 * Always reject inequality on the partition key without token()
   (CASSANDRA-7722)
 * Always send Paxos commit to all replicas (CASSANDRA-7479)
 * Make disruptor_thrift_server invocation pool configurable (CASSANDRA-7594)
 * Make repair no-op when RF=1 (CASSANDRA-7864)


2.1.0-rc6
 * Fix OOM issue from netty caching over time (CASSANDRA-7743)
 * json2sstable couldn't import JSON for CQL table (CASSANDRA-7477)
 * Invalidate all caches on table drop (CASSANDRA-7561)
 * Skip strict endpoint selection for ranges if RF == nodes (CASSANRA-7765)
 * Fix Thrift range filtering without 2ary index lookups (CASSANDRA-7741)
 * Add tracing entries about concurrent range requests (CASSANDRA-7599)
 * (cqlsh) Fix DESCRIBE for NTS keyspaces (CASSANDRA-7729)
 * Remove netty buffer ref-counting (CASSANDRA-7735)
 * Pass mutated cf to index updater for use by PRSI (CASSANDRA-7742)
 * Include stress yaml example in release and deb (CASSANDRA-7717)
 * workaround for netty issue causing corrupted data off the wire (CASSANDRA-7695)
 * cqlsh DESC CLUSTER fails retrieving ring information (CASSANDRA-7687)
 * Fix binding null values inside UDT (CASSANDRA-7685)
 * Fix UDT field selection with empty fields (CASSANDRA-7670)
 * Bogus deserialization of static cells from sstable (CASSANDRA-7684)
 * Fix NPE on compaction leftover cleanup for dropped table (CASSANDRA-7770)
Merged from 2.0:
 * Fix race condition in StreamTransferTask that could lead to
   infinite loops and premature sstable deletion (CASSANDRA-7704)
 * (cqlsh) Wait up to 10 sec for a tracing session (CASSANDRA-7222)
 * Fix NPE in FileCacheService.sizeInBytes (CASSANDRA-7756)
 * Remove duplicates from StorageService.getJoiningNodes (CASSANDRA-7478)
 * Clone token map outside of hot gossip loops (CASSANDRA-7758)
 * Fix MS expiring map timeout for Paxos messages (CASSANDRA-7752)
 * Do not flush on truncate if durable_writes is false (CASSANDRA-7750)
 * Give CRR a default input_cql Statement (CASSANDRA-7226)
 * Better error message when adding a collection with the same name
   than a previously dropped one (CASSANDRA-6276)
 * Fix validation when adding static columns (CASSANDRA-7730)
 * (Thrift) fix range deletion of supercolumns (CASSANDRA-7733)
 * Fix potential AssertionError in RangeTombstoneList (CASSANDRA-7700)
 * Validate arguments of blobAs* functions (CASSANDRA-7707)
 * Fix potential AssertionError with 2ndary indexes (CASSANDRA-6612)
 * Avoid logging CompactionInterrupted at ERROR (CASSANDRA-7694)
 * Minor leak in sstable2jon (CASSANDRA-7709)
 * Add cassandra.auto_bootstrap system property (CASSANDRA-7650)
 * Update java driver (for hadoop) (CASSANDRA-7618)
 * Remove CqlPagingRecordReader/CqlPagingInputFormat (CASSANDRA-7570)
 * Support connecting to ipv6 jmx with nodetool (CASSANDRA-7669)


2.1.0-rc5
 * Reject counters inside user types (CASSANDRA-7672)
 * Switch to notification-based GCInspector (CASSANDRA-7638)
 * (cqlsh) Handle nulls in UDTs and tuples correctly (CASSANDRA-7656)
 * Don't use strict consistency when replacing (CASSANDRA-7568)
 * Fix min/max cell name collection on 2.0 SSTables with range
   tombstones (CASSANDRA-7593)
 * Tolerate min/max cell names of different lengths (CASSANDRA-7651)
 * Filter cached results correctly (CASSANDRA-7636)
 * Fix tracing on the new SEPExecutor (CASSANDRA-7644)
 * Remove shuffle and taketoken (CASSANDRA-7601)
 * Clean up Windows batch scripts (CASSANDRA-7619)
 * Fix native protocol drop user type notification (CASSANDRA-7571)
 * Give read access to system.schema_usertypes to all authenticated users
   (CASSANDRA-7578)
 * (cqlsh) Fix cqlsh display when zero rows are returned (CASSANDRA-7580)
 * Get java version correctly when JAVA_TOOL_OPTIONS is set (CASSANDRA-7572)
 * Fix NPE when dropping index from non-existent keyspace, AssertionError when
   dropping non-existent index with IF EXISTS (CASSANDRA-7590)
 * Fix sstablelevelresetter hang (CASSANDRA-7614)
 * (cqlsh) Fix deserialization of blobs (CASSANDRA-7603)
 * Use "keyspace updated" schema change message for UDT changes in v1 and
   v2 protocols (CASSANDRA-7617)
 * Fix tracing of range slices and secondary index lookups that are local
   to the coordinator (CASSANDRA-7599)
 * Set -Dcassandra.storagedir for all tool shell scripts (CASSANDRA-7587)
 * Don't swap max/min col names when mutating sstable metadata (CASSANDRA-7596)
 * (cqlsh) Correctly handle paged result sets (CASSANDRA-7625)
 * (cqlsh) Improve waiting for a trace to complete (CASSANDRA-7626)
 * Fix tracing of concurrent range slices and 2ary index queries (CASSANDRA-7626)
 * Fix scrub against collection type (CASSANDRA-7665)
Merged from 2.0:
 * Set gc_grace_seconds to seven days for system schema tables (CASSANDRA-7668)
 * SimpleSeedProvider no longer caches seeds forever (CASSANDRA-7663)
 * Always flush on truncate (CASSANDRA-7511)
 * Fix ReversedType(DateType) mapping to native protocol (CASSANDRA-7576)
 * Always merge ranges owned by a single node (CASSANDRA-6930)
 * Track max/min timestamps for range tombstones (CASSANDRA-7647)
 * Fix NPE when listing saved caches dir (CASSANDRA-7632)


2.1.0-rc4
 * Fix word count hadoop example (CASSANDRA-7200)
 * Updated memtable_cleanup_threshold and memtable_flush_writers defaults 
   (CASSANDRA-7551)
 * (Windows) fix startup when WMI memory query fails (CASSANDRA-7505)
 * Anti-compaction proceeds if any part of the repair failed (CASSANDRA-7521)
 * Add missing table name to DROP INDEX responses and notifications (CASSANDRA-7539)
 * Bump CQL version to 3.2.0 and update CQL documentation (CASSANDRA-7527)
 * Fix configuration error message when running nodetool ring (CASSANDRA-7508)
 * Support conditional updates, tuple type, and the v3 protocol in cqlsh (CASSANDRA-7509)
 * Handle queries on multiple secondary index types (CASSANDRA-7525)
 * Fix cqlsh authentication with v3 native protocol (CASSANDRA-7564)
 * Fix NPE when unknown prepared statement ID is used (CASSANDRA-7454)
Merged from 2.0:
 * (Windows) force range-based repair to non-sequential mode (CASSANDRA-7541)
 * Fix range merging when DES scores are zero (CASSANDRA-7535)
 * Warn when SSL certificates have expired (CASSANDRA-7528)
 * Fix error when doing reversed queries with static columns (CASSANDRA-7490)
Merged from 1.2:
 * Set correct stream ID on responses when non-Exception Throwables
   are thrown while handling native protocol messages (CASSANDRA-7470)


2.1.0-rc3
 * Consider expiry when reconciling otherwise equal cells (CASSANDRA-7403)
 * Introduce CQL support for stress tool (CASSANDRA-6146)
 * Fix ClassCastException processing expired messages (CASSANDRA-7496)
 * Fix prepared marker for collections inside UDT (CASSANDRA-7472)
 * Remove left-over populate_io_cache_on_flush and replicate_on_write
   uses (CASSANDRA-7493)
 * (Windows) handle spaces in path names (CASSANDRA-7451)
 * Ensure writes have completed after dropping a table, before recycling
   commit log segments (CASSANDRA-7437)
 * Remove left-over rows_per_partition_to_cache (CASSANDRA-7493)
 * Fix error when CONTAINS is used with a bind marker (CASSANDRA-7502)
 * Properly reject unknown UDT field (CASSANDRA-7484)
Merged from 2.0:
 * Fix CC#collectTimeOrderedData() tombstone optimisations (CASSANDRA-7394)
 * Support DISTINCT for static columns and fix behaviour when DISTINC is
   not use (CASSANDRA-7305).
 * Workaround JVM NPE on JMX bind failure (CASSANDRA-7254)
 * Fix race in FileCacheService RemovalListener (CASSANDRA-7278)
 * Fix inconsistent use of consistencyForCommit that allowed LOCAL_QUORUM
   operations to incorrect become full QUORUM (CASSANDRA-7345)
 * Properly handle unrecognized opcodes and flags (CASSANDRA-7440)
 * (Hadoop) close CqlRecordWriter clients when finished (CASSANDRA-7459)
 * Commit disk failure policy (CASSANDRA-7429)
 * Make sure high level sstables get compacted (CASSANDRA-7414)
 * Fix AssertionError when using empty clustering columns and static columns
   (CASSANDRA-7455)
 * Add option to disable STCS in L0 (CASSANDRA-6621)
 * Upgrade to snappy-java 1.0.5.2 (CASSANDRA-7476)


2.1.0-rc2
 * Fix heap size calculation for CompoundSparseCellName and 
   CompoundSparseCellName.WithCollection (CASSANDRA-7421)
 * Allow counter mutations in UNLOGGED batches (CASSANDRA-7351)
 * Modify reconcile logic to always pick a tombstone over a counter cell
   (CASSANDRA-7346)
 * Avoid incremental compaction on Windows (CASSANDRA-7365)
 * Fix exception when querying a composite-keyed table with a collection index
   (CASSANDRA-7372)
 * Use node's host id in place of counter ids (CASSANDRA-7366)
 * Fix error when doing reversed queries with static columns (CASSANDRA-7490)
 * Backport CASSANDRA-6747 (CASSANDRA-7560)
 * Track max/min timestamps for range tombstones (CASSANDRA-7647)
 * Fix NPE when listing saved caches dir (CASSANDRA-7632)
 * Fix sstableloader unable to connect encrypted node (CASSANDRA-7585)
Merged from 1.2:
 * Clone token map outside of hot gossip loops (CASSANDRA-7758)
 * Add stop method to EmbeddedCassandraService (CASSANDRA-7595)
 * Support connecting to ipv6 jmx with nodetool (CASSANDRA-7669)
 * Set gc_grace_seconds to seven days for system schema tables (CASSANDRA-7668)
 * SimpleSeedProvider no longer caches seeds forever (CASSANDRA-7663)
 * Set correct stream ID on responses when non-Exception Throwables
   are thrown while handling native protocol messages (CASSANDRA-7470)
 * Fix row size miscalculation in LazilyCompactedRow (CASSANDRA-7543)
 * Fix race in background compaction check (CASSANDRA-7745)
 * Don't clear out range tombstones during compaction (CASSANDRA-7808)


2.1.0-rc1
 * Revert flush directory (CASSANDRA-6357)
 * More efficient executor service for fast operations (CASSANDRA-4718)
 * Move less common tools into a new cassandra-tools package (CASSANDRA-7160)
 * Support more concurrent requests in native protocol (CASSANDRA-7231)
 * Add tab-completion to debian nodetool packaging (CASSANDRA-6421)
 * Change concurrent_compactors defaults (CASSANDRA-7139)
 * Add PowerShell Windows launch scripts (CASSANDRA-7001)
 * Make commitlog archive+restore more robust (CASSANDRA-6974)
 * Fix marking commitlogsegments clean (CASSANDRA-6959)
 * Add snapshot "manifest" describing files included (CASSANDRA-6326)
 * Parallel streaming for sstableloader (CASSANDRA-3668)
 * Fix bugs in supercolumns handling (CASSANDRA-7138)
 * Fix ClassClassException on composite dense tables (CASSANDRA-7112)
 * Cleanup and optimize collation and slice iterators (CASSANDRA-7107)
 * Upgrade NBHM lib (CASSANDRA-7128)
 * Optimize netty server (CASSANDRA-6861)
 * Fix repair hang when given CF does not exist (CASSANDRA-7189)
 * Allow c* to be shutdown in an embedded mode (CASSANDRA-5635)
 * Add server side batching to native transport (CASSANDRA-5663)
 * Make batchlog replay asynchronous (CASSANDRA-6134)
 * remove unused classes (CASSANDRA-7197)
 * Limit user types to the keyspace they are defined in (CASSANDRA-6643)
 * Add validate method to CollectionType (CASSANDRA-7208)
 * New serialization format for UDT values (CASSANDRA-7209, CASSANDRA-7261)
 * Fix nodetool netstats (CASSANDRA-7270)
 * Fix potential ClassCastException in HintedHandoffManager (CASSANDRA-7284)
 * Use prepared statements internally (CASSANDRA-6975)
 * Fix broken paging state with prepared statement (CASSANDRA-7120)
 * Fix IllegalArgumentException in CqlStorage (CASSANDRA-7287)
 * Allow nulls/non-existant fields in UDT (CASSANDRA-7206)
 * Add Thrift MultiSliceRequest (CASSANDRA-6757, CASSANDRA-7027)
 * Handle overlapping MultiSlices (CASSANDRA-7279)
 * Fix DataOutputTest on Windows (CASSANDRA-7265)
 * Embedded sets in user defined data-types are not updating (CASSANDRA-7267)
 * Add tuple type to CQL/native protocol (CASSANDRA-7248)
 * Fix CqlPagingRecordReader on tables with few rows (CASSANDRA-7322)
Merged from 2.0:
 * Copy compaction options to make sure they are reloaded (CASSANDRA-7290)
 * Add option to do more aggressive tombstone compactions (CASSANDRA-6563)
 * Don't try to compact already-compacting files in HHOM (CASSANDRA-7288)
 * Always reallocate buffers in HSHA (CASSANDRA-6285)
 * (Hadoop) support authentication in CqlRecordReader (CASSANDRA-7221)
 * (Hadoop) Close java driver Cluster in CQLRR.close (CASSANDRA-7228)
 * Warn when 'USING TIMESTAMP' is used on a CAS BATCH (CASSANDRA-7067)
 * return all cpu values from BackgroundActivityMonitor.readAndCompute (CASSANDRA-7183)
 * Correctly delete scheduled range xfers (CASSANDRA-7143)
 * return all cpu values from BackgroundActivityMonitor.readAndCompute (CASSANDRA-7183)  
 * reduce garbage creation in calculatePendingRanges (CASSANDRA-7191)
 * fix c* launch issues on Russian os's due to output of linux 'free' cmd (CASSANDRA-6162)
 * Fix disabling autocompaction (CASSANDRA-7187)
 * Fix potential NumberFormatException when deserializing IntegerType (CASSANDRA-7088)
 * cqlsh can't tab-complete disabling compaction (CASSANDRA-7185)
 * cqlsh: Accept and execute CQL statement(s) from command-line parameter (CASSANDRA-7172)
 * Fix IllegalStateException in CqlPagingRecordReader (CASSANDRA-7198)
 * Fix the InvertedIndex trigger example (CASSANDRA-7211)
 * Add --resolve-ip option to 'nodetool ring' (CASSANDRA-7210)
 * reduce garbage on codec flag deserialization (CASSANDRA-7244) 
 * Fix duplicated error messages on directory creation error at startup (CASSANDRA-5818)
 * Proper null handle for IF with map element access (CASSANDRA-7155)
 * Improve compaction visibility (CASSANDRA-7242)
 * Correctly delete scheduled range xfers (CASSANDRA-7143)
 * Make batchlog replica selection rack-aware (CASSANDRA-6551)
 * Fix CFMetaData#getColumnDefinitionFromColumnName() (CASSANDRA-7074)
 * Fix writetime/ttl functions for static columns (CASSANDRA-7081)
 * Suggest CTRL-C or semicolon after three blank lines in cqlsh (CASSANDRA-7142)
 * Fix 2ndary index queries with DESC clustering order (CASSANDRA-6950)
 * Invalid key cache entries on DROP (CASSANDRA-6525)
 * Fix flapping RecoveryManagerTest (CASSANDRA-7084)
 * Add missing iso8601 patterns for date strings (CASSANDRA-6973)
 * Support selecting multiple rows in a partition using IN (CASSANDRA-6875)
 * Add authentication support to shuffle (CASSANDRA-6484)
 * Swap local and global default read repair chances (CASSANDRA-7320)
 * Add conditional CREATE/DROP USER support (CASSANDRA-7264)
 * Cqlsh counts non-empty lines for "Blank lines" warning (CASSANDRA-7325)
Merged from 1.2:
 * Add Cloudstack snitch (CASSANDRA-7147)
 * Update system.peers correctly when relocating tokens (CASSANDRA-7126)
 * Add Google Compute Engine snitch (CASSANDRA-7132)
 * remove duplicate query for local tokens (CASSANDRA-7182)
 * exit CQLSH with error status code if script fails (CASSANDRA-6344)
 * Fix bug with some IN queries missig results (CASSANDRA-7105)
 * Fix availability validation for LOCAL_ONE CL (CASSANDRA-7319)
 * Hint streaming can cause decommission to fail (CASSANDRA-7219)


2.1.0-beta2
 * Increase default CL space to 8GB (CASSANDRA-7031)
 * Add range tombstones to read repair digests (CASSANDRA-6863)
 * Fix BTree.clear for large updates (CASSANDRA-6943)
 * Fail write instead of logging a warning when unable to append to CL
   (CASSANDRA-6764)
 * Eliminate possibility of CL segment appearing twice in active list 
   (CASSANDRA-6557)
 * Apply DONTNEED fadvise to commitlog segments (CASSANDRA-6759)
 * Switch CRC component to Adler and include it for compressed sstables 
   (CASSANDRA-4165)
 * Allow cassandra-stress to set compaction strategy options (CASSANDRA-6451)
 * Add broadcast_rpc_address option to cassandra.yaml (CASSANDRA-5899)
 * Auto reload GossipingPropertyFileSnitch config (CASSANDRA-5897)
 * Fix overflow of memtable_total_space_in_mb (CASSANDRA-6573)
 * Fix ABTC NPE and apply update function correctly (CASSANDRA-6692)
 * Allow nodetool to use a file or prompt for password (CASSANDRA-6660)
 * Fix AIOOBE when concurrently accessing ABSC (CASSANDRA-6742)
 * Fix assertion error in ALTER TYPE RENAME (CASSANDRA-6705)
 * Scrub should not always clear out repaired status (CASSANDRA-5351)
 * Improve handling of range tombstone for wide partitions (CASSANDRA-6446)
 * Fix ClassCastException for compact table with composites (CASSANDRA-6738)
 * Fix potentially repairing with wrong nodes (CASSANDRA-6808)
 * Change caching option syntax (CASSANDRA-6745)
 * Fix stress to do proper counter reads (CASSANDRA-6835)
 * Fix help message for stress counter_write (CASSANDRA-6824)
 * Fix stress smart Thrift client to pick servers correctly (CASSANDRA-6848)
 * Add logging levels (minimal, normal or verbose) to stress tool (CASSANDRA-6849)
 * Fix race condition in Batch CLE (CASSANDRA-6860)
 * Improve cleanup/scrub/upgradesstables failure handling (CASSANDRA-6774)
 * ByteBuffer write() methods for serializing sstables (CASSANDRA-6781)
 * Proper compare function for CollectionType (CASSANDRA-6783)
 * Update native server to Netty 4 (CASSANDRA-6236)
 * Fix off-by-one error in stress (CASSANDRA-6883)
 * Make OpOrder AutoCloseable (CASSANDRA-6901)
 * Remove sync repair JMX interface (CASSANDRA-6900)
 * Add multiple memory allocation options for memtables (CASSANDRA-6689, 6694)
 * Remove adjusted op rate from stress output (CASSANDRA-6921)
 * Add optimized CF.hasColumns() implementations (CASSANDRA-6941)
 * Serialize batchlog mutations with the version of the target node
   (CASSANDRA-6931)
 * Optimize CounterColumn#reconcile() (CASSANDRA-6953)
 * Properly remove 1.2 sstable support in 2.1 (CASSANDRA-6869)
 * Lock counter cells, not partitions (CASSANDRA-6880)
 * Track presence of legacy counter shards in sstables (CASSANDRA-6888)
 * Ensure safe resource cleanup when replacing sstables (CASSANDRA-6912)
 * Add failure handler to async callback (CASSANDRA-6747)
 * Fix AE when closing SSTable without releasing reference (CASSANDRA-7000)
 * Clean up IndexInfo on keyspace/table drops (CASSANDRA-6924)
 * Only snapshot relative SSTables when sequential repair (CASSANDRA-7024)
 * Require nodetool rebuild_index to specify index names (CASSANDRA-7038)
 * fix cassandra stress errors on reads with native protocol (CASSANDRA-7033)
 * Use OpOrder to guard sstable references for reads (CASSANDRA-6919)
 * Preemptive opening of compaction result (CASSANDRA-6916)
 * Multi-threaded scrub/cleanup/upgradesstables (CASSANDRA-5547)
 * Optimize cellname comparison (CASSANDRA-6934)
 * Native protocol v3 (CASSANDRA-6855)
 * Optimize Cell liveness checks and clean up Cell (CASSANDRA-7119)
 * Support consistent range movements (CASSANDRA-2434)
 * Display min timestamp in sstablemetadata viewer (CASSANDRA-6767)
Merged from 2.0:
 * Avoid race-prone second "scrub" of system keyspace (CASSANDRA-6797)
 * Pool CqlRecordWriter clients by inetaddress rather than Range
   (CASSANDRA-6665)
 * Fix compaction_history timestamps (CASSANDRA-6784)
 * Compare scores of full replica ordering in DES (CASSANDRA-6683)
 * fix CME in SessionInfo updateProgress affecting netstats (CASSANDRA-6577)
 * Allow repairing between specific replicas (CASSANDRA-6440)
 * Allow per-dc enabling of hints (CASSANDRA-6157)
 * Add compatibility for Hadoop 0.2.x (CASSANDRA-5201)
 * Fix EstimatedHistogram races (CASSANDRA-6682)
 * Failure detector correctly converts initial value to nanos (CASSANDRA-6658)
 * Add nodetool taketoken to relocate vnodes (CASSANDRA-4445)
 * Expose bulk loading progress over JMX (CASSANDRA-4757)
 * Correctly handle null with IF conditions and TTL (CASSANDRA-6623)
 * Account for range/row tombstones in tombstone drop
   time histogram (CASSANDRA-6522)
 * Stop CommitLogSegment.close() from calling sync() (CASSANDRA-6652)
 * Make commitlog failure handling configurable (CASSANDRA-6364)
 * Avoid overlaps in LCS (CASSANDRA-6688)
 * Improve support for paginating over composites (CASSANDRA-4851)
 * Fix count(*) queries in a mixed cluster (CASSANDRA-6707)
 * Improve repair tasks(snapshot, differencing) concurrency (CASSANDRA-6566)
 * Fix replaying pre-2.0 commit logs (CASSANDRA-6714)
 * Add static columns to CQL3 (CASSANDRA-6561)
 * Optimize single partition batch statements (CASSANDRA-6737)
 * Disallow post-query re-ordering when paging (CASSANDRA-6722)
 * Fix potential paging bug with deleted columns (CASSANDRA-6748)
 * Fix NPE on BulkLoader caused by losing StreamEvent (CASSANDRA-6636)
 * Fix truncating compression metadata (CASSANDRA-6791)
 * Add CMSClassUnloadingEnabled JVM option (CASSANDRA-6541)
 * Catch memtable flush exceptions during shutdown (CASSANDRA-6735)
 * Fix upgradesstables NPE for non-CF-based indexes (CASSANDRA-6645)
 * Fix UPDATE updating PRIMARY KEY columns implicitly (CASSANDRA-6782)
 * Fix IllegalArgumentException when updating from 1.2 with SuperColumns
   (CASSANDRA-6733)
 * FBUtilities.singleton() should use the CF comparator (CASSANDRA-6778)
 * Fix CQLSStableWriter.addRow(Map<String, Object>) (CASSANDRA-6526)
 * Fix HSHA server introducing corrupt data (CASSANDRA-6285)
 * Fix CAS conditions for COMPACT STORAGE tables (CASSANDRA-6813)
 * Starting threads in OutboundTcpConnectionPool constructor causes race conditions (CASSANDRA-7177)
 * Allow overriding cassandra-rackdc.properties file (CASSANDRA-7072)
 * Set JMX RMI port to 7199 (CASSANDRA-7087)
 * Use LOCAL_QUORUM for data reads at LOCAL_SERIAL (CASSANDRA-6939)
 * Log a warning for large batches (CASSANDRA-6487)
 * Put nodes in hibernate when join_ring is false (CASSANDRA-6961)
 * Avoid early loading of non-system keyspaces before compaction-leftovers 
   cleanup at startup (CASSANDRA-6913)
 * Restrict Windows to parallel repairs (CASSANDRA-6907)
 * (Hadoop) Allow manually specifying start/end tokens in CFIF (CASSANDRA-6436)
 * Fix NPE in MeteredFlusher (CASSANDRA-6820)
 * Fix race processing range scan responses (CASSANDRA-6820)
 * Allow deleting snapshots from dropped keyspaces (CASSANDRA-6821)
 * Add uuid() function (CASSANDRA-6473)
 * Omit tombstones from schema digests (CASSANDRA-6862)
 * Include correct consistencyLevel in LWT timeout (CASSANDRA-6884)
 * Lower chances for losing new SSTables during nodetool refresh and
   ColumnFamilyStore.loadNewSSTables (CASSANDRA-6514)
 * Add support for DELETE ... IF EXISTS to CQL3 (CASSANDRA-5708)
 * Update hadoop_cql3_word_count example (CASSANDRA-6793)
 * Fix handling of RejectedExecution in sync Thrift server (CASSANDRA-6788)
 * Log more information when exceeding tombstone_warn_threshold (CASSANDRA-6865)
 * Fix truncate to not abort due to unreachable fat clients (CASSANDRA-6864)
 * Fix schema concurrency exceptions (CASSANDRA-6841)
 * Fix leaking validator FH in StreamWriter (CASSANDRA-6832)
 * Fix saving triggers to schema (CASSANDRA-6789)
 * Fix trigger mutations when base mutation list is immutable (CASSANDRA-6790)
 * Fix accounting in FileCacheService to allow re-using RAR (CASSANDRA-6838)
 * Fix static counter columns (CASSANDRA-6827)
 * Restore expiring->deleted (cell) compaction optimization (CASSANDRA-6844)
 * Fix CompactionManager.needsCleanup (CASSANDRA-6845)
 * Correctly compare BooleanType values other than 0 and 1 (CASSANDRA-6779)
 * Read message id as string from earlier versions (CASSANDRA-6840)
 * Properly use the Paxos consistency for (non-protocol) batch (CASSANDRA-6837)
 * Add paranoid disk failure option (CASSANDRA-6646)
 * Improve PerRowSecondaryIndex performance (CASSANDRA-6876)
 * Extend triggers to support CAS updates (CASSANDRA-6882)
 * Static columns with IF NOT EXISTS don't always work as expected (CASSANDRA-6873)
 * Fix paging with SELECT DISTINCT (CASSANDRA-6857)
 * Fix UnsupportedOperationException on CAS timeout (CASSANDRA-6923)
 * Improve MeteredFlusher handling of MF-unaffected column families
   (CASSANDRA-6867)
 * Add CqlRecordReader using native pagination (CASSANDRA-6311)
 * Add QueryHandler interface (CASSANDRA-6659)
 * Track liveRatio per-memtable, not per-CF (CASSANDRA-6945)
 * Make sure upgradesstables keeps sstable level (CASSANDRA-6958)
 * Fix LIMIT with static columns (CASSANDRA-6956)
 * Fix clash with CQL column name in thrift validation (CASSANDRA-6892)
 * Fix error with super columns in mixed 1.2-2.0 clusters (CASSANDRA-6966)
 * Fix bad skip of sstables on slice query with composite start/finish (CASSANDRA-6825)
 * Fix unintended update with conditional statement (CASSANDRA-6893)
 * Fix map element access in IF (CASSANDRA-6914)
 * Avoid costly range calculations for range queries on system keyspaces
   (CASSANDRA-6906)
 * Fix SSTable not released if stream session fails (CASSANDRA-6818)
 * Avoid build failure due to ANTLR timeout (CASSANDRA-6991)
 * Queries on compact tables can return more rows that requested (CASSANDRA-7052)
 * USING TIMESTAMP for batches does not work (CASSANDRA-7053)
 * Fix performance regression from CASSANDRA-5614 (CASSANDRA-6949)
 * Ensure that batchlog and hint timeouts do not produce hints (CASSANDRA-7058)
 * Merge groupable mutations in TriggerExecutor#execute() (CASSANDRA-7047)
 * Plug holes in resource release when wiring up StreamSession (CASSANDRA-7073)
 * Re-add parameter columns to tracing session (CASSANDRA-6942)
 * Preserves CQL metadata when updating table from thrift (CASSANDRA-6831)
Merged from 1.2:
 * Fix nodetool display with vnodes (CASSANDRA-7082)
 * Add UNLOGGED, COUNTER options to BATCH documentation (CASSANDRA-6816)
 * add extra SSL cipher suites (CASSANDRA-6613)
 * fix nodetool getsstables for blob PK (CASSANDRA-6803)
 * Fix BatchlogManager#deleteBatch() use of millisecond timestamps
   (CASSANDRA-6822)
 * Continue assassinating even if the endpoint vanishes (CASSANDRA-6787)
 * Schedule schema pulls on change (CASSANDRA-6971)
 * Non-droppable verbs shouldn't be dropped from OTC (CASSANDRA-6980)
 * Shutdown batchlog executor in SS#drain() (CASSANDRA-7025)
 * Fix batchlog to account for CF truncation records (CASSANDRA-6999)
 * Fix CQLSH parsing of functions and BLOB literals (CASSANDRA-7018)
 * Properly load trustore in the native protocol (CASSANDRA-6847)
 * Always clean up references in SerializingCache (CASSANDRA-6994)
 * Don't shut MessagingService down when replacing a node (CASSANDRA-6476)
 * fix npe when doing -Dcassandra.fd_initial_value_ms (CASSANDRA-6751)


2.1.0-beta1
 * Add flush directory distinct from compaction directories (CASSANDRA-6357)
 * Require JNA by default (CASSANDRA-6575)
 * add listsnapshots command to nodetool (CASSANDRA-5742)
 * Introduce AtomicBTreeColumns (CASSANDRA-6271, 6692)
 * Multithreaded commitlog (CASSANDRA-3578)
 * allocate fixed index summary memory pool and resample cold index summaries 
   to use less memory (CASSANDRA-5519)
 * Removed multithreaded compaction (CASSANDRA-6142)
 * Parallelize fetching rows for low-cardinality indexes (CASSANDRA-1337)
 * change logging from log4j to logback (CASSANDRA-5883)
 * switch to LZ4 compression for internode communication (CASSANDRA-5887)
 * Stop using Thrift-generated Index* classes internally (CASSANDRA-5971)
 * Remove 1.2 network compatibility code (CASSANDRA-5960)
 * Remove leveled json manifest migration code (CASSANDRA-5996)
 * Remove CFDefinition (CASSANDRA-6253)
 * Use AtomicIntegerFieldUpdater in RefCountedMemory (CASSANDRA-6278)
 * User-defined types for CQL3 (CASSANDRA-5590)
 * Use of o.a.c.metrics in nodetool (CASSANDRA-5871, 6406)
 * Batch read from OTC's queue and cleanup (CASSANDRA-1632)
 * Secondary index support for collections (CASSANDRA-4511, 6383)
 * SSTable metadata(Stats.db) format change (CASSANDRA-6356)
 * Push composites support in the storage engine
   (CASSANDRA-5417, CASSANDRA-6520)
 * Add snapshot space used to cfstats (CASSANDRA-6231)
 * Add cardinality estimator for key count estimation (CASSANDRA-5906)
 * CF id is changed to be non-deterministic. Data dir/key cache are created
   uniquely for CF id (CASSANDRA-5202)
 * New counters implementation (CASSANDRA-6504)
 * Replace UnsortedColumns, EmptyColumns, TreeMapBackedSortedColumns with new
   ArrayBackedSortedColumns (CASSANDRA-6630, CASSANDRA-6662, CASSANDRA-6690)
 * Add option to use row cache with a given amount of rows (CASSANDRA-5357)
 * Avoid repairing already repaired data (CASSANDRA-5351)
 * Reject counter updates with USING TTL/TIMESTAMP (CASSANDRA-6649)
 * Replace index_interval with min/max_index_interval (CASSANDRA-6379)
 * Lift limitation that order by columns must be selected for IN queries (CASSANDRA-4911)


2.0.5
 * Reduce garbage generated by bloom filter lookups (CASSANDRA-6609)
 * Add ks.cf names to tombstone logging (CASSANDRA-6597)
 * Use LOCAL_QUORUM for LWT operations at LOCAL_SERIAL (CASSANDRA-6495)
 * Wait for gossip to settle before accepting client connections (CASSANDRA-4288)
 * Delete unfinished compaction incrementally (CASSANDRA-6086)
 * Allow specifying custom secondary index options in CQL3 (CASSANDRA-6480)
 * Improve replica pinning for cache efficiency in DES (CASSANDRA-6485)
 * Fix LOCAL_SERIAL from thrift (CASSANDRA-6584)
 * Don't special case received counts in CAS timeout exceptions (CASSANDRA-6595)
 * Add support for 2.1 global counter shards (CASSANDRA-6505)
 * Fix NPE when streaming connection is not yet established (CASSANDRA-6210)
 * Avoid rare duplicate read repair triggering (CASSANDRA-6606)
 * Fix paging discardFirst (CASSANDRA-6555)
 * Fix ArrayIndexOutOfBoundsException in 2ndary index query (CASSANDRA-6470)
 * Release sstables upon rebuilding 2i (CASSANDRA-6635)
 * Add AbstractCompactionStrategy.startup() method (CASSANDRA-6637)
 * SSTableScanner may skip rows during cleanup (CASSANDRA-6638)
 * sstables from stalled repair sessions can resurrect deleted data (CASSANDRA-6503)
 * Switch stress to use ITransportFactory (CASSANDRA-6641)
 * Fix IllegalArgumentException during prepare (CASSANDRA-6592)
 * Fix possible loss of 2ndary index entries during compaction (CASSANDRA-6517)
 * Fix direct Memory on architectures that do not support unaligned long access
   (CASSANDRA-6628)
 * Let scrub optionally skip broken counter partitions (CASSANDRA-5930)
Merged from 1.2:
 * fsync compression metadata (CASSANDRA-6531)
 * Validate CF existence on execution for prepared statement (CASSANDRA-6535)
 * Add ability to throttle batchlog replay (CASSANDRA-6550)
 * Fix executing LOCAL_QUORUM with SimpleStrategy (CASSANDRA-6545)
 * Avoid StackOverflow when using large IN queries (CASSANDRA-6567)
 * Nodetool upgradesstables includes secondary indexes (CASSANDRA-6598)
 * Paginate batchlog replay (CASSANDRA-6569)
 * skip blocking on streaming during drain (CASSANDRA-6603)
 * Improve error message when schema doesn't match loaded sstable (CASSANDRA-6262)
 * Add properties to adjust FD initial value and max interval (CASSANDRA-4375)
 * Fix preparing with batch and delete from collection (CASSANDRA-6607)
 * Fix ABSC reverse iterator's remove() method (CASSANDRA-6629)
 * Handle host ID conflicts properly (CASSANDRA-6615)
 * Move handling of migration event source to solve bootstrap race. (CASSANDRA-6648)
 * Make sure compaction throughput value doesn't overflow with int math (CASSANDRA-6647)


2.0.4
 * Allow removing snapshots of no-longer-existing CFs (CASSANDRA-6418)
 * add StorageService.stopDaemon() (CASSANDRA-4268)
 * add IRE for invalid CF supplied to get_count (CASSANDRA-5701)
 * add client encryption support to sstableloader (CASSANDRA-6378)
 * Fix accept() loop for SSL sockets post-shutdown (CASSANDRA-6468)
 * Fix size-tiered compaction in LCS L0 (CASSANDRA-6496)
 * Fix assertion failure in filterColdSSTables (CASSANDRA-6483)
 * Fix row tombstones in larger-than-memory compactions (CASSANDRA-6008)
 * Fix cleanup ClassCastException (CASSANDRA-6462)
 * Reduce gossip memory use by interning VersionedValue strings (CASSANDRA-6410)
 * Allow specifying datacenters to participate in a repair (CASSANDRA-6218)
 * Fix divide-by-zero in PCI (CASSANDRA-6403)
 * Fix setting last compacted key in the wrong level for LCS (CASSANDRA-6284)
 * Add millisecond precision formats to the timestamp parser (CASSANDRA-6395)
 * Expose a total memtable size metric for a CF (CASSANDRA-6391)
 * cqlsh: handle symlinks properly (CASSANDRA-6425)
 * Fix potential infinite loop when paging query with IN (CASSANDRA-6464)
 * Fix assertion error in AbstractQueryPager.discardFirst (CASSANDRA-6447)
 * Fix streaming older SSTable yields unnecessary tombstones (CASSANDRA-6527)
Merged from 1.2:
 * Improved error message on bad properties in DDL queries (CASSANDRA-6453)
 * Randomize batchlog candidates selection (CASSANDRA-6481)
 * Fix thundering herd on endpoint cache invalidation (CASSANDRA-6345, 6485)
 * Improve batchlog write performance with vnodes (CASSANDRA-6488)
 * cqlsh: quote single quotes in strings inside collections (CASSANDRA-6172)
 * Improve gossip performance for typical messages (CASSANDRA-6409)
 * Throw IRE if a prepared statement has more markers than supported 
   (CASSANDRA-5598)
 * Expose Thread metrics for the native protocol server (CASSANDRA-6234)
 * Change snapshot response message verb to INTERNAL to avoid dropping it 
   (CASSANDRA-6415)
 * Warn when collection read has > 65K elements (CASSANDRA-5428)
 * Fix cache persistence when both row and key cache are enabled 
   (CASSANDRA-6413)
 * (Hadoop) add describe_local_ring (CASSANDRA-6268)
 * Fix handling of concurrent directory creation failure (CASSANDRA-6459)
 * Allow executing CREATE statements multiple times (CASSANDRA-6471)
 * Don't send confusing info with timeouts (CASSANDRA-6491)
 * Don't resubmit counter mutation runnables internally (CASSANDRA-6427)
 * Don't drop local mutations without a hint (CASSANDRA-6510)
 * Don't allow null max_hint_window_in_ms (CASSANDRA-6419)
 * Validate SliceRange start and finish lengths (CASSANDRA-6521)


2.0.3
 * Fix FD leak on slice read path (CASSANDRA-6275)
 * Cancel read meter task when closing SSTR (CASSANDRA-6358)
 * free off-heap IndexSummary during bulk (CASSANDRA-6359)
 * Recover from IOException in accept() thread (CASSANDRA-6349)
 * Improve Gossip tolerance of abnormally slow tasks (CASSANDRA-6338)
 * Fix trying to hint timed out counter writes (CASSANDRA-6322)
 * Allow restoring specific columnfamilies from archived CL (CASSANDRA-4809)
 * Avoid flushing compaction_history after each operation (CASSANDRA-6287)
 * Fix repair assertion error when tombstones expire (CASSANDRA-6277)
 * Skip loading corrupt key cache (CASSANDRA-6260)
 * Fixes for compacting larger-than-memory rows (CASSANDRA-6274)
 * Compact hottest sstables first and optionally omit coldest from
   compaction entirely (CASSANDRA-6109)
 * Fix modifying column_metadata from thrift (CASSANDRA-6182)
 * cqlsh: fix LIST USERS output (CASSANDRA-6242)
 * Add IRequestSink interface (CASSANDRA-6248)
 * Update memtable size while flushing (CASSANDRA-6249)
 * Provide hooks around CQL2/CQL3 statement execution (CASSANDRA-6252)
 * Require Permission.SELECT for CAS updates (CASSANDRA-6247)
 * New CQL-aware SSTableWriter (CASSANDRA-5894)
 * Reject CAS operation when the protocol v1 is used (CASSANDRA-6270)
 * Correctly throw error when frame too large (CASSANDRA-5981)
 * Fix serialization bug in PagedRange with 2ndary indexes (CASSANDRA-6299)
 * Fix CQL3 table validation in Thrift (CASSANDRA-6140)
 * Fix bug missing results with IN clauses (CASSANDRA-6327)
 * Fix paging with reversed slices (CASSANDRA-6343)
 * Set minTimestamp correctly to be able to drop expired sstables (CASSANDRA-6337)
 * Support NaN and Infinity as float literals (CASSANDRA-6003)
 * Remove RF from nodetool ring output (CASSANDRA-6289)
 * Fix attempting to flush empty rows (CASSANDRA-6374)
 * Fix potential out of bounds exception when paging (CASSANDRA-6333)
Merged from 1.2:
 * Optimize FD phi calculation (CASSANDRA-6386)
 * Improve initial FD phi estimate when starting up (CASSANDRA-6385)
 * Don't list CQL3 table in CLI describe even if named explicitely 
   (CASSANDRA-5750)
 * Invalidate row cache when dropping CF (CASSANDRA-6351)
 * add non-jamm path for cached statements (CASSANDRA-6293)
 * add windows bat files for shell commands (CASSANDRA-6145)
 * Require logging in for Thrift CQL2/3 statement preparation (CASSANDRA-6254)
 * restrict max_num_tokens to 1536 (CASSANDRA-6267)
 * Nodetool gets default JMX port from cassandra-env.sh (CASSANDRA-6273)
 * make calculatePendingRanges asynchronous (CASSANDRA-6244)
 * Remove blocking flushes in gossip thread (CASSANDRA-6297)
 * Fix potential socket leak in connectionpool creation (CASSANDRA-6308)
 * Allow LOCAL_ONE/LOCAL_QUORUM to work with SimpleStrategy (CASSANDRA-6238)
 * cqlsh: handle 'null' as session duration (CASSANDRA-6317)
 * Fix json2sstable handling of range tombstones (CASSANDRA-6316)
 * Fix missing one row in reverse query (CASSANDRA-6330)
 * Fix reading expired row value from row cache (CASSANDRA-6325)
 * Fix AssertionError when doing set element deletion (CASSANDRA-6341)
 * Make CL code for the native protocol match the one in C* 2.0
   (CASSANDRA-6347)
 * Disallow altering CQL3 table from thrift (CASSANDRA-6370)
 * Fix size computation of prepared statement (CASSANDRA-6369)


2.0.2
 * Update FailureDetector to use nanontime (CASSANDRA-4925)
 * Fix FileCacheService regressions (CASSANDRA-6149)
 * Never return WriteTimeout for CL.ANY (CASSANDRA-6132)
 * Fix race conditions in bulk loader (CASSANDRA-6129)
 * Add configurable metrics reporting (CASSANDRA-4430)
 * drop queries exceeding a configurable number of tombstones (CASSANDRA-6117)
 * Track and persist sstable read activity (CASSANDRA-5515)
 * Fixes for speculative retry (CASSANDRA-5932, CASSANDRA-6194)
 * Improve memory usage of metadata min/max column names (CASSANDRA-6077)
 * Fix thrift validation refusing row markers on CQL3 tables (CASSANDRA-6081)
 * Fix insertion of collections with CAS (CASSANDRA-6069)
 * Correctly send metadata on SELECT COUNT (CASSANDRA-6080)
 * Track clients' remote addresses in ClientState (CASSANDRA-6070)
 * Create snapshot dir if it does not exist when migrating
   leveled manifest (CASSANDRA-6093)
 * make sequential nodetool repair the default (CASSANDRA-5950)
 * Add more hooks for compaction strategy implementations (CASSANDRA-6111)
 * Fix potential NPE on composite 2ndary indexes (CASSANDRA-6098)
 * Delete can potentially be skipped in batch (CASSANDRA-6115)
 * Allow alter keyspace on system_traces (CASSANDRA-6016)
 * Disallow empty column names in cql (CASSANDRA-6136)
 * Use Java7 file-handling APIs and fix file moving on Windows (CASSANDRA-5383)
 * Save compaction history to system keyspace (CASSANDRA-5078)
 * Fix NPE if StorageService.getOperationMode() is executed before full startup (CASSANDRA-6166)
 * CQL3: support pre-epoch longs for TimestampType (CASSANDRA-6212)
 * Add reloadtriggers command to nodetool (CASSANDRA-4949)
 * cqlsh: ignore empty 'value alias' in DESCRIBE (CASSANDRA-6139)
 * Fix sstable loader (CASSANDRA-6205)
 * Reject bootstrapping if the node already exists in gossip (CASSANDRA-5571)
 * Fix NPE while loading paxos state (CASSANDRA-6211)
 * cqlsh: add SHOW SESSION <tracing-session> command (CASSANDRA-6228)
Merged from 1.2:
 * (Hadoop) Require CFRR batchSize to be at least 2 (CASSANDRA-6114)
 * Add a warning for small LCS sstable size (CASSANDRA-6191)
 * Add ability to list specific KS/CF combinations in nodetool cfstats (CASSANDRA-4191)
 * Mark CF clean if a mutation raced the drop and got it marked dirty (CASSANDRA-5946)
 * Add a LOCAL_ONE consistency level (CASSANDRA-6202)
 * Limit CQL prepared statement cache by size instead of count (CASSANDRA-6107)
 * Tracing should log write failure rather than raw exceptions (CASSANDRA-6133)
 * lock access to TM.endpointToHostIdMap (CASSANDRA-6103)
 * Allow estimated memtable size to exceed slab allocator size (CASSANDRA-6078)
 * Start MeteredFlusher earlier to prevent OOM during CL replay (CASSANDRA-6087)
 * Avoid sending Truncate command to fat clients (CASSANDRA-6088)
 * Allow where clause conditions to be in parenthesis (CASSANDRA-6037)
 * Do not open non-ssl storage port if encryption option is all (CASSANDRA-3916)
 * Move batchlog replay to its own executor (CASSANDRA-6079)
 * Add tombstone debug threshold and histogram (CASSANDRA-6042, 6057)
 * Enable tcp keepalive on incoming connections (CASSANDRA-4053)
 * Fix fat client schema pull NPE (CASSANDRA-6089)
 * Fix memtable flushing for indexed tables (CASSANDRA-6112)
 * Fix skipping columns with multiple slices (CASSANDRA-6119)
 * Expose connected thrift + native client counts (CASSANDRA-5084)
 * Optimize auth setup (CASSANDRA-6122)
 * Trace index selection (CASSANDRA-6001)
 * Update sstablesPerReadHistogram to use biased sampling (CASSANDRA-6164)
 * Log UnknownColumnfamilyException when closing socket (CASSANDRA-5725)
 * Properly error out on CREATE INDEX for counters table (CASSANDRA-6160)
 * Handle JMX notification failure for repair (CASSANDRA-6097)
 * (Hadoop) Fetch no more than 128 splits in parallel (CASSANDRA-6169)
 * stress: add username/password authentication support (CASSANDRA-6068)
 * Fix indexed queries with row cache enabled on parent table (CASSANDRA-5732)
 * Fix compaction race during columnfamily drop (CASSANDRA-5957)
 * Fix validation of empty column names for compact tables (CASSANDRA-6152)
 * Skip replaying mutations that pass CRC but fail to deserialize (CASSANDRA-6183)
 * Rework token replacement to use replace_address (CASSANDRA-5916)
 * Fix altering column types (CASSANDRA-6185)
 * cqlsh: fix CREATE/ALTER WITH completion (CASSANDRA-6196)
 * add windows bat files for shell commands (CASSANDRA-6145)
 * Fix potential stack overflow during range tombstones insertion (CASSANDRA-6181)
 * (Hadoop) Make LOCAL_ONE the default consistency level (CASSANDRA-6214)


2.0.1
 * Fix bug that could allow reading deleted data temporarily (CASSANDRA-6025)
 * Improve memory use defaults (CASSANDRA-6059)
 * Make ThriftServer more easlly extensible (CASSANDRA-6058)
 * Remove Hadoop dependency from ITransportFactory (CASSANDRA-6062)
 * add file_cache_size_in_mb setting (CASSANDRA-5661)
 * Improve error message when yaml contains invalid properties (CASSANDRA-5958)
 * Improve leveled compaction's ability to find non-overlapping L0 compactions
   to work on concurrently (CASSANDRA-5921)
 * Notify indexer of columns shadowed by range tombstones (CASSANDRA-5614)
 * Log Merkle tree stats (CASSANDRA-2698)
 * Switch from crc32 to adler32 for compressed sstable checksums (CASSANDRA-5862)
 * Improve offheap memcpy performance (CASSANDRA-5884)
 * Use a range aware scanner for cleanup (CASSANDRA-2524)
 * Cleanup doesn't need to inspect sstables that contain only local data
   (CASSANDRA-5722)
 * Add ability for CQL3 to list partition keys (CASSANDRA-4536)
 * Improve native protocol serialization (CASSANDRA-5664)
 * Upgrade Thrift to 0.9.1 (CASSANDRA-5923)
 * Require superuser status for adding triggers (CASSANDRA-5963)
 * Make standalone scrubber handle old and new style leveled manifest
   (CASSANDRA-6005)
 * Fix paxos bugs (CASSANDRA-6012, 6013, 6023)
 * Fix paged ranges with multiple replicas (CASSANDRA-6004)
 * Fix potential AssertionError during tracing (CASSANDRA-6041)
 * Fix NPE in sstablesplit (CASSANDRA-6027)
 * Migrate pre-2.0 key/value/column aliases to system.schema_columns
   (CASSANDRA-6009)
 * Paging filter empty rows too agressively (CASSANDRA-6040)
 * Support variadic parameters for IN clauses (CASSANDRA-4210)
 * cqlsh: return the result of CAS writes (CASSANDRA-5796)
 * Fix validation of IN clauses with 2ndary indexes (CASSANDRA-6050)
 * Support named bind variables in CQL (CASSANDRA-6033)
Merged from 1.2:
 * Allow cache-keys-to-save to be set at runtime (CASSANDRA-5980)
 * Avoid second-guessing out-of-space state (CASSANDRA-5605)
 * Tuning knobs for dealing with large blobs and many CFs (CASSANDRA-5982)
 * (Hadoop) Fix CQLRW for thrift tables (CASSANDRA-6002)
 * Fix possible divide-by-zero in HHOM (CASSANDRA-5990)
 * Allow local batchlog writes for CL.ANY (CASSANDRA-5967)
 * Upgrade metrics-core to version 2.2.0 (CASSANDRA-5947)
 * Fix CqlRecordWriter with composite keys (CASSANDRA-5949)
 * Add snitch, schema version, cluster, partitioner to JMX (CASSANDRA-5881)
 * Allow disabling SlabAllocator (CASSANDRA-5935)
 * Make user-defined compaction JMX blocking (CASSANDRA-4952)
 * Fix streaming does not transfer wrapped range (CASSANDRA-5948)
 * Fix loading index summary containing empty key (CASSANDRA-5965)
 * Correctly handle limits in CompositesSearcher (CASSANDRA-5975)
 * Pig: handle CQL collections (CASSANDRA-5867)
 * Pass the updated cf to the PRSI index() method (CASSANDRA-5999)
 * Allow empty CQL3 batches (as no-op) (CASSANDRA-5994)
 * Support null in CQL3 functions (CASSANDRA-5910)
 * Replace the deprecated MapMaker with CacheLoader (CASSANDRA-6007)
 * Add SSTableDeletingNotification to DataTracker (CASSANDRA-6010)
 * Fix snapshots in use get deleted during snapshot repair (CASSANDRA-6011)
 * Move hints and exception count to o.a.c.metrics (CASSANDRA-6017)
 * Fix memory leak in snapshot repair (CASSANDRA-6047)
 * Fix sstable2sjon for CQL3 tables (CASSANDRA-5852)


2.0.0
 * Fix thrift validation when inserting into CQL3 tables (CASSANDRA-5138)
 * Fix periodic memtable flushing behavior with clean memtables (CASSANDRA-5931)
 * Fix dateOf() function for pre-2.0 timestamp columns (CASSANDRA-5928)
 * Fix SSTable unintentionally loads BF when opened for batch (CASSANDRA-5938)
 * Add stream session progress to JMX (CASSANDRA-4757)
 * Fix NPE during CAS operation (CASSANDRA-5925)
Merged from 1.2:
 * Fix getBloomFilterDiskSpaceUsed for AlwaysPresentFilter (CASSANDRA-5900)
 * Don't announce schema version until we've loaded the changes locally
   (CASSANDRA-5904)
 * Fix to support off heap bloom filters size greater than 2 GB (CASSANDRA-5903)
 * Properly handle parsing huge map and set literals (CASSANDRA-5893)


2.0.0-rc2
 * enable vnodes by default (CASSANDRA-5869)
 * fix CAS contention timeout (CASSANDRA-5830)
 * fix HsHa to respect max frame size (CASSANDRA-4573)
 * Fix (some) 2i on composite components omissions (CASSANDRA-5851)
 * cqlsh: add DESCRIBE FULL SCHEMA variant (CASSANDRA-5880)
Merged from 1.2:
 * Correctly validate sparse composite cells in scrub (CASSANDRA-5855)
 * Add KeyCacheHitRate metric to CF metrics (CASSANDRA-5868)
 * cqlsh: add support for multiline comments (CASSANDRA-5798)
 * Handle CQL3 SELECT duplicate IN restrictions on clustering columns
   (CASSANDRA-5856)


2.0.0-rc1
 * improve DecimalSerializer performance (CASSANDRA-5837)
 * fix potential spurious wakeup in AsyncOneResponse (CASSANDRA-5690)
 * fix schema-related trigger issues (CASSANDRA-5774)
 * Better validation when accessing CQL3 table from thrift (CASSANDRA-5138)
 * Fix assertion error during repair (CASSANDRA-5801)
 * Fix range tombstone bug (CASSANDRA-5805)
 * DC-local CAS (CASSANDRA-5797)
 * Add a native_protocol_version column to the system.local table (CASSANRDA-5819)
 * Use index_interval from cassandra.yaml when upgraded (CASSANDRA-5822)
 * Fix buffer underflow on socket close (CASSANDRA-5792)
Merged from 1.2:
 * Fix reading DeletionTime from 1.1-format sstables (CASSANDRA-5814)
 * cqlsh: add collections support to COPY (CASSANDRA-5698)
 * retry important messages for any IOException (CASSANDRA-5804)
 * Allow empty IN relations in SELECT/UPDATE/DELETE statements (CASSANDRA-5626)
 * cqlsh: fix crashing on Windows due to libedit detection (CASSANDRA-5812)
 * fix bulk-loading compressed sstables (CASSANDRA-5820)
 * (Hadoop) fix quoting in CqlPagingRecordReader and CqlRecordWriter 
   (CASSANDRA-5824)
 * update default LCS sstable size to 160MB (CASSANDRA-5727)
 * Allow compacting 2Is via nodetool (CASSANDRA-5670)
 * Hex-encode non-String keys in OPP (CASSANDRA-5793)
 * nodetool history logging (CASSANDRA-5823)
 * (Hadoop) fix support for Thrift tables in CqlPagingRecordReader 
   (CASSANDRA-5752)
 * add "all time blocked" to StatusLogger output (CASSANDRA-5825)
 * Future-proof inter-major-version schema migrations (CASSANDRA-5845)
 * (Hadoop) add CqlPagingRecordReader support for ReversedType in Thrift table
   (CASSANDRA-5718)
 * Add -no-snapshot option to scrub (CASSANDRA-5891)
 * Fix to support off heap bloom filters size greater than 2 GB (CASSANDRA-5903)
 * Properly handle parsing huge map and set literals (CASSANDRA-5893)
 * Fix LCS L0 compaction may overlap in L1 (CASSANDRA-5907)
 * New sstablesplit tool to split large sstables offline (CASSANDRA-4766)
 * Fix potential deadlock in native protocol server (CASSANDRA-5926)
 * Disallow incompatible type change in CQL3 (CASSANDRA-5882)
Merged from 1.1:
 * Correctly validate sparse composite cells in scrub (CASSANDRA-5855)


2.0.0-beta2
 * Replace countPendingHints with Hints Created metric (CASSANDRA-5746)
 * Allow nodetool with no args, and with help to run without a server (CASSANDRA-5734)
 * Cleanup AbstractType/TypeSerializer classes (CASSANDRA-5744)
 * Remove unimplemented cli option schema-mwt (CASSANDRA-5754)
 * Support range tombstones in thrift (CASSANDRA-5435)
 * Normalize table-manipulating CQL3 statements' class names (CASSANDRA-5759)
 * cqlsh: add missing table options to DESCRIBE output (CASSANDRA-5749)
 * Fix assertion error during repair (CASSANDRA-5757)
 * Fix bulkloader (CASSANDRA-5542)
 * Add LZ4 compression to the native protocol (CASSANDRA-5765)
 * Fix bugs in the native protocol v2 (CASSANDRA-5770)
 * CAS on 'primary key only' table (CASSANDRA-5715)
 * Support streaming SSTables of old versions (CASSANDRA-5772)
 * Always respect protocol version in native protocol (CASSANDRA-5778)
 * Fix ConcurrentModificationException during streaming (CASSANDRA-5782)
 * Update deletion timestamp in Commit#updatesWithPaxosTime (CASSANDRA-5787)
 * Thrift cas() method crashes if input columns are not sorted (CASSANDRA-5786)
 * Order columns names correctly when querying for CAS (CASSANDRA-5788)
 * Fix streaming retry (CASSANDRA-5775)
Merged from 1.2:
 * if no seeds can be a reached a node won't start in a ring by itself (CASSANDRA-5768)
 * add cassandra.unsafesystem property (CASSANDRA-5704)
 * (Hadoop) quote identifiers in CqlPagingRecordReader (CASSANDRA-5763)
 * Add replace_node functionality for vnodes (CASSANDRA-5337)
 * Add timeout events to query traces (CASSANDRA-5520)
 * Fix serialization of the LEFT gossip value (CASSANDRA-5696)
 * Pig: support for cql3 tables (CASSANDRA-5234)
 * Fix skipping range tombstones with reverse queries (CASSANDRA-5712)
 * Expire entries out of ThriftSessionManager (CASSANDRA-5719)
 * Don't keep ancestor information in memory (CASSANDRA-5342)
 * Expose native protocol server status in nodetool info (CASSANDRA-5735)
 * Fix pathetic performance of range tombstones (CASSANDRA-5677)
 * Fix querying with an empty (impossible) range (CASSANDRA-5573)
 * cqlsh: handle CUSTOM 2i in DESCRIBE output (CASSANDRA-5760)
 * Fix minor bug in Range.intersects(Bound) (CASSANDRA-5771)
 * cqlsh: handle disabled compression in DESCRIBE output (CASSANDRA-5766)
 * Ensure all UP events are notified on the native protocol (CASSANDRA-5769)
 * Fix formatting of sstable2json with multiple -k arguments (CASSANDRA-5781)
 * Don't rely on row marker for queries in general to hide lost markers
   after TTL expires (CASSANDRA-5762)
 * Sort nodetool help output (CASSANDRA-5776)
 * Fix column expiring during 2 phases compaction (CASSANDRA-5799)
 * now() is being rejected in INSERTs when inside collections (CASSANDRA-5795)


2.0.0-beta1
 * Add support for indexing clustered columns (CASSANDRA-5125)
 * Removed on-heap row cache (CASSANDRA-5348)
 * use nanotime consistently for node-local timeouts (CASSANDRA-5581)
 * Avoid unnecessary second pass on name-based queries (CASSANDRA-5577)
 * Experimental triggers (CASSANDRA-1311)
 * JEMalloc support for off-heap allocation (CASSANDRA-3997)
 * Single-pass compaction (CASSANDRA-4180)
 * Removed token range bisection (CASSANDRA-5518)
 * Removed compatibility with pre-1.2.5 sstables and network messages
   (CASSANDRA-5511)
 * removed PBSPredictor (CASSANDRA-5455)
 * CAS support (CASSANDRA-5062, 5441, 5442, 5443, 5619, 5667)
 * Leveled compaction performs size-tiered compactions in L0 
   (CASSANDRA-5371, 5439)
 * Add yaml network topology snitch for mixed ec2/other envs (CASSANDRA-5339)
 * Log when a node is down longer than the hint window (CASSANDRA-4554)
 * Optimize tombstone creation for ExpiringColumns (CASSANDRA-4917)
 * Improve LeveledScanner work estimation (CASSANDRA-5250, 5407)
 * Replace compaction lock with runWithCompactionsDisabled (CASSANDRA-3430)
 * Change Message IDs to ints (CASSANDRA-5307)
 * Move sstable level information into the Stats component, removing the
   need for a separate Manifest file (CASSANDRA-4872)
 * avoid serializing to byte[] on commitlog append (CASSANDRA-5199)
 * make index_interval configurable per columnfamily (CASSANDRA-3961, CASSANDRA-5650)
 * add default_time_to_live (CASSANDRA-3974)
 * add memtable_flush_period_in_ms (CASSANDRA-4237)
 * replace supercolumns internally by composites (CASSANDRA-3237, 5123)
 * upgrade thrift to 0.9.0 (CASSANDRA-3719)
 * drop unnecessary keyspace parameter from user-defined compaction API 
   (CASSANDRA-5139)
 * more robust solution to incomplete compactions + counters (CASSANDRA-5151)
 * Change order of directory searching for c*.in.sh (CASSANDRA-3983)
 * Add tool to reset SSTable compaction level for LCS (CASSANDRA-5271)
 * Allow custom configuration loader (CASSANDRA-5045)
 * Remove memory emergency pressure valve logic (CASSANDRA-3534)
 * Reduce request latency with eager retry (CASSANDRA-4705)
 * cqlsh: Remove ASSUME command (CASSANDRA-5331)
 * Rebuild BF when loading sstables if bloom_filter_fp_chance
   has changed since compaction (CASSANDRA-5015)
 * remove row-level bloom filters (CASSANDRA-4885)
 * Change Kernel Page Cache skipping into row preheating (disabled by default)
   (CASSANDRA-4937)
 * Improve repair by deciding on a gcBefore before sending
   out TreeRequests (CASSANDRA-4932)
 * Add an official way to disable compactions (CASSANDRA-5074)
 * Reenable ALTER TABLE DROP with new semantics (CASSANDRA-3919)
 * Add binary protocol versioning (CASSANDRA-5436)
 * Swap THshaServer for TThreadedSelectorServer (CASSANDRA-5530)
 * Add alias support to SELECT statement (CASSANDRA-5075)
 * Don't create empty RowMutations in CommitLogReplayer (CASSANDRA-5541)
 * Use range tombstones when dropping cfs/columns from schema (CASSANDRA-5579)
 * cqlsh: drop CQL2/CQL3-beta support (CASSANDRA-5585)
 * Track max/min column names in sstables to be able to optimize slice
   queries (CASSANDRA-5514, CASSANDRA-5595, CASSANDRA-5600)
 * Binary protocol: allow batching already prepared statements (CASSANDRA-4693)
 * Allow preparing timestamp, ttl and limit in CQL3 queries (CASSANDRA-4450)
 * Support native link w/o JNA in Java7 (CASSANDRA-3734)
 * Use SASL authentication in binary protocol v2 (CASSANDRA-5545)
 * Replace Thrift HsHa with LMAX Disruptor based implementation (CASSANDRA-5582)
 * cqlsh: Add row count to SELECT output (CASSANDRA-5636)
 * Include a timestamp with all read commands to determine column expiration
   (CASSANDRA-5149)
 * Streaming 2.0 (CASSANDRA-5286, 5699)
 * Conditional create/drop ks/table/index statements in CQL3 (CASSANDRA-2737)
 * more pre-table creation property validation (CASSANDRA-5693)
 * Redesign repair messages (CASSANDRA-5426)
 * Fix ALTER RENAME post-5125 (CASSANDRA-5702)
 * Disallow renaming a 2ndary indexed column (CASSANDRA-5705)
 * Rename Table to Keyspace (CASSANDRA-5613)
 * Ensure changing column_index_size_in_kb on different nodes don't corrupt the
   sstable (CASSANDRA-5454)
 * Move resultset type information into prepare, not execute (CASSANDRA-5649)
 * Auto paging in binary protocol (CASSANDRA-4415, 5714)
 * Don't tie client side use of AbstractType to JDBC (CASSANDRA-4495)
 * Adds new TimestampType to replace DateType (CASSANDRA-5723, CASSANDRA-5729)
Merged from 1.2:
 * make starting native protocol server idempotent (CASSANDRA-5728)
 * Fix loading key cache when a saved entry is no longer valid (CASSANDRA-5706)
 * Fix serialization of the LEFT gossip value (CASSANDRA-5696)
 * cqlsh: Don't show 'null' in place of empty values (CASSANDRA-5675)
 * Race condition in detecting version on a mixed 1.1/1.2 cluster
   (CASSANDRA-5692)
 * Fix skipping range tombstones with reverse queries (CASSANDRA-5712)
 * Expire entries out of ThriftSessionManager (CASSANRDA-5719)
 * Don't keep ancestor information in memory (CASSANDRA-5342)
 * cqlsh: fix handling of semicolons inside BATCH queries (CASSANDRA-5697)


1.2.6
 * Fix tracing when operation completes before all responses arrive 
   (CASSANDRA-5668)
 * Fix cross-DC mutation forwarding (CASSANDRA-5632)
 * Reduce SSTableLoader memory usage (CASSANDRA-5555)
 * Scale hinted_handoff_throttle_in_kb to cluster size (CASSANDRA-5272)
 * (Hadoop) Add CQL3 input/output formats (CASSANDRA-4421, 5622)
 * (Hadoop) Fix InputKeyRange in CFIF (CASSANDRA-5536)
 * Fix dealing with ridiculously large max sstable sizes in LCS (CASSANDRA-5589)
 * Ignore pre-truncate hints (CASSANDRA-4655)
 * Move System.exit on OOM into a separate thread (CASSANDRA-5273)
 * Write row markers when serializing schema (CASSANDRA-5572)
 * Check only SSTables for the requested range when streaming (CASSANDRA-5569)
 * Improve batchlog replay behavior and hint ttl handling (CASSANDRA-5314)
 * Exclude localTimestamp from validation for tombstones (CASSANDRA-5398)
 * cqlsh: add custom prompt support (CASSANDRA-5539)
 * Reuse prepared statements in hot auth queries (CASSANDRA-5594)
 * cqlsh: add vertical output option (see EXPAND) (CASSANDRA-5597)
 * Add a rate limit option to stress (CASSANDRA-5004)
 * have BulkLoader ignore snapshots directories (CASSANDRA-5587) 
 * fix SnitchProperties logging context (CASSANDRA-5602)
 * Expose whether jna is enabled and memory is locked via JMX (CASSANDRA-5508)
 * cqlsh: fix COPY FROM with ReversedType (CASSANDRA-5610)
 * Allow creating CUSTOM indexes on collections (CASSANDRA-5615)
 * Evaluate now() function at execution time (CASSANDRA-5616)
 * Expose detailed read repair metrics (CASSANDRA-5618)
 * Correct blob literal + ReversedType parsing (CASSANDRA-5629)
 * Allow GPFS to prefer the internal IP like EC2MRS (CASSANDRA-5630)
 * fix help text for -tspw cassandra-cli (CASSANDRA-5643)
 * don't throw away initial causes exceptions for internode encryption issues 
   (CASSANDRA-5644)
 * Fix message spelling errors for cql select statements (CASSANDRA-5647)
 * Suppress custom exceptions thru jmx (CASSANDRA-5652)
 * Update CREATE CUSTOM INDEX syntax (CASSANDRA-5639)
 * Fix PermissionDetails.equals() method (CASSANDRA-5655)
 * Never allow partition key ranges in CQL3 without token() (CASSANDRA-5666)
 * Gossiper incorrectly drops AppState for an upgrading node (CASSANDRA-5660)
 * Connection thrashing during multi-region ec2 during upgrade, due to 
   messaging version (CASSANDRA-5669)
 * Avoid over reconnecting in EC2MRS (CASSANDRA-5678)
 * Fix ReadResponseSerializer.serializedSize() for digest reads (CASSANDRA-5476)
 * allow sstable2json on 2i CFs (CASSANDRA-5694)
Merged from 1.1:
 * Remove buggy thrift max message length option (CASSANDRA-5529)
 * Fix NPE in Pig's widerow mode (CASSANDRA-5488)
 * Add split size parameter to Pig and disable split combination (CASSANDRA-5544)


1.2.5
 * make BytesToken.toString only return hex bytes (CASSANDRA-5566)
 * Ensure that submitBackground enqueues at least one task (CASSANDRA-5554)
 * fix 2i updates with identical values and timestamps (CASSANDRA-5540)
 * fix compaction throttling bursty-ness (CASSANDRA-4316)
 * reduce memory consumption of IndexSummary (CASSANDRA-5506)
 * remove per-row column name bloom filters (CASSANDRA-5492)
 * Include fatal errors in trace events (CASSANDRA-5447)
 * Ensure that PerRowSecondaryIndex is notified of row-level deletes
   (CASSANDRA-5445)
 * Allow empty blob literals in CQL3 (CASSANDRA-5452)
 * Fix streaming RangeTombstones at column index boundary (CASSANDRA-5418)
 * Fix preparing statements when current keyspace is not set (CASSANDRA-5468)
 * Fix SemanticVersion.isSupportedBy minor/patch handling (CASSANDRA-5496)
 * Don't provide oldCfId for post-1.1 system cfs (CASSANDRA-5490)
 * Fix primary range ignores replication strategy (CASSANDRA-5424)
 * Fix shutdown of binary protocol server (CASSANDRA-5507)
 * Fix repair -snapshot not working (CASSANDRA-5512)
 * Set isRunning flag later in binary protocol server (CASSANDRA-5467)
 * Fix use of CQL3 functions with descending clustering order (CASSANDRA-5472)
 * Disallow renaming columns one at a time for thrift table in CQL3
   (CASSANDRA-5531)
 * cqlsh: add CLUSTERING ORDER BY support to DESCRIBE (CASSANDRA-5528)
 * Add custom secondary index support to CQL3 (CASSANDRA-5484)
 * Fix repair hanging silently on unexpected error (CASSANDRA-5229)
 * Fix Ec2Snitch regression introduced by CASSANDRA-5171 (CASSANDRA-5432)
 * Add nodetool enablebackup/disablebackup (CASSANDRA-5556)
 * cqlsh: fix DESCRIBE after case insensitive USE (CASSANDRA-5567)
Merged from 1.1
 * Add retry mechanism to OTC for non-droppable_verbs (CASSANDRA-5393)
 * Use allocator information to improve memtable memory usage estimate
   (CASSANDRA-5497)
 * Fix trying to load deleted row into row cache on startup (CASSANDRA-4463)
 * fsync leveled manifest to avoid corruption (CASSANDRA-5535)
 * Fix Bound intersection computation (CASSANDRA-5551)
 * sstablescrub now respects max memory size in cassandra.in.sh (CASSANDRA-5562)


1.2.4
 * Ensure that PerRowSecondaryIndex updates see the most recent values
   (CASSANDRA-5397)
 * avoid duplicate index entries ind PrecompactedRow and 
   ParallelCompactionIterable (CASSANDRA-5395)
 * remove the index entry on oldColumn when new column is a tombstone 
   (CASSANDRA-5395)
 * Change default stream throughput from 400 to 200 mbps (CASSANDRA-5036)
 * Gossiper logs DOWN for symmetry with UP (CASSANDRA-5187)
 * Fix mixing prepared statements between keyspaces (CASSANDRA-5352)
 * Fix consistency level during bootstrap - strike 3 (CASSANDRA-5354)
 * Fix transposed arguments in AlreadyExistsException (CASSANDRA-5362)
 * Improve asynchronous hint delivery (CASSANDRA-5179)
 * Fix Guava dependency version (12.0 -> 13.0.1) for Maven (CASSANDRA-5364)
 * Validate that provided CQL3 collection value are < 64K (CASSANDRA-5355)
 * Make upgradeSSTable skip current version sstables by default (CASSANDRA-5366)
 * Optimize min/max timestamp collection (CASSANDRA-5373)
 * Invalid streamId in cql binary protocol when using invalid CL 
   (CASSANDRA-5164)
 * Fix validation for IN where clauses with collections (CASSANDRA-5376)
 * Copy resultSet on count query to avoid ConcurrentModificationException 
   (CASSANDRA-5382)
 * Correctly typecheck in CQL3 even with ReversedType (CASSANDRA-5386)
 * Fix streaming compressed files when using encryption (CASSANDRA-5391)
 * cassandra-all 1.2.0 pom missing netty dependency (CASSANDRA-5392)
 * Fix writetime/ttl functions on null values (CASSANDRA-5341)
 * Fix NPE during cql3 select with token() (CASSANDRA-5404)
 * IndexHelper.skipBloomFilters won't skip non-SHA filters (CASSANDRA-5385)
 * cqlsh: Print maps ordered by key, sort sets (CASSANDRA-5413)
 * Add null syntax support in CQL3 for inserts (CASSANDRA-3783)
 * Allow unauthenticated set_keyspace() calls (CASSANDRA-5423)
 * Fix potential incremental backups race (CASSANDRA-5410)
 * Fix prepared BATCH statements with batch-level timestamps (CASSANDRA-5415)
 * Allow overriding superuser setup delay (CASSANDRA-5430)
 * cassandra-shuffle with JMX usernames and passwords (CASSANDRA-5431)
Merged from 1.1:
 * cli: Quote ks and cf names in schema output when needed (CASSANDRA-5052)
 * Fix bad default for min/max timestamp in SSTableMetadata (CASSANDRA-5372)
 * Fix cf name extraction from manifest in Directories.migrateFile() 
   (CASSANDRA-5242)
 * Support pluggable internode authentication (CASSANDRA-5401)


1.2.3
 * add check for sstable overlap within a level on startup (CASSANDRA-5327)
 * replace ipv6 colons in jmx object names (CASSANDRA-5298, 5328)
 * Avoid allocating SSTableBoundedScanner during repair when the range does 
   not intersect the sstable (CASSANDRA-5249)
 * Don't lowercase property map keys (this breaks NTS) (CASSANDRA-5292)
 * Fix composite comparator with super columns (CASSANDRA-5287)
 * Fix insufficient validation of UPDATE queries against counter cfs
   (CASSANDRA-5300)
 * Fix PropertyFileSnitch default DC/Rack behavior (CASSANDRA-5285)
 * Handle null values when executing prepared statement (CASSANDRA-5081)
 * Add netty to pom dependencies (CASSANDRA-5181)
 * Include type arguments in Thrift CQLPreparedResult (CASSANDRA-5311)
 * Fix compaction not removing columns when bf_fp_ratio is 1 (CASSANDRA-5182)
 * cli: Warn about missing CQL3 tables in schema descriptions (CASSANDRA-5309)
 * Re-enable unknown option in replication/compaction strategies option for
   backward compatibility (CASSANDRA-4795)
 * Add binary protocol support to stress (CASSANDRA-4993)
 * cqlsh: Fix COPY FROM value quoting and null handling (CASSANDRA-5305)
 * Fix repair -pr for vnodes (CASSANDRA-5329)
 * Relax CL for auth queries for non-default users (CASSANDRA-5310)
 * Fix AssertionError during repair (CASSANDRA-5245)
 * Don't announce migrations to pre-1.2 nodes (CASSANDRA-5334)
Merged from 1.1:
 * Update offline scrub for 1.0 -> 1.1 directory structure (CASSANDRA-5195)
 * add tmp flag to Descriptor hashcode (CASSANDRA-4021)
 * fix logging of "Found table data in data directories" when only system tables
   are present (CASSANDRA-5289)
 * cli: Add JMX authentication support (CASSANDRA-5080)
 * nodetool: ability to repair specific range (CASSANDRA-5280)
 * Fix possible assertion triggered in SliceFromReadCommand (CASSANDRA-5284)
 * cqlsh: Add inet type support on Windows (ipv4-only) (CASSANDRA-4801)
 * Fix race when initializing ColumnFamilyStore (CASSANDRA-5350)
 * Add UseTLAB JVM flag (CASSANDRA-5361)


1.2.2
 * fix potential for multiple concurrent compactions of the same sstables
   (CASSANDRA-5256)
 * avoid no-op caching of byte[] on commitlog append (CASSANDRA-5199)
 * fix symlinks under data dir not working (CASSANDRA-5185)
 * fix bug in compact storage metadata handling (CASSANDRA-5189)
 * Validate login for USE queries (CASSANDRA-5207)
 * cli: remove default username and password (CASSANDRA-5208)
 * configure populate_io_cache_on_flush per-CF (CASSANDRA-4694)
 * allow configuration of internode socket buffer (CASSANDRA-3378)
 * Make sstable directory picking blacklist-aware again (CASSANDRA-5193)
 * Correctly expire gossip states for edge cases (CASSANDRA-5216)
 * Improve handling of directory creation failures (CASSANDRA-5196)
 * Expose secondary indicies to the rest of nodetool (CASSANDRA-4464)
 * Binary protocol: avoid sending notification for 0.0.0.0 (CASSANDRA-5227)
 * add UseCondCardMark XX jvm settings on jdk 1.7 (CASSANDRA-4366)
 * CQL3 refactor to allow conversion function (CASSANDRA-5226)
 * Fix drop of sstables in some circumstance (CASSANDRA-5232)
 * Implement caching of authorization results (CASSANDRA-4295)
 * Add support for LZ4 compression (CASSANDRA-5038)
 * Fix missing columns in wide rows queries (CASSANDRA-5225)
 * Simplify auth setup and make system_auth ks alterable (CASSANDRA-5112)
 * Stop compactions from hanging during bootstrap (CASSANDRA-5244)
 * fix compressed streaming sending extra chunk (CASSANDRA-5105)
 * Add CQL3-based implementations of IAuthenticator and IAuthorizer
   (CASSANDRA-4898)
 * Fix timestamp-based tomstone removal logic (CASSANDRA-5248)
 * cli: Add JMX authentication support (CASSANDRA-5080)
 * Fix forceFlush behavior (CASSANDRA-5241)
 * cqlsh: Add username autocompletion (CASSANDRA-5231)
 * Fix CQL3 composite partition key error (CASSANDRA-5240)
 * Allow IN clause on last clustering key (CASSANDRA-5230)
Merged from 1.1:
 * fix start key/end token validation for wide row iteration (CASSANDRA-5168)
 * add ConfigHelper support for Thrift frame and max message sizes (CASSANDRA-5188)
 * fix nodetool repair not fail on node down (CASSANDRA-5203)
 * always collect tombstone hints (CASSANDRA-5068)
 * Fix error when sourcing file in cqlsh (CASSANDRA-5235)


1.2.1
 * stream undelivered hints on decommission (CASSANDRA-5128)
 * GossipingPropertyFileSnitch loads saved dc/rack info if needed (CASSANDRA-5133)
 * drain should flush system CFs too (CASSANDRA-4446)
 * add inter_dc_tcp_nodelay setting (CASSANDRA-5148)
 * re-allow wrapping ranges for start_token/end_token range pairitspwng (CASSANDRA-5106)
 * fix validation compaction of empty rows (CASSANDRA-5136)
 * nodetool methods to enable/disable hint storage/delivery (CASSANDRA-4750)
 * disallow bloom filter false positive chance of 0 (CASSANDRA-5013)
 * add threadpool size adjustment methods to JMXEnabledThreadPoolExecutor and 
   CompactionManagerMBean (CASSANDRA-5044)
 * fix hinting for dropped local writes (CASSANDRA-4753)
 * off-heap cache doesn't need mutable column container (CASSANDRA-5057)
 * apply disk_failure_policy to bad disks on initial directory creation 
   (CASSANDRA-4847)
 * Optimize name-based queries to use ArrayBackedSortedColumns (CASSANDRA-5043)
 * Fall back to old manifest if most recent is unparseable (CASSANDRA-5041)
 * pool [Compressed]RandomAccessReader objects on the partitioned read path
   (CASSANDRA-4942)
 * Add debug logging to list filenames processed by Directories.migrateFile 
   method (CASSANDRA-4939)
 * Expose black-listed directories via JMX (CASSANDRA-4848)
 * Log compaction merge counts (CASSANDRA-4894)
 * Minimize byte array allocation by AbstractData{Input,Output} (CASSANDRA-5090)
 * Add SSL support for the binary protocol (CASSANDRA-5031)
 * Allow non-schema system ks modification for shuffle to work (CASSANDRA-5097)
 * cqlsh: Add default limit to SELECT statements (CASSANDRA-4972)
 * cqlsh: fix DESCRIBE for 1.1 cfs in CQL3 (CASSANDRA-5101)
 * Correctly gossip with nodes >= 1.1.7 (CASSANDRA-5102)
 * Ensure CL guarantees on digest mismatch (CASSANDRA-5113)
 * Validate correctly selects on composite partition key (CASSANDRA-5122)
 * Fix exception when adding collection (CASSANDRA-5117)
 * Handle states for non-vnode clusters correctly (CASSANDRA-5127)
 * Refuse unrecognized replication and compaction strategy options (CASSANDRA-4795)
 * Pick the correct value validator in sstable2json for cql3 tables (CASSANDRA-5134)
 * Validate login for describe_keyspace, describe_keyspaces and set_keyspace
   (CASSANDRA-5144)
 * Fix inserting empty maps (CASSANDRA-5141)
 * Don't remove tokens from System table for node we know (CASSANDRA-5121)
 * fix streaming progress report for compresed files (CASSANDRA-5130)
 * Coverage analysis for low-CL queries (CASSANDRA-4858)
 * Stop interpreting dates as valid timeUUID value (CASSANDRA-4936)
 * Adds E notation for floating point numbers (CASSANDRA-4927)
 * Detect (and warn) unintentional use of the cql2 thrift methods when cql3 was
   intended (CASSANDRA-5172)
 * cli: Quote ks and cf names in schema output when needed (CASSANDRA-5052)
 * Fix cf name extraction from manifest in Directories.migrateFile() (CASSANDRA-5242)
 * Replace mistaken usage of commons-logging with slf4j (CASSANDRA-5464)
 * Ensure Jackson dependency matches lib (CASSANDRA-5126)
 * Expose droppable tombstone ratio stats over JMX (CASSANDRA-5159)
Merged from 1.1:
 * Simplify CompressedRandomAccessReader to work around JDK FD bug (CASSANDRA-5088)
 * Improve handling a changing target throttle rate mid-compaction (CASSANDRA-5087)
 * Pig: correctly decode row keys in widerow mode (CASSANDRA-5098)
 * nodetool repair command now prints progress (CASSANDRA-4767)
 * fix user defined compaction to run against 1.1 data directory (CASSANDRA-5118)
 * Fix CQL3 BATCH authorization caching (CASSANDRA-5145)
 * fix get_count returns incorrect value with TTL (CASSANDRA-5099)
 * better handling for mid-compaction failure (CASSANDRA-5137)
 * convert default marshallers list to map for better readability (CASSANDRA-5109)
 * fix ConcurrentModificationException in getBootstrapSource (CASSANDRA-5170)
 * fix sstable maxtimestamp for row deletes and pre-1.1.1 sstables (CASSANDRA-5153)
 * Fix thread growth on node removal (CASSANDRA-5175)
 * Make Ec2Region's datacenter name configurable (CASSANDRA-5155)


1.2.0
 * Disallow counters in collections (CASSANDRA-5082)
 * cqlsh: add unit tests (CASSANDRA-3920)
 * fix default bloom_filter_fp_chance for LeveledCompactionStrategy (CASSANDRA-5093)
Merged from 1.1:
 * add validation for get_range_slices with start_key and end_token (CASSANDRA-5089)


1.2.0-rc2
 * fix nodetool ownership display with vnodes (CASSANDRA-5065)
 * cqlsh: add DESCRIBE KEYSPACES command (CASSANDRA-5060)
 * Fix potential infinite loop when reloading CFS (CASSANDRA-5064)
 * Fix SimpleAuthorizer example (CASSANDRA-5072)
 * cqlsh: force CL.ONE for tracing and system.schema* queries (CASSANDRA-5070)
 * Includes cassandra-shuffle in the debian package (CASSANDRA-5058)
Merged from 1.1:
 * fix multithreaded compaction deadlock (CASSANDRA-4492)
 * fix temporarily missing schema after upgrade from pre-1.1.5 (CASSANDRA-5061)
 * Fix ALTER TABLE overriding compression options with defaults
   (CASSANDRA-4996, 5066)
 * fix specifying and altering crc_check_chance (CASSANDRA-5053)
 * fix Murmur3Partitioner ownership% calculation (CASSANDRA-5076)
 * Don't expire columns sooner than they should in 2ndary indexes (CASSANDRA-5079)


1.2-rc1
 * rename rpc_timeout settings to request_timeout (CASSANDRA-5027)
 * add BF with 0.1 FP to LCS by default (CASSANDRA-5029)
 * Fix preparing insert queries (CASSANDRA-5016)
 * Fix preparing queries with counter increment (CASSANDRA-5022)
 * Fix preparing updates with collections (CASSANDRA-5017)
 * Don't generate UUID based on other node address (CASSANDRA-5002)
 * Fix message when trying to alter a clustering key type (CASSANDRA-5012)
 * Update IAuthenticator to match the new IAuthorizer (CASSANDRA-5003)
 * Fix inserting only a key in CQL3 (CASSANDRA-5040)
 * Fix CQL3 token() function when used with strings (CASSANDRA-5050)
Merged from 1.1:
 * reduce log spam from invalid counter shards (CASSANDRA-5026)
 * Improve schema propagation performance (CASSANDRA-5025)
 * Fix for IndexHelper.IndexFor throws OOB Exception (CASSANDRA-5030)
 * cqlsh: make it possible to describe thrift CFs (CASSANDRA-4827)
 * cqlsh: fix timestamp formatting on some platforms (CASSANDRA-5046)


1.2-beta3
 * make consistency level configurable in cqlsh (CASSANDRA-4829)
 * fix cqlsh rendering of blob fields (CASSANDRA-4970)
 * fix cqlsh DESCRIBE command (CASSANDRA-4913)
 * save truncation position in system table (CASSANDRA-4906)
 * Move CompressionMetadata off-heap (CASSANDRA-4937)
 * allow CLI to GET cql3 columnfamily data (CASSANDRA-4924)
 * Fix rare race condition in getExpireTimeForEndpoint (CASSANDRA-4402)
 * acquire references to overlapping sstables during compaction so bloom filter
   doesn't get free'd prematurely (CASSANDRA-4934)
 * Don't share slice query filter in CQL3 SelectStatement (CASSANDRA-4928)
 * Separate tracing from Log4J (CASSANDRA-4861)
 * Exclude gcable tombstones from merkle-tree computation (CASSANDRA-4905)
 * Better printing of AbstractBounds for tracing (CASSANDRA-4931)
 * Optimize mostRecentTombstone check in CC.collectAllData (CASSANDRA-4883)
 * Change stream session ID to UUID to avoid collision from same node (CASSANDRA-4813)
 * Use Stats.db when bulk loading if present (CASSANDRA-4957)
 * Skip repair on system_trace and keyspaces with RF=1 (CASSANDRA-4956)
 * (cql3) Remove arbitrary SELECT limit (CASSANDRA-4918)
 * Correctly handle prepared operation on collections (CASSANDRA-4945)
 * Fix CQL3 LIMIT (CASSANDRA-4877)
 * Fix Stress for CQL3 (CASSANDRA-4979)
 * Remove cassandra specific exceptions from JMX interface (CASSANDRA-4893)
 * (CQL3) Force using ALLOW FILTERING on potentially inefficient queries (CASSANDRA-4915)
 * (cql3) Fix adding column when the table has collections (CASSANDRA-4982)
 * (cql3) Fix allowing collections with compact storage (CASSANDRA-4990)
 * (cql3) Refuse ttl/writetime function on collections (CASSANDRA-4992)
 * Replace IAuthority with new IAuthorizer (CASSANDRA-4874)
 * clqsh: fix KEY pseudocolumn escaping when describing Thrift tables
   in CQL3 mode (CASSANDRA-4955)
 * add basic authentication support for Pig CassandraStorage (CASSANDRA-3042)
 * fix CQL2 ALTER TABLE compaction_strategy_class altering (CASSANDRA-4965)
Merged from 1.1:
 * Fall back to old describe_splits if d_s_ex is not available (CASSANDRA-4803)
 * Improve error reporting when streaming ranges fail (CASSANDRA-5009)
 * Fix cqlsh timestamp formatting of timezone info (CASSANDRA-4746)
 * Fix assertion failure with leveled compaction (CASSANDRA-4799)
 * Check for null end_token in get_range_slice (CASSANDRA-4804)
 * Remove all remnants of removed nodes (CASSANDRA-4840)
 * Add aut-reloading of the log4j file in debian package (CASSANDRA-4855)
 * Fix estimated row cache entry size (CASSANDRA-4860)
 * reset getRangeSlice filter after finishing a row for get_paged_slice
   (CASSANDRA-4919)
 * expunge row cache post-truncate (CASSANDRA-4940)
 * Allow static CF definition with compact storage (CASSANDRA-4910)
 * Fix endless loop/compaction of schema_* CFs due to broken timestamps (CASSANDRA-4880)
 * Fix 'wrong class type' assertion in CounterColumn (CASSANDRA-4976)


1.2-beta2
 * fp rate of 1.0 disables BF entirely; LCS defaults to 1.0 (CASSANDRA-4876)
 * off-heap bloom filters for row keys (CASSANDRA_4865)
 * add extension point for sstable components (CASSANDRA-4049)
 * improve tracing output (CASSANDRA-4852, 4862)
 * make TRACE verb droppable (CASSANDRA-4672)
 * fix BulkLoader recognition of CQL3 columnfamilies (CASSANDRA-4755)
 * Sort commitlog segments for replay by id instead of mtime (CASSANDRA-4793)
 * Make hint delivery asynchronous (CASSANDRA-4761)
 * Pluggable Thrift transport factories for CLI and cqlsh (CASSANDRA-4609, 4610)
 * cassandra-cli: allow Double value type to be inserted to a column (CASSANDRA-4661)
 * Add ability to use custom TServerFactory implementations (CASSANDRA-4608)
 * optimize batchlog flushing to skip successful batches (CASSANDRA-4667)
 * include metadata for system keyspace itself in schema tables (CASSANDRA-4416)
 * add check to PropertyFileSnitch to verify presence of location for
   local node (CASSANDRA-4728)
 * add PBSPredictor consistency modeler (CASSANDRA-4261)
 * remove vestiges of Thrift unframed mode (CASSANDRA-4729)
 * optimize single-row PK lookups (CASSANDRA-4710)
 * adjust blockFor calculation to account for pending ranges due to node 
   movement (CASSANDRA-833)
 * Change CQL version to 3.0.0 and stop accepting 3.0.0-beta1 (CASSANDRA-4649)
 * (CQL3) Make prepared statement global instead of per connection 
   (CASSANDRA-4449)
 * Fix scrubbing of CQL3 created tables (CASSANDRA-4685)
 * (CQL3) Fix validation when using counter and regular columns in the same 
   table (CASSANDRA-4706)
 * Fix bug starting Cassandra with simple authentication (CASSANDRA-4648)
 * Add support for batchlog in CQL3 (CASSANDRA-4545, 4738)
 * Add support for multiple column family outputs in CFOF (CASSANDRA-4208)
 * Support repairing only the local DC nodes (CASSANDRA-4747)
 * Use rpc_address for binary protocol and change default port (CASSANDRA-4751)
 * Fix use of collections in prepared statements (CASSANDRA-4739)
 * Store more information into peers table (CASSANDRA-4351, 4814)
 * Configurable bucket size for size tiered compaction (CASSANDRA-4704)
 * Run leveled compaction in parallel (CASSANDRA-4310)
 * Fix potential NPE during CFS reload (CASSANDRA-4786)
 * Composite indexes may miss results (CASSANDRA-4796)
 * Move consistency level to the protocol level (CASSANDRA-4734, 4824)
 * Fix Subcolumn slice ends not respected (CASSANDRA-4826)
 * Fix Assertion error in cql3 select (CASSANDRA-4783)
 * Fix list prepend logic (CQL3) (CASSANDRA-4835)
 * Add booleans as literals in CQL3 (CASSANDRA-4776)
 * Allow renaming PK columns in CQL3 (CASSANDRA-4822)
 * Fix binary protocol NEW_NODE event (CASSANDRA-4679)
 * Fix potential infinite loop in tombstone compaction (CASSANDRA-4781)
 * Remove system tables accounting from schema (CASSANDRA-4850)
 * (cql3) Force provided columns in clustering key order in 
   'CLUSTERING ORDER BY' (CASSANDRA-4881)
 * Fix composite index bug (CASSANDRA-4884)
 * Fix short read protection for CQL3 (CASSANDRA-4882)
 * Add tracing support to the binary protocol (CASSANDRA-4699)
 * (cql3) Don't allow prepared marker inside collections (CASSANDRA-4890)
 * Re-allow order by on non-selected columns (CASSANDRA-4645)
 * Bug when composite index is created in a table having collections (CASSANDRA-4909)
 * log index scan subject in CompositesSearcher (CASSANDRA-4904)
Merged from 1.1:
 * add get[Row|Key]CacheEntries to CacheServiceMBean (CASSANDRA-4859)
 * fix get_paged_slice to wrap to next row correctly (CASSANDRA-4816)
 * fix indexing empty column values (CASSANDRA-4832)
 * allow JdbcDate to compose null Date objects (CASSANDRA-4830)
 * fix possible stackoverflow when compacting 1000s of sstables
   (CASSANDRA-4765)
 * fix wrong leveled compaction progress calculation (CASSANDRA-4807)
 * add a close() method to CRAR to prevent leaking file descriptors (CASSANDRA-4820)
 * fix potential infinite loop in get_count (CASSANDRA-4833)
 * fix compositeType.{get/from}String methods (CASSANDRA-4842)
 * (CQL) fix CREATE COLUMNFAMILY permissions check (CASSANDRA-4864)
 * Fix DynamicCompositeType same type comparison (CASSANDRA-4711)
 * Fix duplicate SSTable reference when stream session failed (CASSANDRA-3306)
 * Allow static CF definition with compact storage (CASSANDRA-4910)
 * Fix endless loop/compaction of schema_* CFs due to broken timestamps (CASSANDRA-4880)
 * Fix 'wrong class type' assertion in CounterColumn (CASSANDRA-4976)


1.2-beta1
 * add atomic_batch_mutate (CASSANDRA-4542, -4635)
 * increase default max_hint_window_in_ms to 3h (CASSANDRA-4632)
 * include message initiation time to replicas so they can more
   accurately drop timed-out requests (CASSANDRA-2858)
 * fix clientutil.jar dependencies (CASSANDRA-4566)
 * optimize WriteResponse (CASSANDRA-4548)
 * new metrics (CASSANDRA-4009)
 * redesign KEYS indexes to avoid read-before-write (CASSANDRA-2897)
 * debug tracing (CASSANDRA-1123)
 * parallelize row cache loading (CASSANDRA-4282)
 * Make compaction, flush JBOD-aware (CASSANDRA-4292)
 * run local range scans on the read stage (CASSANDRA-3687)
 * clean up ioexceptions (CASSANDRA-2116)
 * add disk_failure_policy (CASSANDRA-2118)
 * Introduce new json format with row level deletion (CASSANDRA-4054)
 * remove redundant "name" column from schema_keyspaces (CASSANDRA-4433)
 * improve "nodetool ring" handling of multi-dc clusters (CASSANDRA-3047)
 * update NTS calculateNaturalEndpoints to be O(N log N) (CASSANDRA-3881)
 * split up rpc timeout by operation type (CASSANDRA-2819)
 * rewrite key cache save/load to use only sequential i/o (CASSANDRA-3762)
 * update MS protocol with a version handshake + broadcast address id
   (CASSANDRA-4311)
 * multithreaded hint replay (CASSANDRA-4189)
 * add inter-node message compression (CASSANDRA-3127)
 * remove COPP (CASSANDRA-2479)
 * Track tombstone expiration and compact when tombstone content is
   higher than a configurable threshold, default 20% (CASSANDRA-3442, 4234)
 * update MurmurHash to version 3 (CASSANDRA-2975)
 * (CLI) track elapsed time for `delete' operation (CASSANDRA-4060)
 * (CLI) jline version is bumped to 1.0 to properly  support
   'delete' key function (CASSANDRA-4132)
 * Save IndexSummary into new SSTable 'Summary' component (CASSANDRA-2392, 4289)
 * Add support for range tombstones (CASSANDRA-3708)
 * Improve MessagingService efficiency (CASSANDRA-3617)
 * Avoid ID conflicts from concurrent schema changes (CASSANDRA-3794)
 * Set thrift HSHA server thread limit to unlimited by default (CASSANDRA-4277)
 * Avoids double serialization of CF id in RowMutation messages
   (CASSANDRA-4293)
 * stream compressed sstables directly with java nio (CASSANDRA-4297)
 * Support multiple ranges in SliceQueryFilter (CASSANDRA-3885)
 * Add column metadata to system column families (CASSANDRA-4018)
 * (cql3) Always use composite types by default (CASSANDRA-4329)
 * (cql3) Add support for set, map and list (CASSANDRA-3647)
 * Validate date type correctly (CASSANDRA-4441)
 * (cql3) Allow definitions with only a PK (CASSANDRA-4361)
 * (cql3) Add support for row key composites (CASSANDRA-4179)
 * improve DynamicEndpointSnitch by using reservoir sampling (CASSANDRA-4038)
 * (cql3) Add support for 2ndary indexes (CASSANDRA-3680)
 * (cql3) fix defining more than one PK to be invalid (CASSANDRA-4477)
 * remove schema agreement checking from all external APIs (Thrift, CQL and CQL3) (CASSANDRA-4487)
 * add Murmur3Partitioner and make it default for new installations (CASSANDRA-3772, 4621)
 * (cql3) update pseudo-map syntax to use map syntax (CASSANDRA-4497)
 * Finer grained exceptions hierarchy and provides error code with exceptions (CASSANDRA-3979)
 * Adds events push to binary protocol (CASSANDRA-4480)
 * Rewrite nodetool help (CASSANDRA-2293)
 * Make CQL3 the default for CQL (CASSANDRA-4640)
 * update stress tool to be able to use CQL3 (CASSANDRA-4406)
 * Accept all thrift update on CQL3 cf but don't expose their metadata (CASSANDRA-4377)
 * Replace Throttle with Guava's RateLimiter for HintedHandOff (CASSANDRA-4541)
 * fix counter add/get using CQL2 and CQL3 in stress tool (CASSANDRA-4633)
 * Add sstable count per level to cfstats (CASSANDRA-4537)
 * (cql3) Add ALTER KEYSPACE statement (CASSANDRA-4611)
 * (cql3) Allow defining default consistency levels (CASSANDRA-4448)
 * (cql3) Fix queries using LIMIT missing results (CASSANDRA-4579)
 * fix cross-version gossip messaging (CASSANDRA-4576)
 * added inet data type (CASSANDRA-4627)


1.1.6
 * Wait for writes on synchronous read digest mismatch (CASSANDRA-4792)
 * fix commitlog replay for nanotime-infected sstables (CASSANDRA-4782)
 * preflight check ttl for maximum of 20 years (CASSANDRA-4771)
 * (Pig) fix widerow input with single column rows (CASSANDRA-4789)
 * Fix HH to compact with correct gcBefore, which avoids wiping out
   undelivered hints (CASSANDRA-4772)
 * LCS will merge up to 32 L0 sstables as intended (CASSANDRA-4778)
 * NTS will default unconfigured DC replicas to zero (CASSANDRA-4675)
 * use default consistency level in counter validation if none is
   explicitly provide (CASSANDRA-4700)
 * Improve IAuthority interface by introducing fine-grained
   access permissions and grant/revoke commands (CASSANDRA-4490, 4644)
 * fix assumption error in CLI when updating/describing keyspace 
   (CASSANDRA-4322)
 * Adds offline sstablescrub to debian packaging (CASSANDRA-4642)
 * Automatic fixing of overlapping leveled sstables (CASSANDRA-4644)
 * fix error when using ORDER BY with extended selections (CASSANDRA-4689)
 * (CQL3) Fix validation for IN queries for non-PK cols (CASSANDRA-4709)
 * fix re-created keyspace disappering after 1.1.5 upgrade 
   (CASSANDRA-4698, 4752)
 * (CLI) display elapsed time in 2 fraction digits (CASSANDRA-3460)
 * add authentication support to sstableloader (CASSANDRA-4712)
 * Fix CQL3 'is reversed' logic (CASSANDRA-4716, 4759)
 * (CQL3) Don't return ReversedType in result set metadata (CASSANDRA-4717)
 * Backport adding AlterKeyspace statement (CASSANDRA-4611)
 * (CQL3) Correcty accept upper-case data types (CASSANDRA-4770)
 * Add binary protocol events for schema changes (CASSANDRA-4684)
Merged from 1.0:
 * Switch from NBHM to CHM in MessagingService's callback map, which
   prevents OOM in long-running instances (CASSANDRA-4708)


1.1.5
 * add SecondaryIndex.reload API (CASSANDRA-4581)
 * use millis + atomicint for commitlog segment creation instead of
   nanotime, which has issues under some hypervisors (CASSANDRA-4601)
 * fix FD leak in slice queries (CASSANDRA-4571)
 * avoid recursion in leveled compaction (CASSANDRA-4587)
 * increase stack size under Java7 to 180K
 * Log(info) schema changes (CASSANDRA-4547)
 * Change nodetool setcachecapcity to manipulate global caches (CASSANDRA-4563)
 * (cql3) fix setting compaction strategy (CASSANDRA-4597)
 * fix broken system.schema_* timestamps on system startup (CASSANDRA-4561)
 * fix wrong skip of cache saving (CASSANDRA-4533)
 * Avoid NPE when lost+found is in data dir (CASSANDRA-4572)
 * Respect five-minute flush moratorium after initial CL replay (CASSANDRA-4474)
 * Adds ntp as recommended in debian packaging (CASSANDRA-4606)
 * Configurable transport in CF Record{Reader|Writer} (CASSANDRA-4558)
 * (cql3) fix potential NPE with both equal and unequal restriction (CASSANDRA-4532)
 * (cql3) improves ORDER BY validation (CASSANDRA-4624)
 * Fix potential deadlock during counter writes (CASSANDRA-4578)
 * Fix cql error with ORDER BY when using IN (CASSANDRA-4612)
Merged from 1.0:
 * increase Xss to 160k to accomodate latest 1.6 JVMs (CASSANDRA-4602)
 * fix toString of hint destination tokens (CASSANDRA-4568)
 * Fix multiple values for CurrentLocal NodeID (CASSANDRA-4626)


1.1.4
 * fix offline scrub to catch >= out of order rows (CASSANDRA-4411)
 * fix cassandra-env.sh on RHEL and other non-dash-based systems 
   (CASSANDRA-4494)
Merged from 1.0:
 * (Hadoop) fix setting key length for old-style mapred api (CASSANDRA-4534)
 * (Hadoop) fix iterating through a resultset consisting entirely
   of tombstoned rows (CASSANDRA-4466)


1.1.3
 * (cqlsh) add COPY TO (CASSANDRA-4434)
 * munmap commitlog segments before rename (CASSANDRA-4337)
 * (JMX) rename getRangeKeySample to sampleKeyRange to avoid returning
   multi-MB results as an attribute (CASSANDRA-4452)
 * flush based on data size, not throughput; overwritten columns no 
   longer artificially inflate liveRatio (CASSANDRA-4399)
 * update default commitlog segment size to 32MB and total commitlog
   size to 32/1024 MB for 32/64 bit JVMs, respectively (CASSANDRA-4422)
 * avoid using global partitioner to estimate ranges in index sstables
   (CASSANDRA-4403)
 * restore pre-CASSANDRA-3862 approach to removing expired tombstones
   from row cache during compaction (CASSANDRA-4364)
 * (stress) support for CQL prepared statements (CASSANDRA-3633)
 * Correctly catch exception when Snappy cannot be loaded (CASSANDRA-4400)
 * (cql3) Support ORDER BY when IN condition is given in WHERE clause (CASSANDRA-4327)
 * (cql3) delete "component_index" column on DROP TABLE call (CASSANDRA-4420)
 * change nanoTime() to currentTimeInMillis() in schema related code (CASSANDRA-4432)
 * add a token generation tool (CASSANDRA-3709)
 * Fix LCS bug with sstable containing only 1 row (CASSANDRA-4411)
 * fix "Can't Modify Index Name" problem on CF update (CASSANDRA-4439)
 * Fix assertion error in getOverlappingSSTables during repair (CASSANDRA-4456)
 * fix nodetool's setcompactionthreshold command (CASSANDRA-4455)
 * Ensure compacted files are never used, to avoid counter overcount (CASSANDRA-4436)
Merged from 1.0:
 * Push the validation of secondary index values to the SecondaryIndexManager (CASSANDRA-4240)
 * allow dropping columns shadowed by not-yet-expired supercolumn or row
   tombstones in PrecompactedRow (CASSANDRA-4396)


1.1.2
 * Fix cleanup not deleting index entries (CASSANDRA-4379)
 * Use correct partitioner when saving + loading caches (CASSANDRA-4331)
 * Check schema before trying to export sstable (CASSANDRA-2760)
 * Raise a meaningful exception instead of NPE when PFS encounters
   an unconfigured node + no default (CASSANDRA-4349)
 * fix bug in sstable blacklisting with LCS (CASSANDRA-4343)
 * LCS no longer promotes tiny sstables out of L0 (CASSANDRA-4341)
 * skip tombstones during hint replay (CASSANDRA-4320)
 * fix NPE in compactionstats (CASSANDRA-4318)
 * enforce 1m min keycache for auto (CASSANDRA-4306)
 * Have DeletedColumn.isMFD always return true (CASSANDRA-4307)
 * (cql3) exeption message for ORDER BY constraints said primary filter can be
    an IN clause, which is misleading (CASSANDRA-4319)
 * (cql3) Reject (not yet supported) creation of 2ndardy indexes on tables with
   composite primary keys (CASSANDRA-4328)
 * Set JVM stack size to 160k for java 7 (CASSANDRA-4275)
 * cqlsh: add COPY command to load data from CSV flat files (CASSANDRA-4012)
 * CFMetaData.fromThrift to throw ConfigurationException upon error (CASSANDRA-4353)
 * Use CF comparator to sort indexed columns in SecondaryIndexManager
   (CASSANDRA-4365)
 * add strategy_options to the KSMetaData.toString() output (CASSANDRA-4248)
 * (cql3) fix range queries containing unqueried results (CASSANDRA-4372)
 * (cql3) allow updating column_alias types (CASSANDRA-4041)
 * (cql3) Fix deletion bug (CASSANDRA-4193)
 * Fix computation of overlapping sstable for leveled compaction (CASSANDRA-4321)
 * Improve scrub and allow to run it offline (CASSANDRA-4321)
 * Fix assertionError in StorageService.bulkLoad (CASSANDRA-4368)
 * (cqlsh) add option to authenticate to a keyspace at startup (CASSANDRA-4108)
 * (cqlsh) fix ASSUME functionality (CASSANDRA-4352)
 * Fix ColumnFamilyRecordReader to not return progress > 100% (CASSANDRA-3942)
Merged from 1.0:
 * Set gc_grace on index CF to 0 (CASSANDRA-4314)


1.1.1
 * add populate_io_cache_on_flush option (CASSANDRA-2635)
 * allow larger cache capacities than 2GB (CASSANDRA-4150)
 * add getsstables command to nodetool (CASSANDRA-4199)
 * apply parent CF compaction settings to secondary index CFs (CASSANDRA-4280)
 * preserve commitlog size cap when recycling segments at startup
   (CASSANDRA-4201)
 * (Hadoop) fix split generation regression (CASSANDRA-4259)
 * ignore min/max compactions settings in LCS, while preserving
   behavior that min=max=0 disables autocompaction (CASSANDRA-4233)
 * log number of rows read from saved cache (CASSANDRA-4249)
 * calculate exact size required for cleanup operations (CASSANDRA-1404)
 * avoid blocking additional writes during flush when the commitlog
   gets behind temporarily (CASSANDRA-1991)
 * enable caching on index CFs based on data CF cache setting (CASSANDRA-4197)
 * warn on invalid replication strategy creation options (CASSANDRA-4046)
 * remove [Freeable]Memory finalizers (CASSANDRA-4222)
 * include tombstone size in ColumnFamily.size, which can prevent OOM
   during sudden mass delete operations by yielding a nonzero liveRatio
   (CASSANDRA-3741)
 * Open 1 sstableScanner per level for leveled compaction (CASSANDRA-4142)
 * Optimize reads when row deletion timestamps allow us to restrict
   the set of sstables we check (CASSANDRA-4116)
 * add support for commitlog archiving and point-in-time recovery
   (CASSANDRA-3690)
 * avoid generating redundant compaction tasks during streaming
   (CASSANDRA-4174)
 * add -cf option to nodetool snapshot, and takeColumnFamilySnapshot to
   StorageService mbean (CASSANDRA-556)
 * optimize cleanup to drop entire sstables where possible (CASSANDRA-4079)
 * optimize truncate when autosnapshot is disabled (CASSANDRA-4153)
 * update caches to use byte[] keys to reduce memory overhead (CASSANDRA-3966)
 * add column limit to cli (CASSANDRA-3012, 4098)
 * clean up and optimize DataOutputBuffer, used by CQL compression and
   CompositeType (CASSANDRA-4072)
 * optimize commitlog checksumming (CASSANDRA-3610)
 * identify and blacklist corrupted SSTables from future compactions 
   (CASSANDRA-2261)
 * Move CfDef and KsDef validation out of thrift (CASSANDRA-4037)
 * Expose API to repair a user provided range (CASSANDRA-3912)
 * Add way to force the cassandra-cli to refresh its schema (CASSANDRA-4052)
 * Avoid having replicate on write tasks stacking up at CL.ONE (CASSANDRA-2889)
 * (cql3) Backwards compatibility for composite comparators in non-cql3-aware
   clients (CASSANDRA-4093)
 * (cql3) Fix order by for reversed queries (CASSANDRA-4160)
 * (cql3) Add ReversedType support (CASSANDRA-4004)
 * (cql3) Add timeuuid type (CASSANDRA-4194)
 * (cql3) Minor fixes (CASSANDRA-4185)
 * (cql3) Fix prepared statement in BATCH (CASSANDRA-4202)
 * (cql3) Reduce the list of reserved keywords (CASSANDRA-4186)
 * (cql3) Move max/min compaction thresholds to compaction strategy options
   (CASSANDRA-4187)
 * Fix exception during move when localhost is the only source (CASSANDRA-4200)
 * (cql3) Allow paging through non-ordered partitioner results (CASSANDRA-3771)
 * (cql3) Fix drop index (CASSANDRA-4192)
 * (cql3) Don't return range ghosts anymore (CASSANDRA-3982)
 * fix re-creating Keyspaces/ColumnFamilies with the same name as dropped
   ones (CASSANDRA-4219)
 * fix SecondaryIndex LeveledManifest save upon snapshot (CASSANDRA-4230)
 * fix missing arrayOffset in FBUtilities.hash (CASSANDRA-4250)
 * (cql3) Add name of parameters in CqlResultSet (CASSANDRA-4242)
 * (cql3) Correctly validate order by queries (CASSANDRA-4246)
 * rename stress to cassandra-stress for saner packaging (CASSANDRA-4256)
 * Fix exception on colum metadata with non-string comparator (CASSANDRA-4269)
 * Check for unknown/invalid compression options (CASSANDRA-4266)
 * (cql3) Adds simple access to column timestamp and ttl (CASSANDRA-4217)
 * (cql3) Fix range queries with secondary indexes (CASSANDRA-4257)
 * Better error messages from improper input in cli (CASSANDRA-3865)
 * Try to stop all compaction upon Keyspace or ColumnFamily drop (CASSANDRA-4221)
 * (cql3) Allow keyspace properties to contain hyphens (CASSANDRA-4278)
 * (cql3) Correctly validate keyspace access in create table (CASSANDRA-4296)
 * Avoid deadlock in migration stage (CASSANDRA-3882)
 * Take supercolumn names and deletion info into account in memtable throughput
   (CASSANDRA-4264)
 * Add back backward compatibility for old style replication factor (CASSANDRA-4294)
 * Preserve compatibility with pre-1.1 index queries (CASSANDRA-4262)
Merged from 1.0:
 * Fix super columns bug where cache is not updated (CASSANDRA-4190)
 * fix maxTimestamp to include row tombstones (CASSANDRA-4116)
 * (CLI) properly handle quotes in create/update keyspace commands (CASSANDRA-4129)
 * Avoids possible deadlock during bootstrap (CASSANDRA-4159)
 * fix stress tool that hangs forever on timeout or error (CASSANDRA-4128)
 * stress tool to return appropriate exit code on failure (CASSANDRA-4188)
 * fix compaction NPE when out of disk space and assertions disabled
   (CASSANDRA-3985)
 * synchronize LCS getEstimatedTasks to avoid CME (CASSANDRA-4255)
 * ensure unique streaming session id's (CASSANDRA-4223)
 * kick off background compaction when min/max thresholds change 
   (CASSANDRA-4279)
 * improve ability of STCS.getBuckets to deal with 100s of 1000s of
   sstables, such as when convertinb back from LCS (CASSANDRA-4287)
 * Oversize integer in CQL throws NumberFormatException (CASSANDRA-4291)
 * fix 1.0.x node join to mixed version cluster, other nodes >= 1.1 (CASSANDRA-4195)
 * Fix LCS splitting sstable base on uncompressed size (CASSANDRA-4419)
 * Push the validation of secondary index values to the SecondaryIndexManager (CASSANDRA-4240)
 * Don't purge columns during upgradesstables (CASSANDRA-4462)
 * Make cqlsh work with piping (CASSANDRA-4113)
 * Validate arguments for nodetool decommission (CASSANDRA-4061)
 * Report thrift status in nodetool info (CASSANDRA-4010)


1.1.0-final
 * average a reduced liveRatio estimate with the previous one (CASSANDRA-4065)
 * Allow KS and CF names up to 48 characters (CASSANDRA-4157)
 * fix stress build (CASSANDRA-4140)
 * add time remaining estimate to nodetool compactionstats (CASSANDRA-4167)
 * (cql) fix NPE in cql3 ALTER TABLE (CASSANDRA-4163)
 * (cql) Add support for CL.TWO and CL.THREE in CQL (CASSANDRA-4156)
 * (cql) Fix type in CQL3 ALTER TABLE preventing update (CASSANDRA-4170)
 * (cql) Throw invalid exception from CQL3 on obsolete options (CASSANDRA-4171)
 * (cqlsh) fix recognizing uppercase SELECT keyword (CASSANDRA-4161)
 * Pig: wide row support (CASSANDRA-3909)
Merged from 1.0:
 * avoid streaming empty files with bulk loader if sstablewriter errors out
   (CASSANDRA-3946)


1.1-rc1
 * Include stress tool in binary builds (CASSANDRA-4103)
 * (Hadoop) fix wide row iteration when last row read was deleted
   (CASSANDRA-4154)
 * fix read_repair_chance to really default to 0.1 in the cli (CASSANDRA-4114)
 * Adds caching and bloomFilterFpChange to CQL options (CASSANDRA-4042)
 * Adds posibility to autoconfigure size of the KeyCache (CASSANDRA-4087)
 * fix KEYS index from skipping results (CASSANDRA-3996)
 * Remove sliced_buffer_size_in_kb dead option (CASSANDRA-4076)
 * make loadNewSStable preserve sstable version (CASSANDRA-4077)
 * Respect 1.0 cache settings as much as possible when upgrading 
   (CASSANDRA-4088)
 * relax path length requirement for sstable files when upgrading on 
   non-Windows platforms (CASSANDRA-4110)
 * fix terminination of the stress.java when errors were encountered
   (CASSANDRA-4128)
 * Move CfDef and KsDef validation out of thrift (CASSANDRA-4037)
 * Fix get_paged_slice (CASSANDRA-4136)
 * CQL3: Support slice with exclusive start and stop (CASSANDRA-3785)
Merged from 1.0:
 * support PropertyFileSnitch in bulk loader (CASSANDRA-4145)
 * add auto_snapshot option allowing disabling snapshot before drop/truncate
   (CASSANDRA-3710)
 * allow short snitch names (CASSANDRA-4130)


1.1-beta2
 * rename loaded sstables to avoid conflicts with local snapshots
   (CASSANDRA-3967)
 * start hint replay as soon as FD notifies that the target is back up
   (CASSANDRA-3958)
 * avoid unproductive deserializing of cached rows during compaction
   (CASSANDRA-3921)
 * fix concurrency issues with CQL keyspace creation (CASSANDRA-3903)
 * Show Effective Owership via Nodetool ring <keyspace> (CASSANDRA-3412)
 * Update ORDER BY syntax for CQL3 (CASSANDRA-3925)
 * Fix BulkRecordWriter to not throw NPE if reducer gets no map data from Hadoop (CASSANDRA-3944)
 * Fix bug with counters in super columns (CASSANDRA-3821)
 * Remove deprecated merge_shard_chance (CASSANDRA-3940)
 * add a convenient way to reset a node's schema (CASSANDRA-2963)
 * fix for intermittent SchemaDisagreementException (CASSANDRA-3884)
 * CLI `list <CF>` to limit number of columns and their order (CASSANDRA-3012)
 * ignore deprecated KsDef/CfDef/ColumnDef fields in native schema (CASSANDRA-3963)
 * CLI to report when unsupported column_metadata pair was given (CASSANDRA-3959)
 * reincarnate removed and deprecated KsDef/CfDef attributes (CASSANDRA-3953)
 * Fix race between writes and read for cache (CASSANDRA-3862)
 * perform static initialization of StorageProxy on start-up (CASSANDRA-3797)
 * support trickling fsync() on writes (CASSANDRA-3950)
 * expose counters for unavailable/timeout exceptions given to thrift clients (CASSANDRA-3671)
 * avoid quadratic startup time in LeveledManifest (CASSANDRA-3952)
 * Add type information to new schema_ columnfamilies and remove thrift
   serialization for schema (CASSANDRA-3792)
 * add missing column validator options to the CLI help (CASSANDRA-3926)
 * skip reading saved key cache if CF's caching strategy is NONE or ROWS_ONLY (CASSANDRA-3954)
 * Unify migration code (CASSANDRA-4017)
Merged from 1.0:
 * cqlsh: guess correct version of Python for Arch Linux (CASSANDRA-4090)
 * (CLI) properly handle quotes in create/update keyspace commands (CASSANDRA-4129)
 * Avoids possible deadlock during bootstrap (CASSANDRA-4159)
 * fix stress tool that hangs forever on timeout or error (CASSANDRA-4128)
 * Fix super columns bug where cache is not updated (CASSANDRA-4190)
 * stress tool to return appropriate exit code on failure (CASSANDRA-4188)


1.0.9
 * improve index sampling performance (CASSANDRA-4023)
 * always compact away deleted hints immediately after handoff (CASSANDRA-3955)
 * delete hints from dropped ColumnFamilies on handoff instead of
   erroring out (CASSANDRA-3975)
 * add CompositeType ref to the CLI doc for create/update column family (CASSANDRA-3980)
 * Pig: support Counter ColumnFamilies (CASSANDRA-3973)
 * Pig: Composite column support (CASSANDRA-3684)
 * Avoid NPE during repair when a keyspace has no CFs (CASSANDRA-3988)
 * Fix division-by-zero error on get_slice (CASSANDRA-4000)
 * don't change manifest level for cleanup, scrub, and upgradesstables
   operations under LeveledCompactionStrategy (CASSANDRA-3989, 4112)
 * fix race leading to super columns assertion failure (CASSANDRA-3957)
 * fix NPE on invalid CQL delete command (CASSANDRA-3755)
 * allow custom types in CLI's assume command (CASSANDRA-4081)
 * fix totalBytes count for parallel compactions (CASSANDRA-3758)
 * fix intermittent NPE in get_slice (CASSANDRA-4095)
 * remove unnecessary asserts in native code interfaces (CASSANDRA-4096)
 * Validate blank keys in CQL to avoid assertion errors (CASSANDRA-3612)
 * cqlsh: fix bad decoding of some column names (CASSANDRA-4003)
 * cqlsh: fix incorrect padding with unicode chars (CASSANDRA-4033)
 * Fix EC2 snitch incorrectly reporting region (CASSANDRA-4026)
 * Shut down thrift during decommission (CASSANDRA-4086)
 * Expose nodetool cfhistograms for 2ndary indexes (CASSANDRA-4063)
Merged from 0.8:
 * Fix ConcurrentModificationException in gossiper (CASSANDRA-4019)


1.1-beta1
 * (cqlsh)
   + add SOURCE and CAPTURE commands, and --file option (CASSANDRA-3479)
   + add ALTER COLUMNFAMILY WITH (CASSANDRA-3523)
   + bundle Python dependencies with Cassandra (CASSANDRA-3507)
   + added to Debian package (CASSANDRA-3458)
   + display byte data instead of erroring out on decode failure 
     (CASSANDRA-3874)
 * add nodetool rebuild_index (CASSANDRA-3583)
 * add nodetool rangekeysample (CASSANDRA-2917)
 * Fix streaming too much data during move operations (CASSANDRA-3639)
 * Nodetool and CLI connect to localhost by default (CASSANDRA-3568)
 * Reduce memory used by primary index sample (CASSANDRA-3743)
 * (Hadoop) separate input/output configurations (CASSANDRA-3197, 3765)
 * avoid returning internal Cassandra classes over JMX (CASSANDRA-2805)
 * add row-level isolation via SnapTree (CASSANDRA-2893)
 * Optimize key count estimation when opening sstable on startup
   (CASSANDRA-2988)
 * multi-dc replication optimization supporting CL > ONE (CASSANDRA-3577)
 * add command to stop compactions (CASSANDRA-1740, 3566, 3582)
 * multithreaded streaming (CASSANDRA-3494)
 * removed in-tree redhat spec (CASSANDRA-3567)
 * "defragment" rows for name-based queries under STCS, again (CASSANDRA-2503)
 * Recycle commitlog segments for improved performance 
   (CASSANDRA-3411, 3543, 3557, 3615)
 * update size-tiered compaction to prioritize small tiers (CASSANDRA-2407)
 * add message expiration logic to OutboundTcpConnection (CASSANDRA-3005)
 * off-heap cache to use sun.misc.Unsafe instead of JNA (CASSANDRA-3271)
 * EACH_QUORUM is only supported for writes (CASSANDRA-3272)
 * replace compactionlock use in schema migration by checking CFS.isValid
   (CASSANDRA-3116)
 * recognize that "SELECT first ... *" isn't really "SELECT *" (CASSANDRA-3445)
 * Use faster bytes comparison (CASSANDRA-3434)
 * Bulk loader is no longer a fat client, (HADOOP) bulk load output format
   (CASSANDRA-3045)
 * (Hadoop) add support for KeyRange.filter
 * remove assumption that keys and token are in bijection
   (CASSANDRA-1034, 3574, 3604)
 * always remove endpoints from delevery queue in HH (CASSANDRA-3546)
 * fix race between cf flush and its 2ndary indexes flush (CASSANDRA-3547)
 * fix potential race in AES when a repair fails (CASSANDRA-3548)
 * Remove columns shadowed by a deleted container even when we cannot purge
   (CASSANDRA-3538)
 * Improve memtable slice iteration performance (CASSANDRA-3545)
 * more efficient allocation of small bloom filters (CASSANDRA-3618)
 * Use separate writer thread in SSTableSimpleUnsortedWriter (CASSANDRA-3619)
 * fsync the directory after new sstable or commitlog segment are created (CASSANDRA-3250)
 * fix minor issues reported by FindBugs (CASSANDRA-3658)
 * global key/row caches (CASSANDRA-3143, 3849)
 * optimize memtable iteration during range scan (CASSANDRA-3638)
 * introduce 'crc_check_chance' in CompressionParameters to support
   a checksum percentage checking chance similarly to read-repair (CASSANDRA-3611)
 * a way to deactivate global key/row cache on per-CF basis (CASSANDRA-3667)
 * fix LeveledCompactionStrategy broken because of generation pre-allocation
   in LeveledManifest (CASSANDRA-3691)
 * finer-grained control over data directories (CASSANDRA-2749)
 * Fix ClassCastException during hinted handoff (CASSANDRA-3694)
 * Upgrade Thrift to 0.7 (CASSANDRA-3213)
 * Make stress.java insert operation to use microseconds (CASSANDRA-3725)
 * Allows (internally) doing a range query with a limit of columns instead of
   rows (CASSANDRA-3742)
 * Allow rangeSlice queries to be start/end inclusive/exclusive (CASSANDRA-3749)
 * Fix BulkLoader to support new SSTable layout and add stream
   throttling to prevent an NPE when there is no yaml config (CASSANDRA-3752)
 * Allow concurrent schema migrations (CASSANDRA-1391, 3832)
 * Add SnapshotCommand to trigger snapshot on remote node (CASSANDRA-3721)
 * Make CFMetaData conversions to/from thrift/native schema inverses
   (CASSANDRA_3559)
 * Add initial code for CQL 3.0-beta (CASSANDRA-2474, 3781, 3753)
 * Add wide row support for ColumnFamilyInputFormat (CASSANDRA-3264)
 * Allow extending CompositeType comparator (CASSANDRA-3657)
 * Avoids over-paging during get_count (CASSANDRA-3798)
 * Add new command to rebuild a node without (repair) merkle tree calculations
   (CASSANDRA-3483, 3922)
 * respect not only row cache capacity but caching mode when
   trying to read data (CASSANDRA-3812)
 * fix system tests (CASSANDRA-3827)
 * CQL support for altering row key type in ALTER TABLE (CASSANDRA-3781)
 * turn compression on by default (CASSANDRA-3871)
 * make hexToBytes refuse invalid input (CASSANDRA-2851)
 * Make secondary indexes CF inherit compression and compaction from their
   parent CF (CASSANDRA-3877)
 * Finish cleanup up tombstone purge code (CASSANDRA-3872)
 * Avoid NPE on aboarted stream-out sessions (CASSANDRA-3904)
 * BulkRecordWriter throws NPE for counter columns (CASSANDRA-3906)
 * Support compression using BulkWriter (CASSANDRA-3907)


1.0.8
 * fix race between cleanup and flush on secondary index CFSes (CASSANDRA-3712)
 * avoid including non-queried nodes in rangeslice read repair
   (CASSANDRA-3843)
 * Only snapshot CF being compacted for snapshot_before_compaction 
   (CASSANDRA-3803)
 * Log active compactions in StatusLogger (CASSANDRA-3703)
 * Compute more accurate compaction score per level (CASSANDRA-3790)
 * Return InvalidRequest when using a keyspace that doesn't exist
   (CASSANDRA-3764)
 * disallow user modification of System keyspace (CASSANDRA-3738)
 * allow using sstable2json on secondary index data (CASSANDRA-3738)
 * (cqlsh) add DESCRIBE COLUMNFAMILIES (CASSANDRA-3586)
 * (cqlsh) format blobs correctly and use colors to improve output
   readability (CASSANDRA-3726)
 * synchronize BiMap of bootstrapping tokens (CASSANDRA-3417)
 * show index options in CLI (CASSANDRA-3809)
 * add optional socket timeout for streaming (CASSANDRA-3838)
 * fix truncate not to leave behind non-CFS backed secondary indexes
   (CASSANDRA-3844)
 * make CLI `show schema` to use output stream directly instead
   of StringBuilder (CASSANDRA-3842)
 * remove the wait on hint future during write (CASSANDRA-3870)
 * (cqlsh) ignore missing CfDef opts (CASSANDRA-3933)
 * (cqlsh) look for cqlshlib relative to realpath (CASSANDRA-3767)
 * Fix short read protection (CASSANDRA-3934)
 * Make sure infered and actual schema match (CASSANDRA-3371)
 * Fix NPE during HH delivery (CASSANDRA-3677)
 * Don't put boostrapping node in 'hibernate' status (CASSANDRA-3737)
 * Fix double quotes in windows bat files (CASSANDRA-3744)
 * Fix bad validator lookup (CASSANDRA-3789)
 * Fix soft reset in EC2MultiRegionSnitch (CASSANDRA-3835)
 * Don't leave zombie connections with THSHA thrift server (CASSANDRA-3867)
 * (cqlsh) fix deserialization of data (CASSANDRA-3874)
 * Fix removetoken force causing an inconsistent state (CASSANDRA-3876)
 * Fix ahndling of some types with Pig (CASSANDRA-3886)
 * Don't allow to drop the system keyspace (CASSANDRA-3759)
 * Make Pig deletes disabled by default and configurable (CASSANDRA-3628)
Merged from 0.8:
 * (Pig) fix CassandraStorage to use correct comparator in Super ColumnFamily
   case (CASSANDRA-3251)
 * fix thread safety issues in commitlog replay, primarily affecting
   systems with many (100s) of CF definitions (CASSANDRA-3751)
 * Fix relevant tombstone ignored with super columns (CASSANDRA-3875)


1.0.7
 * fix regression in HH page size calculation (CASSANDRA-3624)
 * retry failed stream on IOException (CASSANDRA-3686)
 * allow configuring bloom_filter_fp_chance (CASSANDRA-3497)
 * attempt hint delivery every ten minutes, or when failure detector
   notifies us that a node is back up, whichever comes first.  hint
   handoff throttle delay default changed to 1ms, from 50 (CASSANDRA-3554)
 * add nodetool setstreamthroughput (CASSANDRA-3571)
 * fix assertion when dropping a columnfamily with no sstables (CASSANDRA-3614)
 * more efficient allocation of small bloom filters (CASSANDRA-3618)
 * CLibrary.createHardLinkWithExec() to check for errors (CASSANDRA-3101)
 * Avoid creating empty and non cleaned writer during compaction (CASSANDRA-3616)
 * stop thrift service in shutdown hook so we can quiesce MessagingService
   (CASSANDRA-3335)
 * (CQL) compaction_strategy_options and compression_parameters for
   CREATE COLUMNFAMILY statement (CASSANDRA-3374)
 * Reset min/max compaction threshold when creating size tiered compaction
   strategy (CASSANDRA-3666)
 * Don't ignore IOException during compaction (CASSANDRA-3655)
 * Fix assertion error for CF with gc_grace=0 (CASSANDRA-3579)
 * Shutdown ParallelCompaction reducer executor after use (CASSANDRA-3711)
 * Avoid < 0 value for pending tasks in leveled compaction (CASSANDRA-3693)
 * (Hadoop) Support TimeUUID in Pig CassandraStorage (CASSANDRA-3327)
 * Check schema is ready before continuing boostrapping (CASSANDRA-3629)
 * Catch overflows during parsing of chunk_length_kb (CASSANDRA-3644)
 * Improve stream protocol mismatch errors (CASSANDRA-3652)
 * Avoid multiple thread doing HH to the same target (CASSANDRA-3681)
 * Add JMX property for rp_timeout_in_ms (CASSANDRA-2940)
 * Allow DynamicCompositeType to compare component of different types
   (CASSANDRA-3625)
 * Flush non-cfs backed secondary indexes (CASSANDRA-3659)
 * Secondary Indexes should report memory consumption (CASSANDRA-3155)
 * fix for SelectStatement start/end key are not set correctly
   when a key alias is involved (CASSANDRA-3700)
 * fix CLI `show schema` command insert of an extra comma in
   column_metadata (CASSANDRA-3714)
Merged from 0.8:
 * avoid logging (harmless) exception when GC takes < 1ms (CASSANDRA-3656)
 * prevent new nodes from thinking down nodes are up forever (CASSANDRA-3626)
 * use correct list of replicas for LOCAL_QUORUM reads when read repair
   is disabled (CASSANDRA-3696)
 * block on flush before compacting hints (may prevent OOM) (CASSANDRA-3733)


1.0.6
 * (CQL) fix cqlsh support for replicate_on_write (CASSANDRA-3596)
 * fix adding to leveled manifest after streaming (CASSANDRA-3536)
 * filter out unavailable cipher suites when using encryption (CASSANDRA-3178)
 * (HADOOP) add old-style api support for CFIF and CFRR (CASSANDRA-2799)
 * Support TimeUUIDType column names in Stress.java tool (CASSANDRA-3541)
 * (CQL) INSERT/UPDATE/DELETE/TRUNCATE commands should allow CF names to
   be qualified by keyspace (CASSANDRA-3419)
 * always remove endpoints from delevery queue in HH (CASSANDRA-3546)
 * fix race between cf flush and its 2ndary indexes flush (CASSANDRA-3547)
 * fix potential race in AES when a repair fails (CASSANDRA-3548)
 * fix default value validation usage in CLI SET command (CASSANDRA-3553)
 * Optimize componentsFor method for compaction and startup time
   (CASSANDRA-3532)
 * (CQL) Proper ColumnFamily metadata validation on CREATE COLUMNFAMILY 
   (CASSANDRA-3565)
 * fix compression "chunk_length_kb" option to set correct kb value for 
   thrift/avro (CASSANDRA-3558)
 * fix missing response during range slice repair (CASSANDRA-3551)
 * 'describe ring' moved from CLI to nodetool and available through JMX (CASSANDRA-3220)
 * add back partitioner to sstable metadata (CASSANDRA-3540)
 * fix NPE in get_count for counters (CASSANDRA-3601)
Merged from 0.8:
 * remove invalid assertion that table was opened before dropping it
   (CASSANDRA-3580)
 * range and index scans now only send requests to enough replicas to
   satisfy requested CL + RR (CASSANDRA-3598)
 * use cannonical host for local node in nodetool info (CASSANDRA-3556)
 * remove nonlocal DC write optimization since it only worked with
   CL.ONE or CL.LOCAL_QUORUM (CASSANDRA-3577, 3585)
 * detect misuses of CounterColumnType (CASSANDRA-3422)
 * turn off string interning in json2sstable, take 2 (CASSANDRA-2189)
 * validate compression parameters on add/update of the ColumnFamily 
   (CASSANDRA-3573)
 * Check for 0.0.0.0 is incorrect in CFIF (CASSANDRA-3584)
 * Increase vm.max_map_count in debian packaging (CASSANDRA-3563)
 * gossiper will never add itself to saved endpoints (CASSANDRA-3485)


1.0.5
 * revert CASSANDRA-3407 (see CASSANDRA-3540)
 * fix assertion error while forwarding writes to local nodes (CASSANDRA-3539)


1.0.4
 * fix self-hinting of timed out read repair updates and make hinted handoff
   less prone to OOMing a coordinator (CASSANDRA-3440)
 * expose bloom filter sizes via JMX (CASSANDRA-3495)
 * enforce RP tokens 0..2**127 (CASSANDRA-3501)
 * canonicalize paths exposed through JMX (CASSANDRA-3504)
 * fix "liveSize" stat when sstables are removed (CASSANDRA-3496)
 * add bloom filter FP rates to nodetool cfstats (CASSANDRA-3347)
 * record partitioner in sstable metadata component (CASSANDRA-3407)
 * add new upgradesstables nodetool command (CASSANDRA-3406)
 * skip --debug requirement to see common exceptions in CLI (CASSANDRA-3508)
 * fix incorrect query results due to invalid max timestamp (CASSANDRA-3510)
 * make sstableloader recognize compressed sstables (CASSANDRA-3521)
 * avoids race in OutboundTcpConnection in multi-DC setups (CASSANDRA-3530)
 * use SETLOCAL in cassandra.bat (CASSANDRA-3506)
 * fix ConcurrentModificationException in Table.all() (CASSANDRA-3529)
Merged from 0.8:
 * fix concurrence issue in the FailureDetector (CASSANDRA-3519)
 * fix array out of bounds error in counter shard removal (CASSANDRA-3514)
 * avoid dropping tombstones when they might still be needed to shadow
   data in a different sstable (CASSANDRA-2786)


1.0.3
 * revert name-based query defragmentation aka CASSANDRA-2503 (CASSANDRA-3491)
 * fix invalidate-related test failures (CASSANDRA-3437)
 * add next-gen cqlsh to bin/ (CASSANDRA-3188, 3131, 3493)
 * (CQL) fix handling of rows with no columns (CASSANDRA-3424, 3473)
 * fix querying supercolumns by name returning only a subset of
   subcolumns or old subcolumn versions (CASSANDRA-3446)
 * automatically compute sha1 sum for uncompressed data files (CASSANDRA-3456)
 * fix reading metadata/statistics component for version < h (CASSANDRA-3474)
 * add sstable forward-compatibility (CASSANDRA-3478)
 * report compression ratio in CFSMBean (CASSANDRA-3393)
 * fix incorrect size exception during streaming of counters (CASSANDRA-3481)
 * (CQL) fix for counter decrement syntax (CASSANDRA-3418)
 * Fix race introduced by CASSANDRA-2503 (CASSANDRA-3482)
 * Fix incomplete deletion of delivered hints (CASSANDRA-3466)
 * Avoid rescheduling compactions when no compaction was executed 
   (CASSANDRA-3484)
 * fix handling of the chunk_length_kb compression options (CASSANDRA-3492)
Merged from 0.8:
 * fix updating CF row_cache_provider (CASSANDRA-3414)
 * CFMetaData.convertToThrift method to set RowCacheProvider (CASSANDRA-3405)
 * acquire compactionlock during truncate (CASSANDRA-3399)
 * fix displaying cfdef entries for super columnfamilies (CASSANDRA-3415)
 * Make counter shard merging thread safe (CASSANDRA-3178)
 * Revert CASSANDRA-2855
 * Fix bug preventing the use of efficient cross-DC writes (CASSANDRA-3472)
 * `describe ring` command for CLI (CASSANDRA-3220)
 * (Hadoop) skip empty rows when entire row is requested, redux (CASSANDRA-2855)


1.0.2
 * "defragment" rows for name-based queries under STCS (CASSANDRA-2503)
 * Add timing information to cassandra-cli GET/SET/LIST queries (CASSANDRA-3326)
 * Only create one CompressionMetadata object per sstable (CASSANDRA-3427)
 * cleanup usage of StorageService.setMode() (CASSANDRA-3388)
 * Avoid large array allocation for compressed chunk offsets (CASSANDRA-3432)
 * fix DecimalType bytebuffer marshalling (CASSANDRA-3421)
 * fix bug that caused first column in per row indexes to be ignored 
   (CASSANDRA-3441)
 * add JMX call to clean (failed) repair sessions (CASSANDRA-3316)
 * fix sstableloader reference acquisition bug (CASSANDRA-3438)
 * fix estimated row size regression (CASSANDRA-3451)
 * make sure we don't return more columns than asked (CASSANDRA-3303, 3395)
Merged from 0.8:
 * acquire compactionlock during truncate (CASSANDRA-3399)
 * fix displaying cfdef entries for super columnfamilies (CASSANDRA-3415)


1.0.1
 * acquire references during index build to prevent delete problems
   on Windows (CASSANDRA-3314)
 * describe_ring should include datacenter/topology information (CASSANDRA-2882)
 * Thrift sockets are not properly buffered (CASSANDRA-3261)
 * performance improvement for bytebufferutil compare function (CASSANDRA-3286)
 * add system.versions ColumnFamily (CASSANDRA-3140)
 * reduce network copies (CASSANDRA-3333, 3373)
 * limit nodetool to 32MB of heap (CASSANDRA-3124)
 * (CQL) update parser to accept "timestamp" instead of "date" (CASSANDRA-3149)
 * Fix CLI `show schema` to include "compression_options" (CASSANDRA-3368)
 * Snapshot to include manifest under LeveledCompactionStrategy (CASSANDRA-3359)
 * (CQL) SELECT query should allow CF name to be qualified by keyspace (CASSANDRA-3130)
 * (CQL) Fix internal application error specifying 'using consistency ...'
   in lower case (CASSANDRA-3366)
 * fix Deflate compression when compression actually makes the data bigger
   (CASSANDRA-3370)
 * optimize UUIDGen to avoid lock contention on InetAddress.getLocalHost 
   (CASSANDRA-3387)
 * tolerate index being dropped mid-mutation (CASSANDRA-3334, 3313)
 * CompactionManager is now responsible for checking for new candidates
   post-task execution, enabling more consistent leveled compaction 
   (CASSANDRA-3391)
 * Cache HSHA threads (CASSANDRA-3372)
 * use CF/KS names as snapshot prefix for drop + truncate operations
   (CASSANDRA-2997)
 * Break bloom filters up to avoid heap fragmentation (CASSANDRA-2466)
 * fix cassandra hanging on jsvc stop (CASSANDRA-3302)
 * Avoid leveled compaction getting blocked on errors (CASSANDRA-3408)
 * Make reloading the compaction strategy safe (CASSANDRA-3409)
 * ignore 0.8 hints even if compaction begins before we try to purge
   them (CASSANDRA-3385)
 * remove procrun (bin\daemon) from Cassandra source tree and 
   artifacts (CASSANDRA-3331)
 * make cassandra compile under JDK7 (CASSANDRA-3275)
 * remove dependency of clientutil.jar to FBUtilities (CASSANDRA-3299)
 * avoid truncation errors by using long math on long values (CASSANDRA-3364)
 * avoid clock drift on some Windows machine (CASSANDRA-3375)
 * display cache provider in cli 'describe keyspace' command (CASSANDRA-3384)
 * fix incomplete topology information in describe_ring (CASSANDRA-3403)
 * expire dead gossip states based on time (CASSANDRA-2961)
 * improve CompactionTask extensibility (CASSANDRA-3330)
 * Allow one leveled compaction task to kick off another (CASSANDRA-3363)
 * allow encryption only between datacenters (CASSANDRA-2802)
Merged from 0.8:
 * fix truncate allowing data to be replayed post-restart (CASSANDRA-3297)
 * make iwriter final in IndexWriter to avoid NPE (CASSANDRA-2863)
 * (CQL) update grammar to require key clause in DELETE statement
   (CASSANDRA-3349)
 * (CQL) allow numeric keyspace names in USE statement (CASSANDRA-3350)
 * (Hadoop) skip empty rows when slicing the entire row (CASSANDRA-2855)
 * Fix handling of tombstone by SSTableExport/Import (CASSANDRA-3357)
 * fix ColumnIndexer to use long offsets (CASSANDRA-3358)
 * Improved CLI exceptions (CASSANDRA-3312)
 * Fix handling of tombstone by SSTableExport/Import (CASSANDRA-3357)
 * Only count compaction as active (for throttling) when they have
   successfully acquired the compaction lock (CASSANDRA-3344)
 * Display CLI version string on startup (CASSANDRA-3196)
 * (Hadoop) make CFIF try rpc_address or fallback to listen_address
   (CASSANDRA-3214)
 * (Hadoop) accept comma delimited lists of initial thrift connections
   (CASSANDRA-3185)
 * ColumnFamily min_compaction_threshold should be >= 2 (CASSANDRA-3342)
 * (Pig) add 0.8+ types and key validation type in schema (CASSANDRA-3280)
 * Fix completely removing column metadata using CLI (CASSANDRA-3126)
 * CLI `describe cluster;` output should be on separate lines for separate versions
   (CASSANDRA-3170)
 * fix changing durable_writes keyspace option during CF creation
   (CASSANDRA-3292)
 * avoid locking on update when no indexes are involved (CASSANDRA-3386)
 * fix assertionError during repair with ordered partitioners (CASSANDRA-3369)
 * correctly serialize key_validation_class for avro (CASSANDRA-3391)
 * don't expire counter tombstone after streaming (CASSANDRA-3394)
 * prevent nodes that failed to join from hanging around forever 
   (CASSANDRA-3351)
 * remove incorrect optimization from slice read path (CASSANDRA-3390)
 * Fix race in AntiEntropyService (CASSANDRA-3400)


1.0.0-final
 * close scrubbed sstable fd before deleting it (CASSANDRA-3318)
 * fix bug preventing obsolete commitlog segments from being removed
   (CASSANDRA-3269)
 * tolerate whitespace in seed CDL (CASSANDRA-3263)
 * Change default heap thresholds to max(min(1/2 ram, 1G), min(1/4 ram, 8GB))
   (CASSANDRA-3295)
 * Fix broken CompressedRandomAccessReaderTest (CASSANDRA-3298)
 * (CQL) fix type information returned for wildcard queries (CASSANDRA-3311)
 * add estimated tasks to LeveledCompactionStrategy (CASSANDRA-3322)
 * avoid including compaction cache-warming in keycache stats (CASSANDRA-3325)
 * run compaction and hinted handoff threads at MIN_PRIORITY (CASSANDRA-3308)
 * default hsha thrift server to cpu core count in rpc pool (CASSANDRA-3329)
 * add bin\daemon to binary tarball for Windows service (CASSANDRA-3331)
 * Fix places where uncompressed size of sstables was use in place of the
   compressed one (CASSANDRA-3338)
 * Fix hsha thrift server (CASSANDRA-3346)
 * Make sure repair only stream needed sstables (CASSANDRA-3345)


1.0.0-rc2
 * Log a meaningful warning when a node receives a message for a repair session
   that doesn't exist anymore (CASSANDRA-3256)
 * test for NUMA policy support as well as numactl presence (CASSANDRA-3245)
 * Fix FD leak when internode encryption is enabled (CASSANDRA-3257)
 * Remove incorrect assertion in mergeIterator (CASSANDRA-3260)
 * FBUtilities.hexToBytes(String) to throw NumberFormatException when string
   contains non-hex characters (CASSANDRA-3231)
 * Keep SimpleSnitch proximity ordering unchanged from what the Strategy
   generates, as intended (CASSANDRA-3262)
 * remove Scrub from compactionstats when finished (CASSANDRA-3255)
 * fix counter entry in jdbc TypesMap (CASSANDRA-3268)
 * fix full queue scenario for ParallelCompactionIterator (CASSANDRA-3270)
 * fix bootstrap process (CASSANDRA-3285)
 * don't try delivering hints if when there isn't any (CASSANDRA-3176)
 * CLI documentation change for ColumnFamily `compression_options` (CASSANDRA-3282)
 * ignore any CF ids sent by client for adding CF/KS (CASSANDRA-3288)
 * remove obsolete hints on first startup (CASSANDRA-3291)
 * use correct ISortedColumns for time-optimized reads (CASSANDRA-3289)
 * Evict gossip state immediately when a token is taken over by a new IP 
   (CASSANDRA-3259)


1.0.0-rc1
 * Update CQL to generate microsecond timestamps by default (CASSANDRA-3227)
 * Fix counting CFMetadata towards Memtable liveRatio (CASSANDRA-3023)
 * Kill server on wrapped OOME such as from FileChannel.map (CASSANDRA-3201)
 * remove unnecessary copy when adding to row cache (CASSANDRA-3223)
 * Log message when a full repair operation completes (CASSANDRA-3207)
 * Fix streamOutSession keeping sstables references forever if the remote end
   dies (CASSANDRA-3216)
 * Remove dynamic_snitch boolean from example configuration (defaulting to 
   true) and set default badness threshold to 0.1 (CASSANDRA-3229)
 * Base choice of random or "balanced" token on bootstrap on whether
   schema definitions were found (CASSANDRA-3219)
 * Fixes for LeveledCompactionStrategy score computation, prioritization,
   scheduling, and performance (CASSANDRA-3224, 3234)
 * parallelize sstable open at server startup (CASSANDRA-2988)
 * fix handling of exceptions writing to OutboundTcpConnection (CASSANDRA-3235)
 * Allow using quotes in "USE <keyspace>;" CLI command (CASSANDRA-3208)
 * Don't allow any cache loading exceptions to halt startup (CASSANDRA-3218)
 * Fix sstableloader --ignores option (CASSANDRA-3247)
 * File descriptor limit increased in packaging (CASSANDRA-3206)
 * Fix deadlock in commit log during flush (CASSANDRA-3253) 


1.0.0-beta1
 * removed binarymemtable (CASSANDRA-2692)
 * add commitlog_total_space_in_mb to prevent fragmented logs (CASSANDRA-2427)
 * removed commitlog_rotation_threshold_in_mb configuration (CASSANDRA-2771)
 * make AbstractBounds.normalize de-overlapp overlapping ranges (CASSANDRA-2641)
 * replace CollatingIterator, ReducingIterator with MergeIterator 
   (CASSANDRA-2062)
 * Fixed the ability to set compaction strategy in cli using create column 
   family command (CASSANDRA-2778)
 * clean up tmp files after failed compaction (CASSANDRA-2468)
 * restrict repair streaming to specific columnfamilies (CASSANDRA-2280)
 * don't bother persisting columns shadowed by a row tombstone (CASSANDRA-2589)
 * reset CF and SC deletion times after gc_grace (CASSANDRA-2317)
 * optimize away seek when compacting wide rows (CASSANDRA-2879)
 * single-pass streaming (CASSANDRA-2677, 2906, 2916, 3003)
 * use reference counting for deleting sstables instead of relying on GC
   (CASSANDRA-2521, 3179)
 * store hints as serialized mutations instead of pointers to data row
   (CASSANDRA-2045)
 * store hints in the coordinator node instead of in the closest replica 
   (CASSANDRA-2914)
 * add row_cache_keys_to_save CF option (CASSANDRA-1966)
 * check column family validity in nodetool repair (CASSANDRA-2933)
 * use lazy initialization instead of class initialization in NodeId
   (CASSANDRA-2953)
 * add paging to get_count (CASSANDRA-2894)
 * fix "short reads" in [multi]get (CASSANDRA-2643, 3157, 3192)
 * add optional compression for sstables (CASSANDRA-47, 2994, 3001, 3128)
 * add scheduler JMX metrics (CASSANDRA-2962)
 * add block level checksum for compressed data (CASSANDRA-1717)
 * make column family backed column map pluggable and introduce unsynchronized
   ArrayList backed one to speedup reads (CASSANDRA-2843, 3165, 3205)
 * refactoring of the secondary index api (CASSANDRA-2982)
 * make CL > ONE reads wait for digest reconciliation before returning
   (CASSANDRA-2494)
 * fix missing logging for some exceptions (CASSANDRA-2061)
 * refactor and optimize ColumnFamilyStore.files(...) and Descriptor.fromFilename(String)
   and few other places responsible for work with SSTable files (CASSANDRA-3040)
 * Stop reading from sstables once we know we have the most recent columns,
   for query-by-name requests (CASSANDRA-2498)
 * Add query-by-column mode to stress.java (CASSANDRA-3064)
 * Add "install" command to cassandra.bat (CASSANDRA-292)
 * clean up KSMetadata, CFMetadata from unnecessary
   Thrift<->Avro conversion methods (CASSANDRA-3032)
 * Add timeouts to client request schedulers (CASSANDRA-3079, 3096)
 * Cli to use hashes rather than array of hashes for strategy options (CASSANDRA-3081)
 * LeveledCompactionStrategy (CASSANDRA-1608, 3085, 3110, 3087, 3145, 3154, 3182)
 * Improvements of the CLI `describe` command (CASSANDRA-2630)
 * reduce window where dropped CF sstables may not be deleted (CASSANDRA-2942)
 * Expose gossip/FD info to JMX (CASSANDRA-2806)
 * Fix streaming over SSL when compressed SSTable involved (CASSANDRA-3051)
 * Add support for pluggable secondary index implementations (CASSANDRA-3078)
 * remove compaction_thread_priority setting (CASSANDRA-3104)
 * generate hints for replicas that timeout, not just replicas that are known
   to be down before starting (CASSANDRA-2034)
 * Add throttling for internode streaming (CASSANDRA-3080)
 * make the repair of a range repair all replica (CASSANDRA-2610, 3194)
 * expose the ability to repair the first range (as returned by the
   partitioner) of a node (CASSANDRA-2606)
 * Streams Compression (CASSANDRA-3015)
 * add ability to use multiple threads during a single compaction
   (CASSANDRA-2901)
 * make AbstractBounds.normalize support overlapping ranges (CASSANDRA-2641)
 * fix of the CQL count() behavior (CASSANDRA-3068)
 * use TreeMap backed column families for the SSTable simple writers
   (CASSANDRA-3148)
 * fix inconsistency of the CLI syntax when {} should be used instead of [{}]
   (CASSANDRA-3119)
 * rename CQL type names to match expected SQL behavior (CASSANDRA-3149, 3031)
 * Arena-based allocation for memtables (CASSANDRA-2252, 3162, 3163, 3168)
 * Default RR chance to 0.1 (CASSANDRA-3169)
 * Add RowLevel support to secondary index API (CASSANDRA-3147)
 * Make SerializingCacheProvider the default if JNA is available (CASSANDRA-3183)
 * Fix backwards compatibilty for CQL memtable properties (CASSANDRA-3190)
 * Add five-minute delay before starting compactions on a restarted server
   (CASSANDRA-3181)
 * Reduce copies done for intra-host messages (CASSANDRA-1788, 3144)
 * support of compaction strategy option for stress.java (CASSANDRA-3204)
 * make memtable throughput and column count thresholds no-ops (CASSANDRA-2449)
 * Return schema information along with the resultSet in CQL (CASSANDRA-2734)
 * Add new DecimalType (CASSANDRA-2883)
 * Fix assertion error in RowRepairResolver (CASSANDRA-3156)
 * Reduce unnecessary high buffer sizes (CASSANDRA-3171)
 * Pluggable compaction strategy (CASSANDRA-1610)
 * Add new broadcast_address config option (CASSANDRA-2491)


0.8.7
 * Kill server on wrapped OOME such as from FileChannel.map (CASSANDRA-3201)
 * Allow using quotes in "USE <keyspace>;" CLI command (CASSANDRA-3208)
 * Log message when a full repair operation completes (CASSANDRA-3207)
 * Don't allow any cache loading exceptions to halt startup (CASSANDRA-3218)
 * Fix sstableloader --ignores option (CASSANDRA-3247)
 * File descriptor limit increased in packaging (CASSANDRA-3206)
 * Log a meaningfull warning when a node receive a message for a repair session
   that doesn't exist anymore (CASSANDRA-3256)
 * Fix FD leak when internode encryption is enabled (CASSANDRA-3257)
 * FBUtilities.hexToBytes(String) to throw NumberFormatException when string
   contains non-hex characters (CASSANDRA-3231)
 * Keep SimpleSnitch proximity ordering unchanged from what the Strategy
   generates, as intended (CASSANDRA-3262)
 * remove Scrub from compactionstats when finished (CASSANDRA-3255)
 * Fix tool .bat files when CASSANDRA_HOME contains spaces (CASSANDRA-3258)
 * Force flush of status table when removing/updating token (CASSANDRA-3243)
 * Evict gossip state immediately when a token is taken over by a new IP (CASSANDRA-3259)
 * Fix bug where the failure detector can take too long to mark a host
   down (CASSANDRA-3273)
 * (Hadoop) allow wrapping ranges in queries (CASSANDRA-3137)
 * (Hadoop) check all interfaces for a match with split location
   before falling back to random replica (CASSANDRA-3211)
 * (Hadoop) Make Pig storage handle implements LoadMetadata (CASSANDRA-2777)
 * (Hadoop) Fix exception during PIG 'dump' (CASSANDRA-2810)
 * Fix stress COUNTER_GET option (CASSANDRA-3301)
 * Fix missing fields in CLI `show schema` output (CASSANDRA-3304)
 * Nodetool no longer leaks threads and closes JMX connections (CASSANDRA-3309)
 * fix truncate allowing data to be replayed post-restart (CASSANDRA-3297)
 * Move SimpleAuthority and SimpleAuthenticator to examples (CASSANDRA-2922)
 * Fix handling of tombstone by SSTableExport/Import (CASSANDRA-3357)
 * Fix transposition in cfHistograms (CASSANDRA-3222)
 * Allow using number as DC name when creating keyspace in CQL (CASSANDRA-3239)
 * Force flush of system table after updating/removing a token (CASSANDRA-3243)


0.8.6
 * revert CASSANDRA-2388
 * change TokenRange.endpoints back to listen/broadcast address to match
   pre-1777 behavior, and add TokenRange.rpc_endpoints instead (CASSANDRA-3187)
 * avoid trying to watch cassandra-topology.properties when loaded from jar
   (CASSANDRA-3138)
 * prevent users from creating keyspaces with LocalStrategy replication
   (CASSANDRA-3139)
 * fix CLI `show schema;` to output correct keyspace definition statement
   (CASSANDRA-3129)
 * CustomTThreadPoolServer to log TTransportException at DEBUG level
   (CASSANDRA-3142)
 * allow topology sort to work with non-unique rack names between 
   datacenters (CASSANDRA-3152)
 * Improve caching of same-version Messages on digest and repair paths
   (CASSANDRA-3158)
 * Randomize choice of first replica for counter increment (CASSANDRA-2890)
 * Fix using read_repair_chance instead of merge_shard_change (CASSANDRA-3202)
 * Avoid streaming data to nodes that already have it, on move as well as
   decommission (CASSANDRA-3041)
 * Fix divide by zero error in GCInspector (CASSANDRA-3164)
 * allow quoting of the ColumnFamily name in CLI `create column family`
   statement (CASSANDRA-3195)
 * Fix rolling upgrade from 0.7 to 0.8 problem (CASSANDRA-3166)
 * Accomodate missing encryption_options in IncomingTcpConnection.stream
   (CASSANDRA-3212)


0.8.5
 * fix NPE when encryption_options is unspecified (CASSANDRA-3007)
 * include column name in validation failure exceptions (CASSANDRA-2849)
 * make sure truncate clears out the commitlog so replay won't re-
   populate with truncated data (CASSANDRA-2950)
 * fix NPE when debug logging is enabled and dropped CF is present
   in a commitlog segment (CASSANDRA-3021)
 * fix cassandra.bat when CASSANDRA_HOME contains spaces (CASSANDRA-2952)
 * fix to SSTableSimpleUnsortedWriter bufferSize calculation (CASSANDRA-3027)
 * make cleanup and normal compaction able to skip empty rows
   (rows containing nothing but expired tombstones) (CASSANDRA-3039)
 * work around native memory leak in com.sun.management.GarbageCollectorMXBean
   (CASSANDRA-2868)
 * validate that column names in column_metadata are not equal to key_alias
   on create/update of the ColumnFamily and CQL 'ALTER' statement (CASSANDRA-3036)
 * return an InvalidRequestException if an indexed column is assigned
   a value larger than 64KB (CASSANDRA-3057)
 * fix of numeric-only and string column names handling in CLI "drop index" 
   (CASSANDRA-3054)
 * prune index scan resultset back to original request for lazy
   resultset expansion case (CASSANDRA-2964)
 * (Hadoop) fail jobs when Cassandra node has failed but TaskTracker
   has not (CASSANDRA-2388)
 * fix dynamic snitch ignoring nodes when read_repair_chance is zero
   (CASSANDRA-2662)
 * avoid retaining references to dropped CFS objects in 
   CompactionManager.estimatedCompactions (CASSANDRA-2708)
 * expose rpc timeouts per host in MessagingServiceMBean (CASSANDRA-2941)
 * avoid including cwd in classpath for deb and rpm packages (CASSANDRA-2881)
 * remove gossip state when a new IP takes over a token (CASSANDRA-3071)
 * allow sstable2json to work on index sstable files (CASSANDRA-3059)
 * always hint counters (CASSANDRA-3099)
 * fix log4j initialization in EmbeddedCassandraService (CASSANDRA-2857)
 * remove gossip state when a new IP takes over a token (CASSANDRA-3071)
 * work around native memory leak in com.sun.management.GarbageCollectorMXBean
    (CASSANDRA-2868)
 * fix UnavailableException with writes at CL.EACH_QUORM (CASSANDRA-3084)
 * fix parsing of the Keyspace and ColumnFamily names in numeric
   and string representations in CLI (CASSANDRA-3075)
 * fix corner cases in Range.differenceToFetch (CASSANDRA-3084)
 * fix ip address String representation in the ring cache (CASSANDRA-3044)
 * fix ring cache compatibility when mixing pre-0.8.4 nodes with post-
   in the same cluster (CASSANDRA-3023)
 * make repair report failure when a node participating dies (instead of
   hanging forever) (CASSANDRA-2433)
 * fix handling of the empty byte buffer by ReversedType (CASSANDRA-3111)
 * Add validation that Keyspace names are case-insensitively unique (CASSANDRA-3066)
 * catch invalid key_validation_class before instantiating UpdateColumnFamily (CASSANDRA-3102)
 * make Range and Bounds objects client-safe (CASSANDRA-3108)
 * optionally skip log4j configuration (CASSANDRA-3061)
 * bundle sstableloader with the debian package (CASSANDRA-3113)
 * don't try to build secondary indexes when there is none (CASSANDRA-3123)
 * improve SSTableSimpleUnsortedWriter speed for large rows (CASSANDRA-3122)
 * handle keyspace arguments correctly in nodetool snapshot (CASSANDRA-3038)
 * Fix SSTableImportTest on windows (CASSANDRA-3043)
 * expose compactionThroughputMbPerSec through JMX (CASSANDRA-3117)
 * log keyspace and CF of large rows being compacted


0.8.4
 * change TokenRing.endpoints to be a list of rpc addresses instead of 
   listen/broadcast addresses (CASSANDRA-1777)
 * include files-to-be-streamed in StreamInSession.getSources (CASSANDRA-2972)
 * use JAVA env var in cassandra-env.sh (CASSANDRA-2785, 2992)
 * avoid doing read for no-op replicate-on-write at CL=1 (CASSANDRA-2892)
 * refuse counter write for CL.ANY (CASSANDRA-2990)
 * switch back to only logging recent dropped messages (CASSANDRA-3004)
 * always deserialize RowMutation for counters (CASSANDRA-3006)
 * ignore saved replication_factor strategy_option for NTS (CASSANDRA-3011)
 * make sure pre-truncate CL segments are discarded (CASSANDRA-2950)


0.8.3
 * add ability to drop local reads/writes that are going to timeout
   (CASSANDRA-2943)
 * revamp token removal process, keep gossip states for 3 days (CASSANDRA-2496)
 * don't accept extra args for 0-arg nodetool commands (CASSANDRA-2740)
 * log unavailableexception details at debug level (CASSANDRA-2856)
 * expose data_dir though jmx (CASSANDRA-2770)
 * don't include tmp files as sstable when create cfs (CASSANDRA-2929)
 * log Java classpath on startup (CASSANDRA-2895)
 * keep gossipped version in sync with actual on migration coordinator 
   (CASSANDRA-2946)
 * use lazy initialization instead of class initialization in NodeId
   (CASSANDRA-2953)
 * check column family validity in nodetool repair (CASSANDRA-2933)
 * speedup bytes to hex conversions dramatically (CASSANDRA-2850)
 * Flush memtables on shutdown when durable writes are disabled 
   (CASSANDRA-2958)
 * improved POSIX compatibility of start scripts (CASsANDRA-2965)
 * add counter support to Hadoop InputFormat (CASSANDRA-2981)
 * fix bug where dirty commitlog segments were removed (and avoid keeping 
   segments with no post-flush activity permanently dirty) (CASSANDRA-2829)
 * fix throwing exception with batch mutation of counter super columns
   (CASSANDRA-2949)
 * ignore system tables during repair (CASSANDRA-2979)
 * throw exception when NTS is given replication_factor as an option
   (CASSANDRA-2960)
 * fix assertion error during compaction of counter CFs (CASSANDRA-2968)
 * avoid trying to create index names, when no index exists (CASSANDRA-2867)
 * don't sample the system table when choosing a bootstrap token
   (CASSANDRA-2825)
 * gossiper notifies of local state changes (CASSANDRA-2948)
 * add asynchronous and half-sync/half-async (hsha) thrift servers 
   (CASSANDRA-1405)
 * fix potential use of free'd native memory in SerializingCache 
   (CASSANDRA-2951)
 * prune index scan resultset back to original request for lazy
   resultset expansion case (CASSANDRA-2964)
 * (Hadoop) fail jobs when Cassandra node has failed but TaskTracker
    has not (CASSANDRA-2388)


0.8.2
 * CQL: 
   - include only one row per unique key for IN queries (CASSANDRA-2717)
   - respect client timestamp on full row deletions (CASSANDRA-2912)
 * improve thread-safety in StreamOutSession (CASSANDRA-2792)
 * allow deleting a row and updating indexed columns in it in the
   same mutation (CASSANDRA-2773)
 * Expose number of threads blocked on submitting memtable to flush
   in JMX (CASSANDRA-2817)
 * add ability to return "endpoints" to nodetool (CASSANDRA-2776)
 * Add support for multiple (comma-delimited) coordinator addresses
   to ColumnFamilyInputFormat (CASSANDRA-2807)
 * fix potential NPE while scheduling read repair for range slice
   (CASSANDRA-2823)
 * Fix race in SystemTable.getCurrentLocalNodeId (CASSANDRA-2824)
 * Correctly set default for replicate_on_write (CASSANDRA-2835)
 * improve nodetool compactionstats formatting (CASSANDRA-2844)
 * fix index-building status display (CASSANDRA-2853)
 * fix CLI perpetuating obsolete KsDef.replication_factor (CASSANDRA-2846)
 * improve cli treatment of multiline comments (CASSANDRA-2852)
 * handle row tombstones correctly in EchoedRow (CASSANDRA-2786)
 * add MessagingService.get[Recently]DroppedMessages and
   StorageService.getExceptionCount (CASSANDRA-2804)
 * fix possibility of spurious UnavailableException for LOCAL_QUORUM
   reads with dynamic snitch + read repair disabled (CASSANDRA-2870)
 * add ant-optional as dependence for the debian package (CASSANDRA-2164)
 * add option to specify limit for get_slice in the CLI (CASSANDRA-2646)
 * decrease HH page size (CASSANDRA-2832)
 * reset cli keyspace after dropping the current one (CASSANDRA-2763)
 * add KeyRange option to Hadoop inputformat (CASSANDRA-1125)
 * fix protocol versioning (CASSANDRA-2818, 2860)
 * support spaces in path to log4j configuration (CASSANDRA-2383)
 * avoid including inferred types in CF update (CASSANDRA-2809)
 * fix JMX bulkload call (CASSANDRA-2908)
 * fix updating KS with durable_writes=false (CASSANDRA-2907)
 * add simplified facade to SSTableWriter for bulk loading use
   (CASSANDRA-2911)
 * fix re-using index CF sstable names after drop/recreate (CASSANDRA-2872)
 * prepend CF to default index names (CASSANDRA-2903)
 * fix hint replay (CASSANDRA-2928)
 * Properly synchronize repair's merkle tree computation (CASSANDRA-2816)


0.8.1
 * CQL:
   - support for insert, delete in BATCH (CASSANDRA-2537)
   - support for IN to SELECT, UPDATE (CASSANDRA-2553)
   - timestamp support for INSERT, UPDATE, and BATCH (CASSANDRA-2555)
   - TTL support (CASSANDRA-2476)
   - counter support (CASSANDRA-2473)
   - ALTER COLUMNFAMILY (CASSANDRA-1709)
   - DROP INDEX (CASSANDRA-2617)
   - add SCHEMA/TABLE as aliases for KS/CF (CASSANDRA-2743)
   - server handles wait-for-schema-agreement (CASSANDRA-2756)
   - key alias support (CASSANDRA-2480)
 * add support for comparator parameters and a generic ReverseType
   (CASSANDRA-2355)
 * add CompositeType and DynamicCompositeType (CASSANDRA-2231)
 * optimize batches containing multiple updates to the same row
   (CASSANDRA-2583)
 * adjust hinted handoff page size to avoid OOM with large columns 
   (CASSANDRA-2652)
 * mark BRAF buffer invalid post-flush so we don't re-flush partial
   buffers again, especially on CL writes (CASSANDRA-2660)
 * add DROP INDEX support to CLI (CASSANDRA-2616)
 * don't perform HH to client-mode [storageproxy] nodes (CASSANDRA-2668)
 * Improve forceDeserialize/getCompactedRow encapsulation (CASSANDRA-2659)
 * Don't write CounterUpdateColumn to disk in tests (CASSANDRA-2650)
 * Add sstable bulk loading utility (CASSANDRA-1278)
 * avoid replaying hints to dropped columnfamilies (CASSANDRA-2685)
 * add placeholders for missing rows in range query pseudo-RR (CASSANDRA-2680)
 * remove no-op HHOM.renameHints (CASSANDRA-2693)
 * clone super columns to avoid modifying them during flush (CASSANDRA-2675)
 * allow writes to bypass the commitlog for certain keyspaces (CASSANDRA-2683)
 * avoid NPE when bypassing commitlog during memtable flush (CASSANDRA-2781)
 * Added support for making bootstrap retry if nodes flap (CASSANDRA-2644)
 * Added statusthrift to nodetool to report if thrift server is running (CASSANDRA-2722)
 * Fixed rows being cached if they do not exist (CASSANDRA-2723)
 * Support passing tableName and cfName to RowCacheProviders (CASSANDRA-2702)
 * close scrub file handles (CASSANDRA-2669)
 * throttle migration replay (CASSANDRA-2714)
 * optimize column serializer creation (CASSANDRA-2716)
 * Added support for making bootstrap retry if nodes flap (CASSANDRA-2644)
 * Added statusthrift to nodetool to report if thrift server is running
   (CASSANDRA-2722)
 * Fixed rows being cached if they do not exist (CASSANDRA-2723)
 * fix truncate/compaction race (CASSANDRA-2673)
 * workaround large resultsets causing large allocation retention
   by nio sockets (CASSANDRA-2654)
 * fix nodetool ring use with Ec2Snitch (CASSANDRA-2733)
 * fix removing columns and subcolumns that are supressed by a row or
   supercolumn tombstone during replica resolution (CASSANDRA-2590)
 * support sstable2json against snapshot sstables (CASSANDRA-2386)
 * remove active-pull schema requests (CASSANDRA-2715)
 * avoid marking entire list of sstables as actively being compacted
   in multithreaded compaction (CASSANDRA-2765)
 * seek back after deserializing a row to update cache with (CASSANDRA-2752)
 * avoid skipping rows in scrub for counter column family (CASSANDRA-2759)
 * fix ConcurrentModificationException in repair when dealing with 0.7 node
   (CASSANDRA-2767)
 * use threadsafe collections for StreamInSession (CASSANDRA-2766)
 * avoid infinite loop when creating merkle tree (CASSANDRA-2758)
 * avoids unmarking compacting sstable prematurely in cleanup (CASSANDRA-2769)
 * fix NPE when the commit log is bypassed (CASSANDRA-2718)
 * don't throw an exception in SS.isRPCServerRunning (CASSANDRA-2721)
 * make stress.jar executable (CASSANDRA-2744)
 * add daemon mode to java stress (CASSANDRA-2267)
 * expose the DC and rack of a node through JMX and nodetool ring (CASSANDRA-2531)
 * fix cache mbean getSize (CASSANDRA-2781)
 * Add Date, Float, Double, and Boolean types (CASSANDRA-2530)
 * Add startup flag to renew counter node id (CASSANDRA-2788)
 * add jamm agent to cassandra.bat (CASSANDRA-2787)
 * fix repair hanging if a neighbor has nothing to send (CASSANDRA-2797)
 * purge tombstone even if row is in only one sstable (CASSANDRA-2801)
 * Fix wrong purge of deleted cf during compaction (CASSANDRA-2786)
 * fix race that could result in Hadoop writer failing to throw an
   exception encountered after close() (CASSANDRA-2755)
 * fix scan wrongly throwing assertion error (CASSANDRA-2653)
 * Always use even distribution for merkle tree with RandomPartitionner
   (CASSANDRA-2841)
 * fix describeOwnership for OPP (CASSANDRA-2800)
 * ensure that string tokens do not contain commas (CASSANDRA-2762)


0.8.0-final
 * fix CQL grammar warning and cqlsh regression from CASSANDRA-2622
 * add ant generate-cql-html target (CASSANDRA-2526)
 * update CQL consistency levels (CASSANDRA-2566)
 * debian packaging fixes (CASSANDRA-2481, 2647)
 * fix UUIDType, IntegerType for direct buffers (CASSANDRA-2682, 2684)
 * switch to native Thrift for Hadoop map/reduce (CASSANDRA-2667)
 * fix StackOverflowError when building from eclipse (CASSANDRA-2687)
 * only provide replication_factor to strategy_options "help" for
   SimpleStrategy, OldNetworkTopologyStrategy (CASSANDRA-2678, 2713)
 * fix exception adding validators to non-string columns (CASSANDRA-2696)
 * avoid instantiating DatabaseDescriptor in JDBC (CASSANDRA-2694)
 * fix potential stack overflow during compaction (CASSANDRA-2626)
 * clone super columns to avoid modifying them during flush (CASSANDRA-2675)
 * reset underlying iterator in EchoedRow constructor (CASSANDRA-2653)


0.8.0-rc1
 * faster flushes and compaction from fixing excessively pessimistic 
   rebuffering in BRAF (CASSANDRA-2581)
 * fix returning null column values in the python cql driver (CASSANDRA-2593)
 * fix merkle tree splitting exiting early (CASSANDRA-2605)
 * snapshot_before_compaction directory name fix (CASSANDRA-2598)
 * Disable compaction throttling during bootstrap (CASSANDRA-2612) 
 * fix CQL treatment of > and < operators in range slices (CASSANDRA-2592)
 * fix potential double-application of counter updates on commitlog replay
   by moving replay position from header to sstable metadata (CASSANDRA-2419)
 * JDBC CQL driver exposes getColumn for access to timestamp
 * JDBC ResultSetMetadata properties added to AbstractType
 * r/m clustertool (CASSANDRA-2607)
 * add support for presenting row key as a column in CQL result sets 
   (CASSANDRA-2622)
 * Don't allow {LOCAL|EACH}_QUORUM unless strategy is NTS (CASSANDRA-2627)
 * validate keyspace strategy_options during CQL create (CASSANDRA-2624)
 * fix empty Result with secondary index when limit=1 (CASSANDRA-2628)
 * Fix regression where bootstrapping a node with no schema fails
   (CASSANDRA-2625)
 * Allow removing LocationInfo sstables (CASSANDRA-2632)
 * avoid attempting to replay mutations from dropped keyspaces (CASSANDRA-2631)
 * avoid using cached position of a key when GT is requested (CASSANDRA-2633)
 * fix counting bloom filter true positives (CASSANDRA-2637)
 * initialize local ep state prior to gossip startup if needed (CASSANDRA-2638)
 * fix counter increment lost after restart (CASSANDRA-2642)
 * add quote-escaping via backslash to CLI (CASSANDRA-2623)
 * fix pig example script (CASSANDRA-2487)
 * fix dynamic snitch race in adding latencies (CASSANDRA-2618)
 * Start/stop cassandra after more important services such as mdadm in
   debian packaging (CASSANDRA-2481)


0.8.0-beta2
 * fix NPE compacting index CFs (CASSANDRA-2528)
 * Remove checking all column families on startup for compaction candidates 
   (CASSANDRA-2444)
 * validate CQL create keyspace options (CASSANDRA-2525)
 * fix nodetool setcompactionthroughput (CASSANDRA-2550)
 * move	gossip heartbeat back to its own thread (CASSANDRA-2554)
 * validate cql TRUNCATE columnfamily before truncating (CASSANDRA-2570)
 * fix batch_mutate for mixed standard-counter mutations (CASSANDRA-2457)
 * disallow making schema changes to system keyspace (CASSANDRA-2563)
 * fix sending mutation messages multiple times (CASSANDRA-2557)
 * fix incorrect use of NBHM.size in ReadCallback that could cause
   reads to time out even when responses were received (CASSANDRA-2552)
 * trigger read repair correctly for LOCAL_QUORUM reads (CASSANDRA-2556)
 * Allow configuring the number of compaction thread (CASSANDRA-2558)
 * forceUserDefinedCompaction will attempt to compact what it is given
   even if the pessimistic estimate is that there is not enough disk space;
   automatic compactions will only compact 2 or more sstables (CASSANDRA-2575)
 * refuse to apply migrations with older timestamps than the current 
   schema (CASSANDRA-2536)
 * remove unframed Thrift transport option
 * include indexes in snapshots (CASSANDRA-2596)
 * improve ignoring of obsolete mutations in index maintenance (CASSANDRA-2401)
 * recognize attempt to drop just the index while leaving the column
   definition alone (CASSANDRA-2619)
  

0.8.0-beta1
 * remove Avro RPC support (CASSANDRA-926)
 * support for columns that act as incr/decr counters 
   (CASSANDRA-1072, 1937, 1944, 1936, 2101, 2093, 2288, 2105, 2384, 2236, 2342,
   2454)
 * CQL (CASSANDRA-1703, 1704, 1705, 1706, 1707, 1708, 1710, 1711, 1940, 
   2124, 2302, 2277, 2493)
 * avoid double RowMutation serialization on write path (CASSANDRA-1800)
 * make NetworkTopologyStrategy the default (CASSANDRA-1960)
 * configurable internode encryption (CASSANDRA-1567, 2152)
 * human readable column names in sstable2json output (CASSANDRA-1933)
 * change default JMX port to 7199 (CASSANDRA-2027)
 * backwards compatible internal messaging (CASSANDRA-1015)
 * atomic switch of memtables and sstables (CASSANDRA-2284)
 * add pluggable SeedProvider (CASSANDRA-1669)
 * Fix clustertool to not throw exception when calling get_endpoints (CASSANDRA-2437)
 * upgrade to thrift 0.6 (CASSANDRA-2412) 
 * repair works on a token range instead of full ring (CASSANDRA-2324)
 * purge tombstones from row cache (CASSANDRA-2305)
 * push replication_factor into strategy_options (CASSANDRA-1263)
 * give snapshots the same name on each node (CASSANDRA-1791)
 * remove "nodetool loadbalance" (CASSANDRA-2448)
 * multithreaded compaction (CASSANDRA-2191)
 * compaction throttling (CASSANDRA-2156)
 * add key type information and alias (CASSANDRA-2311, 2396)
 * cli no longer divides read_repair_chance by 100 (CASSANDRA-2458)
 * made CompactionInfo.getTaskType return an enum (CASSANDRA-2482)
 * add a server-wide cap on measured memtable memory usage and aggressively
   flush to keep under that threshold (CASSANDRA-2006)
 * add unified UUIDType (CASSANDRA-2233)
 * add off-heap row cache support (CASSANDRA-1969)


0.7.5
 * improvements/fixes to PIG driver (CASSANDRA-1618, CASSANDRA-2387,
   CASSANDRA-2465, CASSANDRA-2484)
 * validate index names (CASSANDRA-1761)
 * reduce contention on Table.flusherLock (CASSANDRA-1954)
 * try harder to detect failures during streaming, cleaning up temporary
   files more reliably (CASSANDRA-2088)
 * shut down server for OOM on a Thrift thread (CASSANDRA-2269)
 * fix tombstone handling in repair and sstable2json (CASSANDRA-2279)
 * preserve version when streaming data from old sstables (CASSANDRA-2283)
 * don't start repair if a neighboring node is marked as dead (CASSANDRA-2290)
 * purge tombstones from row cache (CASSANDRA-2305)
 * Avoid seeking when sstable2json exports the entire file (CASSANDRA-2318)
 * clear Built flag in system table when dropping an index (CASSANDRA-2320)
 * don't allow arbitrary argument for stress.java (CASSANDRA-2323)
 * validate values for index predicates in get_indexed_slice (CASSANDRA-2328)
 * queue secondary indexes for flush before the parent (CASSANDRA-2330)
 * allow job configuration to set the CL used in Hadoop jobs (CASSANDRA-2331)
 * add memtable_flush_queue_size defaulting to 4 (CASSANDRA-2333)
 * Allow overriding of initial_token, storage_port and rpc_port from system
   properties (CASSANDRA-2343)
 * fix comparator used for non-indexed secondary expressions in index scan
   (CASSANDRA-2347)
 * ensure size calculation and write phase of large-row compaction use
   the same threshold for TTL expiration (CASSANDRA-2349)
 * fix race when iterating CFs during add/drop (CASSANDRA-2350)
 * add ConsistencyLevel command to CLI (CASSANDRA-2354)
 * allow negative numbers in the cli (CASSANDRA-2358)
 * hard code serialVersionUID for tokens class (CASSANDRA-2361)
 * fix potential infinite loop in ByteBufferUtil.inputStream (CASSANDRA-2365)
 * fix encoding bugs in HintedHandoffManager, SystemTable when default
   charset is not UTF8 (CASSANDRA-2367)
 * avoids having removed node reappearing in Gossip (CASSANDRA-2371)
 * fix incorrect truncation of long to int when reading columns via block
   index (CASSANDRA-2376)
 * fix NPE during stream session (CASSANDRA-2377)
 * fix race condition that could leave orphaned data files when dropping CF or
   KS (CASSANDRA-2381)
 * fsync statistics component on write (CASSANDRA-2382)
 * fix duplicate results from CFS.scan (CASSANDRA-2406)
 * add IntegerType to CLI help (CASSANDRA-2414)
 * avoid caching token-only decoratedkeys (CASSANDRA-2416)
 * convert mmap assertion to if/throw so scrub can catch it (CASSANDRA-2417)
 * don't overwrite gc log (CASSANDR-2418)
 * invalidate row cache for streamed row to avoid inconsitencies
   (CASSANDRA-2420)
 * avoid copies in range/index scans (CASSANDRA-2425)
 * make sure we don't wipe data during cleanup if the node has not join
   the ring (CASSANDRA-2428)
 * Try harder to close files after compaction (CASSANDRA-2431)
 * re-set bootstrapped flag after move finishes (CASSANDRA-2435)
 * display validation_class in CLI 'describe keyspace' (CASSANDRA-2442)
 * make cleanup compactions cleanup the row cache (CASSANDRA-2451)
 * add column fields validation to scrub (CASSANDRA-2460)
 * use 64KB flush buffer instead of in_memory_compaction_limit (CASSANDRA-2463)
 * fix backslash substitutions in CLI (CASSANDRA-2492)
 * disable cache saving for system CFS (CASSANDRA-2502)
 * fixes for verifying destination availability under hinted conditions
   so UE can be thrown intead of timing out (CASSANDRA-2514)
 * fix update of validation class in column metadata (CASSANDRA-2512)
 * support LOCAL_QUORUM, EACH_QUORUM CLs outside of NTS (CASSANDRA-2516)
 * preserve version when streaming data from old sstables (CASSANDRA-2283)
 * fix backslash substitutions in CLI (CASSANDRA-2492)
 * count a row deletion as one operation towards memtable threshold 
   (CASSANDRA-2519)
 * support LOCAL_QUORUM, EACH_QUORUM CLs outside of NTS (CASSANDRA-2516)


0.7.4
 * add nodetool join command (CASSANDRA-2160)
 * fix secondary indexes on pre-existing or streamed data (CASSANDRA-2244)
 * initialize endpoint in gossiper earlier (CASSANDRA-2228)
 * add ability to write to Cassandra from Pig (CASSANDRA-1828)
 * add rpc_[min|max]_threads (CASSANDRA-2176)
 * add CL.TWO, CL.THREE (CASSANDRA-2013)
 * avoid exporting an un-requested row in sstable2json, when exporting 
   a key that does not exist (CASSANDRA-2168)
 * add incremental_backups option (CASSANDRA-1872)
 * add configurable row limit to Pig loadfunc (CASSANDRA-2276)
 * validate column values in batches as well as single-Column inserts
   (CASSANDRA-2259)
 * move sample schema from cassandra.yaml to schema-sample.txt,
   a cli scripts (CASSANDRA-2007)
 * avoid writing empty rows when scrubbing tombstoned rows (CASSANDRA-2296)
 * fix assertion error in range and index scans for CL < ALL
   (CASSANDRA-2282)
 * fix commitlog replay when flush position refers to data that didn't
   get synced before server died (CASSANDRA-2285)
 * fix fd leak in sstable2json with non-mmap'd i/o (CASSANDRA-2304)
 * reduce memory use during streaming of multiple sstables (CASSANDRA-2301)
 * purge tombstoned rows from cache after GCGraceSeconds (CASSANDRA-2305)
 * allow zero replicas in a NTS datacenter (CASSANDRA-1924)
 * make range queries respect snitch for local replicas (CASSANDRA-2286)
 * fix HH delivery when column index is larger than 2GB (CASSANDRA-2297)
 * make 2ary indexes use parent CF flush thresholds during initial build
   (CASSANDRA-2294)
 * update memtable_throughput to be a long (CASSANDRA-2158)


0.7.3
 * Keep endpoint state until aVeryLongTime (CASSANDRA-2115)
 * lower-latency read repair (CASSANDRA-2069)
 * add hinted_handoff_throttle_delay_in_ms option (CASSANDRA-2161)
 * fixes for cache save/load (CASSANDRA-2172, -2174)
 * Handle whole-row deletions in CFOutputFormat (CASSANDRA-2014)
 * Make memtable_flush_writers flush in parallel (CASSANDRA-2178)
 * Add compaction_preheat_key_cache option (CASSANDRA-2175)
 * refactor stress.py to have only one copy of the format string 
   used for creating row keys (CASSANDRA-2108)
 * validate index names for \w+ (CASSANDRA-2196)
 * Fix Cassandra cli to respect timeout if schema does not settle 
   (CASSANDRA-2187)
 * fix for compaction and cleanup writing old-format data into new-version 
   sstable (CASSANDRA-2211, -2216)
 * add nodetool scrub (CASSANDRA-2217, -2240)
 * fix sstable2json large-row pagination (CASSANDRA-2188)
 * fix EOFing on requests for the last bytes in a file (CASSANDRA-2213)
 * fix BufferedRandomAccessFile bugs (CASSANDRA-2218, -2241)
 * check for memtable flush_after_mins exceeded every 10s (CASSANDRA-2183)
 * fix cache saving on Windows (CASSANDRA-2207)
 * add validateSchemaAgreement call + synchronization to schema
   modification operations (CASSANDRA-2222)
 * fix for reversed slice queries on large rows (CASSANDRA-2212)
 * fat clients were writing local data (CASSANDRA-2223)
 * set DEFAULT_MEMTABLE_LIFETIME_IN_MINS to 24h
 * improve detection and cleanup of partially-written sstables 
   (CASSANDRA-2206)
 * fix supercolumn de/serialization when subcolumn comparator is different
   from supercolumn's (CASSANDRA-2104)
 * fix starting up on Windows when CASSANDRA_HOME contains whitespace
   (CASSANDRA-2237)
 * add [get|set][row|key]cacheSavePeriod to JMX (CASSANDRA-2100)
 * fix Hadoop ColumnFamilyOutputFormat dropping of mutations
   when batch fills up (CASSANDRA-2255)
 * move file deletions off of scheduledtasks executor (CASSANDRA-2253)


0.7.2
 * copy DecoratedKey.key when inserting into caches to avoid retaining
   a reference to the underlying buffer (CASSANDRA-2102)
 * format subcolumn names with subcomparator (CASSANDRA-2136)
 * fix column bloom filter deserialization (CASSANDRA-2165)


0.7.1
 * refactor MessageDigest creation code. (CASSANDRA-2107)
 * buffer network stack to avoid inefficient small TCP messages while avoiding
   the nagle/delayed ack problem (CASSANDRA-1896)
 * check log4j configuration for changes every 10s (CASSANDRA-1525, 1907)
 * more-efficient cross-DC replication (CASSANDRA-1530, -2051, -2138)
 * avoid polluting page cache with commitlog or sstable writes
   and seq scan operations (CASSANDRA-1470)
 * add RMI authentication options to nodetool (CASSANDRA-1921)
 * make snitches configurable at runtime (CASSANDRA-1374)
 * retry hadoop split requests on connection failure (CASSANDRA-1927)
 * implement describeOwnership for BOP, COPP (CASSANDRA-1928)
 * make read repair behave as expected for ConsistencyLevel > ONE
   (CASSANDRA-982, 2038)
 * distributed test harness (CASSANDRA-1859, 1964)
 * reduce flush lock contention (CASSANDRA-1930)
 * optimize supercolumn deserialization (CASSANDRA-1891)
 * fix CFMetaData.apply to only compare objects of the same class 
   (CASSANDRA-1962)
 * allow specifying specific SSTables to compact from JMX (CASSANDRA-1963)
 * fix race condition in MessagingService.targets (CASSANDRA-1959, 2094, 2081)
 * refuse to open sstables from a future version (CASSANDRA-1935)
 * zero-copy reads (CASSANDRA-1714)
 * fix copy bounds for word Text in wordcount demo (CASSANDRA-1993)
 * fixes for contrib/javautils (CASSANDRA-1979)
 * check more frequently for memtable expiration (CASSANDRA-2000)
 * fix writing SSTable column count statistics (CASSANDRA-1976)
 * fix streaming of multiple CFs during bootstrap (CASSANDRA-1992)
 * explicitly set JVM GC new generation size with -Xmn (CASSANDRA-1968)
 * add short options for CLI flags (CASSANDRA-1565)
 * make keyspace argument to "describe keyspace" in CLI optional
   when authenticated to keyspace already (CASSANDRA-2029)
 * added option to specify -Dcassandra.join_ring=false on startup
   to allow "warm spare" nodes or performing JMX maintenance before
   joining the ring (CASSANDRA-526)
 * log migrations at INFO (CASSANDRA-2028)
 * add CLI verbose option in file mode (CASSANDRA-2030)
 * add single-line "--" comments to CLI (CASSANDRA-2032)
 * message serialization tests (CASSANDRA-1923)
 * switch from ivy to maven-ant-tasks (CASSANDRA-2017)
 * CLI attempts to block for new schema to propagate (CASSANDRA-2044)
 * fix potential overflow in nodetool cfstats (CASSANDRA-2057)
 * add JVM shutdownhook to sync commitlog (CASSANDRA-1919)
 * allow nodes to be up without being part of  normal traffic (CASSANDRA-1951)
 * fix CLI "show keyspaces" with null options on NTS (CASSANDRA-2049)
 * fix possible ByteBuffer race conditions (CASSANDRA-2066)
 * reduce garbage generated by MessagingService to prevent load spikes
   (CASSANDRA-2058)
 * fix math in RandomPartitioner.describeOwnership (CASSANDRA-2071)
 * fix deletion of sstable non-data components (CASSANDRA-2059)
 * avoid blocking gossip while deleting handoff hints (CASSANDRA-2073)
 * ignore messages from newer versions, keep track of nodes in gossip 
   regardless of version (CASSANDRA-1970)
 * cache writing moved to CompactionManager to reduce i/o contention and
   updated to use non-cache-polluting writes (CASSANDRA-2053)
 * page through large rows when exporting to JSON (CASSANDRA-2041)
 * add flush_largest_memtables_at and reduce_cache_sizes_at options
   (CASSANDRA-2142)
 * add cli 'describe cluster' command (CASSANDRA-2127)
 * add cli support for setting username/password at 'connect' command 
   (CASSANDRA-2111)
 * add -D option to Stress.java to allow reading hosts from a file 
   (CASSANDRA-2149)
 * bound hints CF throughput between 32M and 256M (CASSANDRA-2148)
 * continue starting when invalid saved cache entries are encountered
   (CASSANDRA-2076)
 * add max_hint_window_in_ms option (CASSANDRA-1459)


0.7.0-final
 * fix offsets to ByteBuffer.get (CASSANDRA-1939)


0.7.0-rc4
 * fix cli crash after backgrounding (CASSANDRA-1875)
 * count timeouts in storageproxy latencies, and include latency 
   histograms in StorageProxyMBean (CASSANDRA-1893)
 * fix CLI get recognition of supercolumns (CASSANDRA-1899)
 * enable keepalive on intra-cluster sockets (CASSANDRA-1766)
 * count timeouts towards dynamicsnitch latencies (CASSANDRA-1905)
 * Expose index-building status in JMX + cli schema description
   (CASSANDRA-1871)
 * allow [LOCAL|EACH]_QUORUM to be used with non-NetworkTopology 
   replication Strategies
 * increased amount of index locks for faster commitlog replay
 * collect secondary index tombstones immediately (CASSANDRA-1914)
 * revert commitlog changes from #1780 (CASSANDRA-1917)
 * change RandomPartitioner min token to -1 to avoid collision w/
   tokens on actual nodes (CASSANDRA-1901)
 * examine the right nibble when validating TimeUUID (CASSANDRA-1910)
 * include secondary indexes in cleanup (CASSANDRA-1916)
 * CFS.scrubDataDirectories should also cleanup invalid secondary indexes
   (CASSANDRA-1904)
 * ability to disable/enable gossip on nodes to force them down
   (CASSANDRA-1108)


0.7.0-rc3
 * expose getNaturalEndpoints in StorageServiceMBean taking byte[]
   key; RMI cannot serialize ByteBuffer (CASSANDRA-1833)
 * infer org.apache.cassandra.locator for replication strategy classes
   when not otherwise specified
 * validation that generates less garbage (CASSANDRA-1814)
 * add TTL support to CLI (CASSANDRA-1838)
 * cli defaults to bytestype for subcomparator when creating
   column families (CASSANDRA-1835)
 * unregister index MBeans when index is dropped (CASSANDRA-1843)
 * make ByteBufferUtil.clone thread-safe (CASSANDRA-1847)
 * change exception for read requests during bootstrap from 
   InvalidRequest to Unavailable (CASSANDRA-1862)
 * respect row-level tombstones post-flush in range scans
   (CASSANDRA-1837)
 * ReadResponseResolver check digests against each other (CASSANDRA-1830)
 * return InvalidRequest when remove of subcolumn without supercolumn
   is requested (CASSANDRA-1866)
 * flush before repair (CASSANDRA-1748)
 * SSTableExport validates key order (CASSANDRA-1884)
 * large row support for SSTableExport (CASSANDRA-1867)
 * Re-cache hot keys post-compaction without hitting disk (CASSANDRA-1878)
 * manage read repair in coordinator instead of data source, to
   provide latency information to dynamic snitch (CASSANDRA-1873)


0.7.0-rc2
 * fix live-column-count of slice ranges including tombstoned supercolumn 
   with live subcolumn (CASSANDRA-1591)
 * rename o.a.c.internal.AntientropyStage -> AntiEntropyStage,
   o.a.c.request.Request_responseStage -> RequestResponseStage,
   o.a.c.internal.Internal_responseStage -> InternalResponseStage
 * add AbstractType.fromString (CASSANDRA-1767)
 * require index_type to be present when specifying index_name
   on ColumnDef (CASSANDRA-1759)
 * fix add/remove index bugs in CFMetadata (CASSANDRA-1768)
 * rebuild Strategy during system_update_keyspace (CASSANDRA-1762)
 * cli updates prompt to ... in continuation lines (CASSANDRA-1770)
 * support multiple Mutations per key in hadoop ColumnFamilyOutputFormat
   (CASSANDRA-1774)
 * improvements to Debian init script (CASSANDRA-1772)
 * use local classloader to check for version.properties (CASSANDRA-1778)
 * Validate that column names in column_metadata are valid for the
   defined comparator, and decode properly in cli (CASSANDRA-1773)
 * use cross-platform newlines in cli (CASSANDRA-1786)
 * add ExpiringColumn support to sstable import/export (CASSANDRA-1754)
 * add flush for each append to periodic commitlog mode; added
   periodic_without_flush option to disable this (CASSANDRA-1780)
 * close file handle used for post-flush truncate (CASSANDRA-1790)
 * various code cleanup (CASSANDRA-1793, -1794, -1795)
 * fix range queries against wrapped range (CASSANDRA-1781)
 * fix consistencylevel calculations for NetworkTopologyStrategy
   (CASSANDRA-1804)
 * cli support index type enum names (CASSANDRA-1810)
 * improved validation of column_metadata (CASSANDRA-1813)
 * reads at ConsistencyLevel > 1 throw UnavailableException
   immediately if insufficient live nodes exist (CASSANDRA-1803)
 * copy bytebuffers for local writes to avoid retaining the entire
   Thrift frame (CASSANDRA-1801)
 * fix NPE adding index to column w/o prior metadata (CASSANDRA-1764)
 * reduce fat client timeout (CASSANDRA-1730)
 * fix botched merge of CASSANDRA-1316


0.7.0-rc1
 * fix compaction and flush races with schema updates (CASSANDRA-1715)
 * add clustertool, config-converter, sstablekeys, and schematool 
   Windows .bat files (CASSANDRA-1723)
 * reject range queries received during bootstrap (CASSANDRA-1739)
 * fix wrapping-range queries on non-minimum token (CASSANDRA-1700)
 * add nodetool cfhistogram (CASSANDRA-1698)
 * limit repaired ranges to what the nodes have in common (CASSANDRA-1674)
 * index scan treats missing columns as not matching secondary
   expressions (CASSANDRA-1745)
 * Fix misuse of DataOutputBuffer.getData in AntiEntropyService
   (CASSANDRA-1729)
 * detect and warn when obsolete version of JNA is present (CASSANDRA-1760)
 * reduce fat client timeout (CASSANDRA-1730)
 * cleanup smallest CFs first to increase free temp space for larger ones
   (CASSANDRA-1811)
 * Update windows .bat files to work outside of main Cassandra
   directory (CASSANDRA-1713)
 * fix read repair regression from 0.6.7 (CASSANDRA-1727)
 * more-efficient read repair (CASSANDRA-1719)
 * fix hinted handoff replay (CASSANDRA-1656)
 * log type of dropped messages (CASSANDRA-1677)
 * upgrade to SLF4J 1.6.1
 * fix ByteBuffer bug in ExpiringColumn.updateDigest (CASSANDRA-1679)
 * fix IntegerType.getString (CASSANDRA-1681)
 * make -Djava.net.preferIPv4Stack=true the default (CASSANDRA-628)
 * add INTERNAL_RESPONSE verb to differentiate from responses related
   to client requests (CASSANDRA-1685)
 * log tpstats when dropping messages (CASSANDRA-1660)
 * include unreachable nodes in describeSchemaVersions (CASSANDRA-1678)
 * Avoid dropping messages off the client request path (CASSANDRA-1676)
 * fix jna errno reporting (CASSANDRA-1694)
 * add friendlier error for UnknownHostException on startup (CASSANDRA-1697)
 * include jna dependency in RPM package (CASSANDRA-1690)
 * add --skip-keys option to stress.py (CASSANDRA-1696)
 * improve cli handling of non-string keys and column names 
   (CASSANDRA-1701, -1693)
 * r/m extra subcomparator line in cli keyspaces output (CASSANDRA-1712)
 * add read repair chance to cli "show keyspaces"
 * upgrade to ConcurrentLinkedHashMap 1.1 (CASSANDRA-975)
 * fix index scan routing (CASSANDRA-1722)
 * fix tombstoning of supercolumns in range queries (CASSANDRA-1734)
 * clear endpoint cache after updating keyspace metadata (CASSANDRA-1741)
 * fix wrapping-range queries on non-minimum token (CASSANDRA-1700)
 * truncate includes secondary indexes (CASSANDRA-1747)
 * retain reference to PendingFile sstables (CASSANDRA-1749)
 * fix sstableimport regression (CASSANDRA-1753)
 * fix for bootstrap when no non-system tables are defined (CASSANDRA-1732)
 * handle replica unavailability in index scan (CASSANDRA-1755)
 * fix service initialization order deadlock (CASSANDRA-1756)
 * multi-line cli commands (CASSANDRA-1742)
 * fix race between snapshot and compaction (CASSANDRA-1736)
 * add listEndpointsPendingHints, deleteHintsForEndpoint JMX methods 
   (CASSANDRA-1551)


0.7.0-beta3
 * add strategy options to describe_keyspace output (CASSANDRA-1560)
 * log warning when using randomly generated token (CASSANDRA-1552)
 * re-organize JMX into .db, .net, .internal, .request (CASSANDRA-1217)
 * allow nodes to change IPs between restarts (CASSANDRA-1518)
 * remember ring state between restarts by default (CASSANDRA-1518)
 * flush index built flag so we can read it before log replay (CASSANDRA-1541)
 * lock row cache updates to prevent race condition (CASSANDRA-1293)
 * remove assertion causing rare (and harmless) error messages in
   commitlog (CASSANDRA-1330)
 * fix moving nodes with no keyspaces defined (CASSANDRA-1574)
 * fix unbootstrap when no data is present in a transfer range (CASSANDRA-1573)
 * take advantage of AVRO-495 to simplify our avro IDL (CASSANDRA-1436)
 * extend authorization hierarchy to column family (CASSANDRA-1554)
 * deletion support in secondary indexes (CASSANDRA-1571)
 * meaningful error message for invalid replication strategy class 
   (CASSANDRA-1566)
 * allow keyspace creation with RF > N (CASSANDRA-1428)
 * improve cli error handling (CASSANDRA-1580)
 * add cache save/load ability (CASSANDRA-1417, 1606, 1647)
 * add StorageService.getDrainProgress (CASSANDRA-1588)
 * Disallow bootstrap to an in-use token (CASSANDRA-1561)
 * Allow dynamic secondary index creation and destruction (CASSANDRA-1532)
 * log auto-guessed memtable thresholds (CASSANDRA-1595)
 * add ColumnDef support to cli (CASSANDRA-1583)
 * reduce index sample time by 75% (CASSANDRA-1572)
 * add cli support for column, strategy metadata (CASSANDRA-1578, 1612)
 * add cli support for schema modification (CASSANDRA-1584)
 * delete temp files on failed compactions (CASSANDRA-1596)
 * avoid blocking for dead nodes during removetoken (CASSANDRA-1605)
 * remove ConsistencyLevel.ZERO (CASSANDRA-1607)
 * expose in-progress compaction type in jmx (CASSANDRA-1586)
 * removed IClock & related classes from internals (CASSANDRA-1502)
 * fix removing tokens from SystemTable on decommission and removetoken
   (CASSANDRA-1609)
 * include CF metadata in cli 'show keyspaces' (CASSANDRA-1613)
 * switch from Properties to HashMap in PropertyFileSnitch to
   avoid synchronization bottleneck (CASSANDRA-1481)
 * PropertyFileSnitch configuration file renamed to 
   cassandra-topology.properties
 * add cli support for get_range_slices (CASSANDRA-1088, CASSANDRA-1619)
 * Make memtable flush thresholds per-CF instead of global 
   (CASSANDRA-1007, 1637)
 * add cli support for binary data without CfDef hints (CASSANDRA-1603)
 * fix building SSTable statistics post-stream (CASSANDRA-1620)
 * fix potential infinite loop in 2ary index queries (CASSANDRA-1623)
 * allow creating NTS keyspaces with no replicas configured (CASSANDRA-1626)
 * add jmx histogram of sstables accessed per read (CASSANDRA-1624)
 * remove system_rename_column_family and system_rename_keyspace from the
   client API until races can be fixed (CASSANDRA-1630, CASSANDRA-1585)
 * add cli sanity tests (CASSANDRA-1582)
 * update GC settings in cassandra.bat (CASSANDRA-1636)
 * cli support for index queries (CASSANDRA-1635)
 * cli support for updating schema memtable settings (CASSANDRA-1634)
 * cli --file option (CASSANDRA-1616)
 * reduce automatically chosen memtable sizes by 50% (CASSANDRA-1641)
 * move endpoint cache from snitch to strategy (CASSANDRA-1643)
 * fix commitlog recovery deleting the newly-created segment as well as
   the old ones (CASSANDRA-1644)
 * upgrade to Thrift 0.5 (CASSANDRA-1367)
 * renamed CL.DCQUORUM to LOCAL_QUORUM and DCQUORUMSYNC to EACH_QUORUM
 * cli truncate support (CASSANDRA-1653)
 * update GC settings in cassandra.bat (CASSANDRA-1636)
 * avoid logging when a node's ip/token is gossipped back to it (CASSANDRA-1666)


0.7-beta2
 * always use UTF-8 for hint keys (CASSANDRA-1439)
 * remove cassandra.yaml dependency from Hadoop and Pig (CASSADRA-1322)
 * expose CfDef metadata in describe_keyspaces (CASSANDRA-1363)
 * restore use of mmap_index_only option (CASSANDRA-1241)
 * dropping a keyspace with no column families generated an error 
   (CASSANDRA-1378)
 * rename RackAwareStrategy to OldNetworkTopologyStrategy, RackUnawareStrategy 
   to SimpleStrategy, DatacenterShardStrategy to NetworkTopologyStrategy,
   AbstractRackAwareSnitch to AbstractNetworkTopologySnitch (CASSANDRA-1392)
 * merge StorageProxy.mutate, mutateBlocking (CASSANDRA-1396)
 * faster UUIDType, LongType comparisons (CASSANDRA-1386, 1393)
 * fix setting read_repair_chance from CLI addColumnFamily (CASSANDRA-1399)
 * fix updates to indexed columns (CASSANDRA-1373)
 * fix race condition leaving to FileNotFoundException (CASSANDRA-1382)
 * fix sharded lock hash on index write path (CASSANDRA-1402)
 * add support for GT/E, LT/E in subordinate index clauses (CASSANDRA-1401)
 * cfId counter got out of sync when CFs were added (CASSANDRA-1403)
 * less chatty schema updates (CASSANDRA-1389)
 * rename column family mbeans. 'type' will now include either 
   'IndexColumnFamilies' or 'ColumnFamilies' depending on the CFS type.
   (CASSANDRA-1385)
 * disallow invalid keyspace and column family names. This includes name that
   matches a '^\w+' regex. (CASSANDRA-1377)
 * use JNA, if present, to take snapshots (CASSANDRA-1371)
 * truncate hints if starting 0.7 for the first time (CASSANDRA-1414)
 * fix FD leak in single-row slicepredicate queries (CASSANDRA-1416)
 * allow index expressions against columns that are not part of the 
   SlicePredicate (CASSANDRA-1410)
 * config-converter properly handles snitches and framed support 
   (CASSANDRA-1420)
 * remove keyspace argument from multiget_count (CASSANDRA-1422)
 * allow specifying cassandra.yaml location as (local or remote) URL
   (CASSANDRA-1126)
 * fix using DynamicEndpointSnitch with NetworkTopologyStrategy
   (CASSANDRA-1429)
 * Add CfDef.default_validation_class (CASSANDRA-891)
 * fix EstimatedHistogram.max (CASSANDRA-1413)
 * quorum read optimization (CASSANDRA-1622)
 * handle zero-length (or missing) rows during HH paging (CASSANDRA-1432)
 * include secondary indexes during schema migrations (CASSANDRA-1406)
 * fix commitlog header race during schema change (CASSANDRA-1435)
 * fix ColumnFamilyStoreMBeanIterator to use new type name (CASSANDRA-1433)
 * correct filename generated by xml->yaml converter (CASSANDRA-1419)
 * add CMSInitiatingOccupancyFraction=75 and UseCMSInitiatingOccupancyOnly
   to default JVM options
 * decrease jvm heap for cassandra-cli (CASSANDRA-1446)
 * ability to modify keyspaces and column family definitions on a live cluster
   (CASSANDRA-1285)
 * support for Hadoop Streaming [non-jvm map/reduce via stdin/out]
   (CASSANDRA-1368)
 * Move persistent sstable stats from the system table to an sstable component
   (CASSANDRA-1430)
 * remove failed bootstrap attempt from pending ranges when gossip times
   it out after 1h (CASSANDRA-1463)
 * eager-create tcp connections to other cluster members (CASSANDRA-1465)
 * enumerate stages and derive stage from message type instead of 
   transmitting separately (CASSANDRA-1465)
 * apply reversed flag during collation from different data sources
   (CASSANDRA-1450)
 * make failure to remove commitlog segment non-fatal (CASSANDRA-1348)
 * correct ordering of drain operations so CL.recover is no longer 
   necessary (CASSANDRA-1408)
 * removed keyspace from describe_splits method (CASSANDRA-1425)
 * rename check_schema_agreement to describe_schema_versions
   (CASSANDRA-1478)
 * fix QUORUM calculation for RF > 3 (CASSANDRA-1487)
 * remove tombstones during non-major compactions when bloom filter
   verifies that row does not exist in other sstables (CASSANDRA-1074)
 * nodes that coordinated a loadbalance in the past could not be seen by
   newly added nodes (CASSANDRA-1467)
 * exposed endpoint states (gossip details) via jmx (CASSANDRA-1467)
 * ensure that compacted sstables are not included when new readers are
   instantiated (CASSANDRA-1477)
 * by default, calculate heap size and memtable thresholds at runtime (CASSANDRA-1469)
 * fix races dealing with adding/dropping keyspaces and column families in
   rapid succession (CASSANDRA-1477)
 * clean up of Streaming system (CASSANDRA-1503, 1504, 1506)
 * add options to configure Thrift socket keepalive and buffer sizes (CASSANDRA-1426)
 * make contrib CassandraServiceDataCleaner recursive (CASSANDRA-1509)
 * min, max compaction threshold are configurable and persistent 
   per-ColumnFamily (CASSANDRA-1468)
 * fix replaying the last mutation in a commitlog unnecessarily 
   (CASSANDRA-1512)
 * invoke getDefaultUncaughtExceptionHandler from DTPE with the original
   exception rather than the ExecutionException wrapper (CASSANDRA-1226)
 * remove Clock from the Thrift (and Avro) API (CASSANDRA-1501)
 * Close intra-node sockets when connection is broken (CASSANDRA-1528)
 * RPM packaging spec file (CASSANDRA-786)
 * weighted request scheduler (CASSANDRA-1485)
 * treat expired columns as deleted (CASSANDRA-1539)
 * make IndexInterval configurable (CASSANDRA-1488)
 * add describe_snitch to Thrift API (CASSANDRA-1490)
 * MD5 authenticator compares plain text submitted password with MD5'd
   saved property, instead of vice versa (CASSANDRA-1447)
 * JMX MessagingService pending and completed counts (CASSANDRA-1533)
 * fix race condition processing repair responses (CASSANDRA-1511)
 * make repair blocking (CASSANDRA-1511)
 * create EndpointSnitchInfo and MBean to expose rack and DC (CASSANDRA-1491)
 * added option to contrib/word_count to output results back to Cassandra
   (CASSANDRA-1342)
 * rewrite Hadoop ColumnFamilyRecordWriter to pool connections, retry to
   multiple Cassandra nodes, and smooth impact on the Cassandra cluster
   by using smaller batch sizes (CASSANDRA-1434)
 * fix setting gc_grace_seconds via CLI (CASSANDRA-1549)
 * support TTL'd index values (CASSANDRA-1536)
 * make removetoken work like decommission (CASSANDRA-1216)
 * make cli comparator-aware and improve quote rules (CASSANDRA-1523,-1524)
 * make nodetool compact and cleanup blocking (CASSANDRA-1449)
 * add memtable, cache information to GCInspector logs (CASSANDRA-1558)
 * enable/disable HintedHandoff via JMX (CASSANDRA-1550)
 * Ignore stray files in the commit log directory (CASSANDRA-1547)
 * Disallow bootstrap to an in-use token (CASSANDRA-1561)


0.7-beta1
 * sstable versioning (CASSANDRA-389)
 * switched to slf4j logging (CASSANDRA-625)
 * add (optional) expiration time for column (CASSANDRA-699)
 * access levels for authentication/authorization (CASSANDRA-900)
 * add ReadRepairChance to CF definition (CASSANDRA-930)
 * fix heisenbug in system tests, especially common on OS X (CASSANDRA-944)
 * convert to byte[] keys internally and all public APIs (CASSANDRA-767)
 * ability to alter schema definitions on a live cluster (CASSANDRA-44)
 * renamed configuration file to cassandra.xml, and log4j.properties to
   log4j-server.properties, which must now be loaded from
   the classpath (which is how our scripts in bin/ have always done it)
   (CASSANDRA-971)
 * change get_count to require a SlicePredicate. create multi_get_count
   (CASSANDRA-744)
 * re-organized endpointsnitch implementations and added SimpleSnitch
   (CASSANDRA-994)
 * Added preload_row_cache option (CASSANDRA-946)
 * add CRC to commitlog header (CASSANDRA-999)
 * removed deprecated batch_insert and get_range_slice methods (CASSANDRA-1065)
 * add truncate thrift method (CASSANDRA-531)
 * http mini-interface using mx4j (CASSANDRA-1068)
 * optimize away copy of sliced row on memtable read path (CASSANDRA-1046)
 * replace constant-size 2GB mmaped segments and special casing for index 
   entries spanning segment boundaries, with SegmentedFile that computes 
   segments that always contain entire entries/rows (CASSANDRA-1117)
 * avoid reading large rows into memory during compaction (CASSANDRA-16)
 * added hadoop OutputFormat (CASSANDRA-1101)
 * efficient Streaming (no more anticompaction) (CASSANDRA-579)
 * split commitlog header into separate file and add size checksum to
   mutations (CASSANDRA-1179)
 * avoid allocating a new byte[] for each mutation on replay (CASSANDRA-1219)
 * revise HH schema to be per-endpoint (CASSANDRA-1142)
 * add joining/leaving status to nodetool ring (CASSANDRA-1115)
 * allow multiple repair sessions per node (CASSANDRA-1190)
 * optimize away MessagingService for local range queries (CASSANDRA-1261)
 * make framed transport the default so malformed requests can't OOM the 
   server (CASSANDRA-475)
 * significantly faster reads from row cache (CASSANDRA-1267)
 * take advantage of row cache during range queries (CASSANDRA-1302)
 * make GCGraceSeconds a per-ColumnFamily value (CASSANDRA-1276)
 * keep persistent row size and column count statistics (CASSANDRA-1155)
 * add IntegerType (CASSANDRA-1282)
 * page within a single row during hinted handoff (CASSANDRA-1327)
 * push DatacenterShardStrategy configuration into keyspace definition,
   eliminating datacenter.properties. (CASSANDRA-1066)
 * optimize forward slices starting with '' and single-index-block name 
   queries by skipping the column index (CASSANDRA-1338)
 * streaming refactor (CASSANDRA-1189)
 * faster comparison for UUID types (CASSANDRA-1043)
 * secondary index support (CASSANDRA-749 and subtasks)
 * make compaction buckets deterministic (CASSANDRA-1265)


0.6.6
 * Allow using DynamicEndpointSnitch with RackAwareStrategy (CASSANDRA-1429)
 * remove the remaining vestiges of the unfinished DatacenterShardStrategy 
   (replaced by NetworkTopologyStrategy in 0.7)
   

0.6.5
 * fix key ordering in range query results with RandomPartitioner
   and ConsistencyLevel > ONE (CASSANDRA-1145)
 * fix for range query starting with the wrong token range (CASSANDRA-1042)
 * page within a single row during hinted handoff (CASSANDRA-1327)
 * fix compilation on non-sun JDKs (CASSANDRA-1061)
 * remove String.trim() call on row keys in batch mutations (CASSANDRA-1235)
 * Log summary of dropped messages instead of spamming log (CASSANDRA-1284)
 * add dynamic endpoint snitch (CASSANDRA-981)
 * fix streaming for keyspaces with hyphens in their name (CASSANDRA-1377)
 * fix errors in hard-coded bloom filter optKPerBucket by computing it
   algorithmically (CASSANDRA-1220
 * remove message deserialization stage, and uncap read/write stages
   so slow reads/writes don't block gossip processing (CASSANDRA-1358)
 * add jmx port configuration to Debian package (CASSANDRA-1202)
 * use mlockall via JNA, if present, to prevent Linux from swapping
   out parts of the JVM (CASSANDRA-1214)


0.6.4
 * avoid queuing multiple hint deliveries for the same endpoint
   (CASSANDRA-1229)
 * better performance for and stricter checking of UTF8 column names
   (CASSANDRA-1232)
 * extend option to lower compaction priority to hinted handoff
   as well (CASSANDRA-1260)
 * log errors in gossip instead of re-throwing (CASSANDRA-1289)
 * avoid aborting commitlog replay prematurely if a flushed-but-
   not-removed commitlog segment is encountered (CASSANDRA-1297)
 * fix duplicate rows being read during mapreduce (CASSANDRA-1142)
 * failure detection wasn't closing command sockets (CASSANDRA-1221)
 * cassandra-cli.bat works on windows (CASSANDRA-1236)
 * pre-emptively drop requests that cannot be processed within RPCTimeout
   (CASSANDRA-685)
 * add ack to Binary write verb and update CassandraBulkLoader
   to wait for acks for each row (CASSANDRA-1093)
 * added describe_partitioner Thrift method (CASSANDRA-1047)
 * Hadoop jobs no longer require the Cassandra storage-conf.xml
   (CASSANDRA-1280, CASSANDRA-1047)
 * log thread pool stats when GC is excessive (CASSANDRA-1275)
 * remove gossip message size limit (CASSANDRA-1138)
 * parallelize local and remote reads during multiget, and respect snitch 
   when determining whether to do local read for CL.ONE (CASSANDRA-1317)
 * fix read repair to use requested consistency level on digest mismatch,
   rather than assuming QUORUM (CASSANDRA-1316)
 * process digest mismatch re-reads in parallel (CASSANDRA-1323)
 * switch hints CF comparator to BytesType (CASSANDRA-1274)


0.6.3
 * retry to make streaming connections up to 8 times. (CASSANDRA-1019)
 * reject describe_ring() calls on invalid keyspaces (CASSANDRA-1111)
 * fix cache size calculation for size of 100% (CASSANDRA-1129)
 * fix cache capacity only being recalculated once (CASSANDRA-1129)
 * remove hourly scan of all hints on the off chance that the gossiper
   missed a status change; instead, expose deliverHintsToEndpoint to JMX
   so it can be done manually, if necessary (CASSANDRA-1141)
 * don't reject reads at CL.ALL (CASSANDRA-1152)
 * reject deletions to supercolumns in CFs containing only standard
   columns (CASSANDRA-1139)
 * avoid preserving login information after client disconnects
   (CASSANDRA-1057)
 * prefer sun jdk to openjdk in debian init script (CASSANDRA-1174)
 * detect partioner config changes between restarts and fail fast 
   (CASSANDRA-1146)
 * use generation time to resolve node token reassignment disagreements
   (CASSANDRA-1118)
 * restructure the startup ordering of Gossiper and MessageService to avoid
   timing anomalies (CASSANDRA-1160)
 * detect incomplete commit log hearders (CASSANDRA-1119)
 * force anti-entropy service to stream files on the stream stage to avoid
   sending streams out of order (CASSANDRA-1169)
 * remove inactive stream managers after AES streams files (CASSANDRA-1169)
 * allow removing entire row through batch_mutate Deletion (CASSANDRA-1027)
 * add JMX metrics for row-level bloom filter false positives (CASSANDRA-1212)
 * added a redhat init script to contrib (CASSANDRA-1201)
 * use midpoint when bootstrapping a new machine into range with not
   much data yet instead of random token (CASSANDRA-1112)
 * kill server on OOM in executor stage as well as Thrift (CASSANDRA-1226)
 * remove opportunistic repairs, when two machines with overlapping replica
   responsibilities happen to finish major compactions of the same CF near
   the same time.  repairs are now fully manual (CASSANDRA-1190)
 * add ability to lower compaction priority (default is no change from 0.6.2)
   (CASSANDRA-1181)


0.6.2
 * fix contrib/word_count build. (CASSANDRA-992)
 * split CommitLogExecutorService into BatchCommitLogExecutorService and 
   PeriodicCommitLogExecutorService (CASSANDRA-1014)
 * add latency histograms to CFSMBean (CASSANDRA-1024)
 * make resolving timestamp ties deterministic by using value bytes
   as a tiebreaker (CASSANDRA-1039)
 * Add option to turn off Hinted Handoff (CASSANDRA-894)
 * fix windows startup (CASSANDRA-948)
 * make concurrent_reads, concurrent_writes configurable at runtime via JMX
   (CASSANDRA-1060)
 * disable GCInspector on non-Sun JVMs (CASSANDRA-1061)
 * fix tombstone handling in sstable rows with no other data (CASSANDRA-1063)
 * fix size of row in spanned index entries (CASSANDRA-1056)
 * install json2sstable, sstable2json, and sstablekeys to Debian package
 * StreamingService.StreamDestinations wouldn't empty itself after streaming
   finished (CASSANDRA-1076)
 * added Collections.shuffle(splits) before returning the splits in 
   ColumnFamilyInputFormat (CASSANDRA-1096)
 * do not recalculate cache capacity post-compaction if it's been manually 
   modified (CASSANDRA-1079)
 * better defaults for flush sorter + writer executor queue sizes
   (CASSANDRA-1100)
 * windows scripts for SSTableImport/Export (CASSANDRA-1051)
 * windows script for nodetool (CASSANDRA-1113)
 * expose PhiConvictThreshold (CASSANDRA-1053)
 * make repair of RF==1 a no-op (CASSANDRA-1090)
 * improve default JVM GC options (CASSANDRA-1014)
 * fix SlicePredicate serialization inside Hadoop jobs (CASSANDRA-1049)
 * close Thrift sockets in Hadoop ColumnFamilyRecordReader (CASSANDRA-1081)


0.6.1
 * fix NPE in sstable2json when no excluded keys are given (CASSANDRA-934)
 * keep the replica set constant throughout the read repair process
   (CASSANDRA-937)
 * allow querying getAllRanges with empty token list (CASSANDRA-933)
 * fix command line arguments inversion in clustertool (CASSANDRA-942)
 * fix race condition that could trigger a false-positive assertion
   during post-flush discard of old commitlog segments (CASSANDRA-936)
 * fix neighbor calculation for anti-entropy repair (CASSANDRA-924)
 * perform repair even for small entropy differences (CASSANDRA-924)
 * Use hostnames in CFInputFormat to allow Hadoop's naive string-based
   locality comparisons to work (CASSANDRA-955)
 * cache read-only BufferedRandomAccessFile length to avoid
   3 system calls per invocation (CASSANDRA-950)
 * nodes with IPv6 (and no IPv4) addresses could not join cluster
   (CASSANDRA-969)
 * Retrieve the correct number of undeleted columns, if any, from
   a supercolumn in a row that had been deleted previously (CASSANDRA-920)
 * fix index scans that cross the 2GB mmap boundaries for both mmap
   and standard i/o modes (CASSANDRA-866)
 * expose drain via nodetool (CASSANDRA-978)


0.6.0-RC1
 * JMX drain to flush memtables and run through commit log (CASSANDRA-880)
 * Bootstrapping can skip ranges under the right conditions (CASSANDRA-902)
 * fix merging row versions in range_slice for CL > ONE (CASSANDRA-884)
 * default write ConsistencyLeven chaned from ZERO to ONE
 * fix for index entries spanning mmap buffer boundaries (CASSANDRA-857)
 * use lexical comparison if time part of TimeUUIDs are the same 
   (CASSANDRA-907)
 * bound read, mutation, and response stages to fix possible OOM
   during log replay (CASSANDRA-885)
 * Use microseconds-since-epoch (UTC) in cli, instead of milliseconds
 * Treat batch_mutate Deletion with null supercolumn as "apply this predicate 
   to top level supercolumns" (CASSANDRA-834)
 * Streaming destination nodes do not update their JMX status (CASSANDRA-916)
 * Fix internal RPC timeout calculation (CASSANDRA-911)
 * Added Pig loadfunc to contrib/pig (CASSANDRA-910)


0.6.0-beta3
 * fix compaction bucketing bug (CASSANDRA-814)
 * update windows batch file (CASSANDRA-824)
 * deprecate KeysCachedFraction configuration directive in favor
   of KeysCached; move to unified-per-CF key cache (CASSANDRA-801)
 * add invalidateRowCache to ColumnFamilyStoreMBean (CASSANDRA-761)
 * send Handoff hints to natural locations to reduce load on
   remaining nodes in a failure scenario (CASSANDRA-822)
 * Add RowWarningThresholdInMB configuration option to warn before very 
   large rows get big enough to threaten node stability, and -x option to
   be able to remove them with sstable2json if the warning is unheeded
   until it's too late (CASSANDRA-843)
 * Add logging of GC activity (CASSANDRA-813)
 * fix ConcurrentModificationException in commitlog discard (CASSANDRA-853)
 * Fix hardcoded row count in Hadoop RecordReader (CASSANDRA-837)
 * Add a jmx status to the streaming service and change several DEBUG
   messages to INFO (CASSANDRA-845)
 * fix classpath in cassandra-cli.bat for Windows (CASSANDRA-858)
 * allow re-specifying host, port to cassandra-cli if invalid ones
   are first tried (CASSANDRA-867)
 * fix race condition handling rpc timeout in the coordinator
   (CASSANDRA-864)
 * Remove CalloutLocation and StagingFileDirectory from storage-conf files 
   since those settings are no longer used (CASSANDRA-878)
 * Parse a long from RowWarningThresholdInMB instead of an int (CASSANDRA-882)
 * Remove obsolete ControlPort code from DatabaseDescriptor (CASSANDRA-886)
 * move skipBytes side effect out of assert (CASSANDRA-899)
 * add "double getLoad" to StorageServiceMBean (CASSANDRA-898)
 * track row stats per CF at compaction time (CASSANDRA-870)
 * disallow CommitLogDirectory matching a DataFileDirectory (CASSANDRA-888)
 * default key cache size is 200k entries, changed from 10% (CASSANDRA-863)
 * add -Dcassandra-foreground=yes to cassandra.bat
 * exit if cluster name is changed unexpectedly (CASSANDRA-769)


0.6.0-beta1/beta2
 * add batch_mutate thrift command, deprecating batch_insert (CASSANDRA-336)
 * remove get_key_range Thrift API, deprecated in 0.5 (CASSANDRA-710)
 * add optional login() Thrift call for authentication (CASSANDRA-547)
 * support fat clients using gossiper and StorageProxy to perform
   replication in-process [jvm-only] (CASSANDRA-535)
 * support mmapped I/O for reads, on by default on 64bit JVMs 
   (CASSANDRA-408, CASSANDRA-669)
 * improve insert concurrency, particularly during Hinted Handoff
   (CASSANDRA-658)
 * faster network code (CASSANDRA-675)
 * stress.py moved to contrib (CASSANDRA-635)
 * row caching [must be explicitly enabled per-CF in config] (CASSANDRA-678)
 * present a useful measure of compaction progress in JMX (CASSANDRA-599)
 * add bin/sstablekeys (CASSNADRA-679)
 * add ConsistencyLevel.ANY (CASSANDRA-687)
 * make removetoken remove nodes from gossip entirely (CASSANDRA-644)
 * add ability to set cache sizes at runtime (CASSANDRA-708)
 * report latency and cache hit rate statistics with lifetime totals
   instead of average over the last minute (CASSANDRA-702)
 * support get_range_slice for RandomPartitioner (CASSANDRA-745)
 * per-keyspace replication factory and replication strategy (CASSANDRA-620)
 * track latency in microseconds (CASSANDRA-733)
 * add describe_ Thrift methods, deprecating get_string_property and 
   get_string_list_property
 * jmx interface for tracking operation mode and streams in general.
   (CASSANDRA-709)
 * keep memtables in sorted order to improve range query performance
   (CASSANDRA-799)
 * use while loop instead of recursion when trimming sstables compaction list 
   to avoid blowing stack in pathological cases (CASSANDRA-804)
 * basic Hadoop map/reduce support (CASSANDRA-342)


0.5.1
 * ensure all files for an sstable are streamed to the same directory.
   (CASSANDRA-716)
 * more accurate load estimate for bootstrapping (CASSANDRA-762)
 * tolerate dead or unavailable bootstrap target on write (CASSANDRA-731)
 * allow larger numbers of keys (> 140M) in a sstable bloom filter
   (CASSANDRA-790)
 * include jvm argument improvements from CASSANDRA-504 in debian package
 * change streaming chunk size to 32MB to accomodate Windows XP limitations
   (was 64MB) (CASSANDRA-795)
 * fix get_range_slice returning results in the wrong order (CASSANDRA-781)
 

0.5.0 final
 * avoid attempting to delete temporary bootstrap files twice (CASSANDRA-681)
 * fix bogus NaN in nodeprobe cfstats output (CASSANDRA-646)
 * provide a policy for dealing with single thread executors w/ a full queue
   (CASSANDRA-694)
 * optimize inner read in MessagingService, vastly improving multiple-node
   performance (CASSANDRA-675)
 * wait for table flush before streaming data back to a bootstrapping node.
   (CASSANDRA-696)
 * keep track of bootstrapping sources by table so that bootstrapping doesn't 
   give the indication of finishing early (CASSANDRA-673)


0.5.0 RC3
 * commit the correct version of the patch for CASSANDRA-663


0.5.0 RC2 (unreleased)
 * fix bugs in converting get_range_slice results to Thrift 
   (CASSANDRA-647, CASSANDRA-649)
 * expose java.util.concurrent.TimeoutException in StorageProxy methods
   (CASSANDRA-600)
 * TcpConnectionManager was holding on to disconnected connections, 
   giving the false indication they were being used. (CASSANDRA-651)
 * Remove duplicated write. (CASSANDRA-662)
 * Abort bootstrap if IP is already in the token ring (CASSANDRA-663)
 * increase default commitlog sync period, and wait for last sync to 
   finish before submitting another (CASSANDRA-668)


0.5.0 RC1
 * Fix potential NPE in get_range_slice (CASSANDRA-623)
 * add CRC32 to commitlog entries (CASSANDRA-605)
 * fix data streaming on windows (CASSANDRA-630)
 * GC compacted sstables after cleanup and compaction (CASSANDRA-621)
 * Speed up anti-entropy validation (CASSANDRA-629)
 * Fix anti-entropy assertion error (CASSANDRA-639)
 * Fix pending range conflicts when bootstapping or moving
   multiple nodes at once (CASSANDRA-603)
 * Handle obsolete gossip related to node movement in the case where
   one or more nodes is down when the movement occurs (CASSANDRA-572)
 * Include dead nodes in gossip to avoid a variety of problems
   and fix HH to removed nodes (CASSANDRA-634)
 * return an InvalidRequestException for mal-formed SlicePredicates
   (CASSANDRA-643)
 * fix bug determining closest neighbor for use in multiple datacenters
   (CASSANDRA-648)
 * Vast improvements in anticompaction speed (CASSANDRA-607)
 * Speed up log replay and writes by avoiding redundant serializations
   (CASSANDRA-652)


0.5.0 beta 2
 * Bootstrap improvements (several tickets)
 * add nodeprobe repair anti-entropy feature (CASSANDRA-193, CASSANDRA-520)
 * fix possibility of partition when many nodes restart at once
   in clusters with multiple seeds (CASSANDRA-150)
 * fix NPE in get_range_slice when no data is found (CASSANDRA-578)
 * fix potential NPE in hinted handoff (CASSANDRA-585)
 * fix cleanup of local "system" keyspace (CASSANDRA-576)
 * improve computation of cluster load balance (CASSANDRA-554)
 * added super column read/write, column count, and column/row delete to
   cassandra-cli (CASSANDRA-567, CASSANDRA-594)
 * fix returning live subcolumns of deleted supercolumns (CASSANDRA-583)
 * respect JAVA_HOME in bin/ scripts (several tickets)
 * add StorageService.initClient for fat clients on the JVM (CASSANDRA-535)
   (see contrib/client_only for an example of use)
 * make consistency_level functional in get_range_slice (CASSANDRA-568)
 * optimize key deserialization for RandomPartitioner (CASSANDRA-581)
 * avoid GCing tombstones except on major compaction (CASSANDRA-604)
 * increase failure conviction threshold, resulting in less nodes
   incorrectly (and temporarily) marked as down (CASSANDRA-610)
 * respect memtable thresholds during log replay (CASSANDRA-609)
 * support ConsistencyLevel.ALL on read (CASSANDRA-584)
 * add nodeprobe removetoken command (CASSANDRA-564)


0.5.0 beta
 * Allow multiple simultaneous flushes, improving flush throughput 
   on multicore systems (CASSANDRA-401)
 * Split up locks to improve write and read throughput on multicore systems
   (CASSANDRA-444, CASSANDRA-414)
 * More efficient use of memory during compaction (CASSANDRA-436)
 * autobootstrap option: when enabled, all non-seed nodes will attempt
   to bootstrap when started, until bootstrap successfully
   completes. -b option is removed.  (CASSANDRA-438)
 * Unless a token is manually specified in the configuration xml,
   a bootstraping node will use a token that gives it half the
   keys from the most-heavily-loaded node in the cluster,
   instead of generating a random token. 
   (CASSANDRA-385, CASSANDRA-517)
 * Miscellaneous bootstrap fixes (several tickets)
 * Ability to change a node's token even after it has data on it
   (CASSANDRA-541)
 * Ability to decommission a live node from the ring (CASSANDRA-435)
 * Semi-automatic loadbalancing via nodeprobe (CASSANDRA-192)
 * Add ability to set compaction thresholds at runtime via
   JMX / nodeprobe.  (CASSANDRA-465)
 * Add "comment" field to ColumnFamily definition. (CASSANDRA-481)
 * Additional JMX metrics (CASSANDRA-482)
 * JSON based export and import tools (several tickets)
 * Hinted Handoff fixes (several tickets)
 * Add key cache to improve read performance (CASSANDRA-423)
 * Simplified construction of custom ReplicationStrategy classes
   (CASSANDRA-497)
 * Graphical application (Swing) for ring integrity verification and 
   visualization was added to contrib (CASSANDRA-252)
 * Add DCQUORUM, DCQUORUMSYNC consistency levels and corresponding
   ReplicationStrategy / EndpointSnitch classes.  Experimental.
   (CASSANDRA-492)
 * Web client interface added to contrib (CASSANDRA-457)
 * More-efficient flush for Random, CollatedOPP partitioners 
   for normal writes (CASSANDRA-446) and bulk load (CASSANDRA-420)
 * Add MemtableFlushAfterMinutes, a global replacement for the old 
   per-CF FlushPeriodInMinutes setting (CASSANDRA-463)
 * optimizations to slice reading (CASSANDRA-350) and supercolumn
   queries (CASSANDRA-510)
 * force binding to given listenaddress for nodes with multiple
   interfaces (CASSANDRA-546)
 * stress.py benchmarking tool improvements (several tickets)
 * optimized replica placement code (CASSANDRA-525)
 * faster log replay on restart (CASSANDRA-539, CASSANDRA-540)
 * optimized local-node writes (CASSANDRA-558)
 * added get_range_slice, deprecating get_key_range (CASSANDRA-344)
 * expose TimedOutException to thrift (CASSANDRA-563)
 

0.4.2
 * Add validation disallowing null keys (CASSANDRA-486)
 * Fix race conditions in TCPConnectionManager (CASSANDRA-487)
 * Fix using non-utf8-aware comparison as a sanity check.
   (CASSANDRA-493)
 * Improve default garbage collector options (CASSANDRA-504)
 * Add "nodeprobe flush" (CASSANDRA-505)
 * remove NotFoundException from get_slice throws list (CASSANDRA-518)
 * fix get (not get_slice) of entire supercolumn (CASSANDRA-508)
 * fix null token during bootstrap (CASSANDRA-501)


0.4.1
 * Fix FlushPeriod columnfamily configuration regression
   (CASSANDRA-455)
 * Fix long column name support (CASSANDRA-460)
 * Fix for serializing a row that only contains tombstones
   (CASSANDRA-458)
 * Fix for discarding unneeded commitlog segments (CASSANDRA-459)
 * Add SnapshotBeforeCompaction configuration option (CASSANDRA-426)
 * Fix compaction abort under insufficient disk space (CASSANDRA-473)
 * Fix reading subcolumn slice from tombstoned CF (CASSANDRA-484)
 * Fix race condition in RVH causing occasional NPE (CASSANDRA-478)


0.4.0
 * fix get_key_range problems when a node is down (CASSANDRA-440)
   and add UnavailableException to more Thrift methods
 * Add example EndPointSnitch contrib code (several tickets)


0.4.0 RC2
 * fix SSTable generation clash during compaction (CASSANDRA-418)
 * reject method calls with null parameters (CASSANDRA-308)
 * properly order ranges in nodeprobe output (CASSANDRA-421)
 * fix logging of certain errors on executor threads (CASSANDRA-425)


0.4.0 RC1
 * Bootstrap feature is live; use -b on startup (several tickets)
 * Added multiget api (CASSANDRA-70)
 * fix Deadlock with SelectorManager.doProcess and TcpConnection.write
   (CASSANDRA-392)
 * remove key cache b/c of concurrency bugs in third-party
   CLHM library (CASSANDRA-405)
 * update non-major compaction logic to use two threshold values
   (CASSANDRA-407)
 * add periodic / batch commitlog sync modes (several tickets)
 * inline BatchMutation into batch_insert params (CASSANDRA-403)
 * allow setting the logging level at runtime via mbean (CASSANDRA-402)
 * change default comparator to BytesType (CASSANDRA-400)
 * add forwards-compatible ConsistencyLevel parameter to get_key_range
   (CASSANDRA-322)
 * r/m special case of blocking for local destination when writing with 
   ConsistencyLevel.ZERO (CASSANDRA-399)
 * Fixes to make BinaryMemtable [bulk load interface] useful (CASSANDRA-337);
   see contrib/bmt_example for an example of using it.
 * More JMX properties added (several tickets)
 * Thrift changes (several tickets)
    - Merged _super get methods with the normal ones; return values
      are now of ColumnOrSuperColumn.
    - Similarly, merged batch_insert_super into batch_insert.



0.4.0 beta
 * On-disk data format has changed to allow billions of keys/rows per
   node instead of only millions
 * Multi-keyspace support
 * Scan all sstables for all queries to avoid situations where
   different types of operation on the same ColumnFamily could
   disagree on what data was present
 * Snapshot support via JMX
 * Thrift API has changed a _lot_:
    - removed time-sorted CFs; instead, user-defined comparators
      may be defined on the column names, which are now byte arrays.
      Default comparators are provided for UTF8, Bytes, Ascii, Long (i64),
      and UUID types.
    - removed colon-delimited strings in thrift api in favor of explicit
      structs such as ColumnPath, ColumnParent, etc.  Also normalized
      thrift struct and argument naming.
    - Added columnFamily argument to get_key_range.
    - Change signature of get_slice to accept starting and ending
      columns as well as an offset.  (This allows use of indexes.)
      Added "ascending" flag to allow reasonably-efficient reverse
      scans as well.  Removed get_slice_by_range as redundant.
    - get_key_range operates on one CF at a time
    - changed `block` boolean on insert methods to ConsistencyLevel enum,
      with options of NONE, ONE, QUORUM, and ALL.
    - added similar consistency_level parameter to read methods
    - column-name-set slice with no names given now returns zero columns
      instead of all of them.  ("all" can run your server out of memory.
      use a range-based slice with a high max column count instead.)
 * Removed the web interface. Node information can now be obtained by 
   using the newly introduced nodeprobe utility.
 * More JMX stats
 * Remove magic values from internals (e.g. special key to indicate
   when to flush memtables)
 * Rename configuration "table" to "keyspace"
 * Moved to crash-only design; no more shutdown (just kill the process)
 * Lots of bug fixes

Full list of issues resolved in 0.4 is at https://issues.apache.org/jira/secure/IssueNavigator.jspa?reset=true&&pid=12310865&fixfor=12313862&resolution=1&sorter/field=issuekey&sorter/order=DESC


0.3.0 RC3
 * Fix potential deadlock under load in TCPConnection.
   (CASSANDRA-220)


0.3.0 RC2
 * Fix possible data loss when server is stopped after replaying
   log but before new inserts force memtable flush.
   (CASSANDRA-204)
 * Added BUGS file


0.3.0 RC1
 * Range queries on keys, including user-defined key collation
 * Remove support
 * Workarounds for a weird bug in JDK select/register that seems
   particularly common on VM environments. Cassandra should deploy
   fine on EC2 now
 * Much improved infrastructure: the beginnings of a decent test suite
   ("ant test" for unit tests; "nosetests" for system tests), code
   coverage reporting, etc.
 * Expanded node status reporting via JMX
 * Improved error reporting/logging on both server and client
 * Reduced memory footprint in default configuration
 * Combined blocking and non-blocking versions of insert APIs
 * Added FlushPeriodInMinutes configuration parameter to force
   flushing of infrequently-updated ColumnFamilies<|MERGE_RESOLUTION|>--- conflicted
+++ resolved
@@ -1,4 +1,3 @@
-<<<<<<< HEAD
 3.0.11
  * Fix deserialization of 2.x DeletedCells (CASSANDRA-12620)
  * Add parent repair session id to anticompaction log message (CASSANDRA-12186)
@@ -18,10 +17,7 @@
  * Prevent reloading of logback.xml from UDF sandbox (CASSANDRA-12535)
  * Reenable HeapPool (CASSANDRA-12900)
 Merged from 2.2:
-=======
-2.2.9
  * cqlsh copy-from: encode column names to avoid primary key parsing errors (CASSANDRA-12909)
->>>>>>> f4fd0928
  * Temporarily fix bug that creates commit log when running offline tools (CASSANDRA-8616)
  * Reduce granuality of OpOrder.Group during index build (CASSANDRA-12796)
  * Test bind parameters and unset parameters in InsertUpdateIfConditionTest (CASSANDRA-12980)
