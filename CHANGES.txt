--- conflicted
+++ resolved
@@ -6,6 +6,7 @@
  * (CQL) allow numeric keyspace names in USE statement (CASSANDRA-3350)
  * (Hadoop) skip empty rows when slicing the entire row (CASSANDRA-2855)
  * Fix handling of tombstone by SSTableExport/Import (CASSANDRA-3357)
+ * fix ColumnIndexer to use long offsets (CASSANDRA-3358)
 
 
 0.8.7
@@ -43,7 +44,6 @@
 
 0.8.6
  * revert CASSANDRA-2388
-<<<<<<< HEAD
  * change TokenRange.endpoints back to listen/broadcast address to match
    pre-1777 behavior, and add TokenRange.rpc_endpoints instead (CASSANDRA-3187)
  * avoid trying to watch cassandra-topology.properties when loaded from jar
@@ -91,14 +91,6 @@
    a value larger than 64KB (CASSANDRA-3057)
  * fix of numeric-only and string column names handling in CLI "drop index" 
    (CASSANDRA-3054)
-=======
- * fix ColumnIndexer to use long offsets (CASSANDRA-3358)
-
-
-0.7.9
- * don't include tmp files as sstable when create cfs (CASSANDRA-2929)
- * log Java classpath on startup (CASSANDRA-2895)
->>>>>>> e5c70def
  * prune index scan resultset back to original request for lazy
    resultset expansion case (CASSANDRA-2964)
  * (Hadoop) fail jobs when Cassandra node has failed but TaskTracker
