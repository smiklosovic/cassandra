--- conflicted
+++ resolved
@@ -17,22 +17,14 @@
  */
 package org.apache.cassandra.locator;
 
-<<<<<<< HEAD
 import java.net.InetAddress;
-import java.nio.file.Files;
-import java.nio.file.Path;
-import java.nio.file.Paths;
-=======
-import org.junit.Test;
->>>>>>> 7650fc19
 
 import com.google.common.net.InetAddresses;
+import org.junit.Test;
+
 import org.apache.cassandra.utils.FBUtilities;
-<<<<<<< HEAD
-import org.junit.Assert;
-import org.junit.Test;
-=======
->>>>>>> 7650fc19
+
+import static org.junit.Assert.*;
 
 /**
  * Unit tests for {@link GossipingPropertyFileSnitch}.
@@ -44,43 +36,14 @@
                                      final String expectedRack)
     {
         final InetAddress endpoint = InetAddresses.forString(endpointString);
-        Assert.assertEquals(expectedDatacenter, snitch.getDatacenter(endpoint));
-        Assert.assertEquals(expectedRack, snitch.getRack(endpoint));
+        assertEquals(expectedDatacenter, snitch.getDatacenter(endpoint));
+        assertEquals(expectedRack, snitch.getRack(endpoint));
     }
 
     @Test
     public void testLoadConfig() throws Exception
     {
-<<<<<<< HEAD
-        String confFile = FBUtilities.resourceToFile(SnitchProperties.RACKDC_PROPERTY_FILENAME);
-        
-        final GossipingPropertyFileSnitch snitch = new GossipingPropertyFileSnitch(/*refreshPeriodInSeconds*/1);
+        final GossipingPropertyFileSnitch snitch = new GossipingPropertyFileSnitch();
         checkEndpoint(snitch, FBUtilities.getBroadcastAddress().getHostAddress(), "DC1", "RAC1");
-
-        final Path effectiveFile = Paths.get(confFile);
-        final Path backupFile = Paths.get(confFile + ".bak");
-        final Path modifiedFile = Paths.get(confFile + ".mod");
-        
-        try
-        {
-            Files.copy(effectiveFile, backupFile);
-            Files.copy(modifiedFile, effectiveFile, java.nio.file.StandardCopyOption.REPLACE_EXISTING);
-            
-            Thread.sleep(1500);
-            
-            checkEndpoint(snitch, FBUtilities.getBroadcastAddress().getHostAddress(), "DC2", "RAC2");
-        }
-        finally
-        {
-            Files.copy(backupFile, effectiveFile, java.nio.file.StandardCopyOption.REPLACE_EXISTING);
-            Files.delete(backupFile);
-        }
-=======
-        final GossipingPropertyFileSnitch snitch = new GossipingPropertyFileSnitch();
-        YamlFileNetworkTopologySnitchTest.checkEndpoint(snitch,
-                                                        FBUtilities.getBroadcastAddress().getHostAddress(),
-                                                        "DC1",
-                                                        "RAC1");
->>>>>>> 7650fc19
     }
 }