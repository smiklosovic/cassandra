/*
 * Licensed to the Apache Software Foundation (ASF) under one
 * or more contributor license agreements.  See the NOTICE file
 * distributed with this work for additional information
 * regarding copyright ownership.  The ASF licenses this file
 * to you under the Apache License, Version 2.0 (the
 * "License"); you may not use this file except in compliance
 * with the License.  You may obtain a copy of the License at
 *
 *     http://www.apache.org/licenses/LICENSE-2.0
 *
 * Unless required by applicable law or agreed to in writing, software
 * distributed under the License is distributed on an "AS IS" BASIS,
 * WITHOUT WARRANTIES OR CONDITIONS OF ANY KIND, either express or implied.
 * See the License for the specific language governing permissions and
 * limitations under the License.
 */

package org.apache.cassandra.locator;

import java.net.InetAddress;

import com.google.common.net.InetAddresses;
<<<<<<< HEAD
import org.junit.Assert;
=======
>>>>>>> 432a8a48
import org.junit.Test;

import org.apache.cassandra.utils.FBUtilities;

<<<<<<< HEAD
=======
import static org.junit.Assert.*;

>>>>>>> 432a8a48
/**
 * Unit tests for {@link GossipingPropertyFileSnitch}.
 */
public class GossipingPropertyFileSnitchTest
{
    public static void checkEndpoint(final AbstractNetworkTopologySnitch snitch,
                                     final String endpointString, final String expectedDatacenter,
                                     final String expectedRack)
    {
        final InetAddress endpoint = InetAddresses.forString(endpointString);
        assertEquals(expectedDatacenter, snitch.getDatacenter(endpoint));
        assertEquals(expectedRack, snitch.getRack(endpoint));
    }

    @Test
    public void testLoadConfig() throws Exception
    {
        final GossipingPropertyFileSnitch snitch = new GossipingPropertyFileSnitch();
        checkEndpoint(snitch, FBUtilities.getBroadcastAddress().getHostAddress(), "DC1", "RAC1");
    }
}<|MERGE_RESOLUTION|>--- conflicted
+++ resolved
@@ -21,19 +21,12 @@
 import java.net.InetAddress;
 
 import com.google.common.net.InetAddresses;
-<<<<<<< HEAD
-import org.junit.Assert;
-=======
->>>>>>> 432a8a48
 import org.junit.Test;
 
 import org.apache.cassandra.utils.FBUtilities;
 
-<<<<<<< HEAD
-=======
 import static org.junit.Assert.*;
 
->>>>>>> 432a8a48
 /**
  * Unit tests for {@link GossipingPropertyFileSnitch}.
  */
