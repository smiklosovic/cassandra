--- conflicted
+++ resolved
@@ -25,13 +25,9 @@
 import junit.framework.Assert;
 import org.apache.cassandra.cql3.UntypedResultSet;
 import org.apache.cassandra.cql3.restrictions.StatementRestrictions;
+import org.apache.cassandra.exceptions.InvalidRequestException;
 import org.apache.cassandra.utils.ByteBufferUtil;
 import org.apache.cassandra.cql3.CQLTester;
-<<<<<<< HEAD
-=======
-import org.apache.cassandra.dht.Murmur3Partitioner;
-import org.apache.cassandra.exceptions.InvalidRequestException;
->>>>>>> 452d626a
 
 import static org.junit.Assert.assertEquals;
 import static org.junit.Assert.assertTrue;
@@ -41,7 +37,6 @@
  */
 public class SelectTest extends CQLTester
 {
-    private static final ByteBuffer TOO_BIG = ByteBuffer.allocate(1024 * 65);
 
     @Test
     public void testSingleClustering() throws Throwable
@@ -1372,7 +1367,6 @@
     }
 
     @Test
-<<<<<<< HEAD
     public void testAlias() throws Throwable
     {
         createTable("CREATE TABLE %s (id int PRIMARY KEY, name text)");
@@ -2255,7 +2249,9 @@
                        row("a", 2, 4),
                        row("a", 3, 5));
         }
-=======
+    }
+
+    @Test
     public void testOverlyLargeSelectPK() throws Throwable
     {
         createTable("CREATE TABLE %s (a text, b text, PRIMARY KEY ((a), b))");
@@ -2281,6 +2277,5 @@
         assertInvalidThrow(InvalidRequestException.class,
                            "SELECT * FROM %s WHERE a = 'foo' AND b= 'bar' AND c IN (?, ?)",
                            new String(TOO_BIG.array()), new String(TOO_BIG.array()));
->>>>>>> 452d626a
     }
 }