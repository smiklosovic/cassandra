/*
 * Licensed to the Apache Software Foundation (ASF) under one
 * or more contributor license agreements.  See the NOTICE file
 * distributed with this work for additional information
 * regarding copyright ownership.  The ASF licenses this file
 * to you under the Apache License, Version 2.0 (the
 * "License"); you may not use this file except in compliance
 * with the License.  You may obtain a copy of the License at
 *
 *     http://www.apache.org/licenses/LICENSE-2.0
 *
 * Unless required by applicable law or agreed to in writing, software
 * distributed under the License is distributed on an "AS IS" BASIS,
 * WITHOUT WARRANTIES OR CONDITIONS OF ANY KIND, either express or implied.
 * See the License for the specific language governing permissions and
 * limitations under the License.
 */
package org.apache.cassandra.cql3.validation.operations;

import java.nio.ByteBuffer;
import java.util.UUID;

import org.junit.Test;

import junit.framework.Assert;
import org.apache.cassandra.cql3.CQLTester;
import org.apache.cassandra.cql3.UntypedResultSet;
import org.apache.cassandra.cql3.restrictions.StatementRestrictions;
import org.apache.cassandra.utils.ByteBufferUtil;

import static org.junit.Assert.assertEquals;
import static org.junit.Assert.assertTrue;

/**
 * Test column ranges and ordering with static column in table
 */
public class SelectTest extends CQLTester
{
    private static final ByteBuffer TOO_BIG = ByteBuffer.allocate(1024 * 65);

    @Test
    public void testSingleClustering() throws Throwable
    {
        createTable("CREATE TABLE %s (p text, c text, v text, s text static, PRIMARY KEY (p, c))");

        execute("INSERT INTO %s(p, c, v, s) values (?, ?, ?, ?)", "p1", "k1", "v1", "sv1");
        execute("INSERT INTO %s(p, c, v) values (?, ?, ?)", "p1", "k2", "v2");
        execute("INSERT INTO %s(p, s) values (?, ?)", "p2", "sv2");

        assertRows(execute("SELECT * FROM %s WHERE p=?", "p1"),
            row("p1", "k1", "sv1", "v1"),
            row("p1", "k2", "sv1", "v2")
        );

        assertRows(execute("SELECT * FROM %s WHERE p=?", "p2"),
            row("p2", null, "sv2", null)
        );

        // Ascending order

        assertRows(execute("SELECT * FROM %s WHERE p=? ORDER BY c ASC", "p1"),
            row("p1", "k1", "sv1", "v1"),
            row("p1", "k2", "sv1", "v2")
        );

        assertRows(execute("SELECT * FROM %s WHERE p=? ORDER BY c ASC", "p2"),
            row("p2", null, "sv2", null)
        );

        // Descending order

        assertRows(execute("SELECT * FROM %s WHERE p=? ORDER BY c DESC", "p1"),
            row("p1", "k2", "sv1", "v2"),
            row("p1", "k1", "sv1", "v1")
        );

        assertRows(execute("SELECT * FROM %s WHERE p=? ORDER BY c DESC", "p2"),
            row("p2", null, "sv2", null)
        );

        // No order with one relation

        assertRows(execute("SELECT * FROM %s WHERE p=? AND c>=?", "p1", "k1"),
            row("p1", "k1", "sv1", "v1"),
            row("p1", "k2", "sv1", "v2")
        );

        assertRows(execute("SELECT * FROM %s WHERE p=? AND c>=?", "p1", "k2"),
            row("p1", "k2", "sv1", "v2")
        );

        assertEmpty(execute("SELECT * FROM %s WHERE p=? AND c>=?", "p1", "k3"));

        assertRows(execute("SELECT * FROM %s WHERE p=? AND c =?", "p1", "k1"),
            row("p1", "k1", "sv1", "v1")
        );

        assertRows(execute("SELECT * FROM %s WHERE p=? AND c<=?", "p1", "k1"),
            row("p1", "k1", "sv1", "v1")
        );

        assertEmpty(execute("SELECT * FROM %s WHERE p=? AND c<=?", "p1", "k0"));

        // Ascending with one relation

        assertRows(execute("SELECT * FROM %s WHERE p=? AND c>=? ORDER BY c ASC", "p1", "k1"),
            row("p1", "k1", "sv1", "v1"),
            row("p1", "k2", "sv1", "v2")
        );

        assertRows(execute("SELECT * FROM %s WHERE p=? AND c>=? ORDER BY c ASC", "p1", "k2"),
            row("p1", "k2", "sv1", "v2")
        );

        assertEmpty(execute("SELECT * FROM %s WHERE p=? AND c>=? ORDER BY c ASC", "p1", "k3"));

        assertRows(execute("SELECT * FROM %s WHERE p=? AND c =? ORDER BY c ASC", "p1", "k1"),
            row("p1", "k1", "sv1", "v1")
        );

        assertRows(execute("SELECT * FROM %s WHERE p=? AND c<=? ORDER BY c ASC", "p1", "k1"),
            row("p1", "k1", "sv1", "v1")
        );

        assertEmpty(execute("SELECT * FROM %s WHERE p=? AND c<=? ORDER BY c ASC", "p1", "k0"));

        // Descending with one relation

        assertRows(execute("SELECT * FROM %s WHERE p=? AND c>=? ORDER BY c DESC", "p1", "k1"),
            row("p1", "k2", "sv1", "v2"),
            row("p1", "k1", "sv1", "v1")
        );

        assertRows(execute("SELECT * FROM %s WHERE p=? AND c>=? ORDER BY c DESC", "p1", "k2"),
            row("p1", "k2", "sv1", "v2")
        );

        assertEmpty(execute("SELECT * FROM %s WHERE p=? AND c>=? ORDER BY c DESC", "p1", "k3"));

        assertRows(execute("SELECT * FROM %s WHERE p=? AND c =? ORDER BY c DESC", "p1", "k1"),
            row("p1", "k1", "sv1", "v1")
        );

        assertRows(execute("SELECT * FROM %s WHERE p=? AND c<=? ORDER BY c DESC", "p1", "k1"),
            row("p1", "k1", "sv1", "v1")
        );

        assertEmpty(execute("SELECT * FROM %s WHERE p=? AND c<=? ORDER BY c DESC", "p1", "k0"));

        // IN

        assertRows(execute("SELECT * FROM %s WHERE p=? AND c IN (?, ?)", "p1", "k1", "k2"),
            row("p1", "k1", "sv1", "v1"),
            row("p1", "k2", "sv1", "v2")
        );

        assertRows(execute("SELECT * FROM %s WHERE p=? AND c IN (?, ?) ORDER BY c ASC", "p1", "k1", "k2"),
            row("p1", "k1", "sv1", "v1"),
            row("p1", "k2", "sv1", "v2")
        );

        assertRows(execute("SELECT * FROM %s WHERE p=? AND c IN (?, ?) ORDER BY c DESC", "p1", "k1", "k2"),
            row("p1", "k2", "sv1", "v2"),
            row("p1", "k1", "sv1", "v1")
        );
    }

    @Test
    public void testSingleClusteringReversed() throws Throwable
    {
        createTable("CREATE TABLE %s (p text, c text, v text, s text static, PRIMARY KEY (p, c)) WITH CLUSTERING ORDER BY (c DESC)");

        execute("INSERT INTO %s(p, c, v, s) values (?, ?, ?, ?)", "p1", "k1", "v1", "sv1");
        execute("INSERT INTO %s(p, c, v) values (?, ?, ?)", "p1", "k2", "v2");
        execute("INSERT INTO %s(p, s) values (?, ?)", "p2", "sv2");

        assertRows(execute("SELECT * FROM %s WHERE p=?", "p1"),
            row("p1", "k2", "sv1", "v2"),
            row("p1", "k1", "sv1", "v1")
        );

        assertRows(execute("SELECT * FROM %s WHERE p=?", "p2"),
            row("p2", null, "sv2", null)
        );

        // Ascending order

        assertRows(execute("SELECT * FROM %s WHERE p=? ORDER BY c ASC", "p1"),
            row("p1", "k1", "sv1", "v1"),
            row("p1", "k2", "sv1", "v2")
        );

        assertRows(execute("SELECT * FROM %s WHERE p=? ORDER BY c ASC", "p2"),
            row("p2", null, "sv2", null)
        );

        // Descending order

        assertRows(execute("SELECT * FROM %s WHERE p=? ORDER BY c DESC", "p1"),
            row("p1", "k2", "sv1", "v2"),
            row("p1", "k1", "sv1", "v1")
        );

        assertRows(execute("SELECT * FROM %s WHERE p=? ORDER BY c DESC", "p2"),
            row("p2", null, "sv2", null)
        );

        // No order with one relation

        assertRows(execute("SELECT * FROM %s WHERE p=? AND c>=?", "p1", "k1"),
            row("p1", "k2", "sv1", "v2"),
            row("p1", "k1", "sv1", "v1")
        );

        assertRows(execute("SELECT * FROM %s WHERE p=? AND c>=?", "p1", "k2"),
            row("p1", "k2", "sv1", "v2")
        );

        assertEmpty(execute("SELECT * FROM %s WHERE p=? AND c>=?", "p1", "k3"));

        assertRows(execute("SELECT * FROM %s WHERE p=? AND c=?", "p1", "k1"),
            row("p1", "k1", "sv1", "v1")
        );

        assertRows(execute("SELECT * FROM %s WHERE p=? AND c<=?", "p1", "k1"),
            row("p1", "k1", "sv1", "v1")
        );

        assertEmpty(execute("SELECT * FROM %s WHERE p=? AND c<=?", "p1", "k0"));

        // Ascending with one relation

        assertRows(execute("SELECT * FROM %s WHERE p=? AND c>=? ORDER BY c ASC", "p1", "k1"),
            row("p1", "k1", "sv1", "v1"),
            row("p1", "k2", "sv1", "v2")
        );

        assertRows(execute("SELECT * FROM %s WHERE p=? AND c>=? ORDER BY c ASC", "p1", "k2"),
            row("p1", "k2", "sv1", "v2")
        );

        assertEmpty(execute("SELECT * FROM %s WHERE p=? AND c>=? ORDER BY c ASC", "p1", "k3"));

        assertRows(execute("SELECT * FROM %s WHERE p=? AND c=? ORDER BY c ASC", "p1", "k1"),
            row("p1", "k1", "sv1", "v1")
        );

        assertRows(execute("SELECT * FROM %s WHERE p=? AND c<=? ORDER BY c ASC", "p1", "k1"),
            row("p1", "k1", "sv1", "v1")
        );

        assertEmpty(execute("SELECT * FROM %s WHERE p=? AND c<=? ORDER BY c ASC", "p1", "k0"));

        // Descending with one relation

        assertRows(execute("SELECT * FROM %s WHERE p=? AND c>=? ORDER BY c DESC", "p1", "k1"),
            row("p1", "k2", "sv1", "v2"),
            row("p1", "k1", "sv1", "v1")
        );

        assertRows(execute("SELECT * FROM %s WHERE p=? AND c>=? ORDER BY c DESC", "p1", "k2"),
            row("p1", "k2", "sv1", "v2")
        );

        assertEmpty(execute("SELECT * FROM %s WHERE p=? AND c>=? ORDER BY c DESC", "p1", "k3"));

        assertRows(execute("SELECT * FROM %s WHERE p=? AND c=? ORDER BY c DESC", "p1", "k1"),
            row("p1", "k1", "sv1", "v1")
        );

        assertRows(execute("SELECT * FROM %s WHERE p=? AND c<=? ORDER BY c DESC", "p1", "k1"),
            row("p1", "k1", "sv1", "v1")
        );

        assertEmpty(execute("SELECT * FROM %s WHERE p=? AND c<=? ORDER BY c DESC", "p1", "k0"));

        // IN

        assertRows(execute("SELECT * FROM %s WHERE p=? AND c IN (?, ?)", "p1", "k1", "k2"),
            row("p1", "k2", "sv1", "v2"),
            row("p1", "k1", "sv1", "v1")
        );

        assertRows(execute("SELECT * FROM %s WHERE p=? AND c IN (?, ?) ORDER BY c ASC", "p1", "k1", "k2"),
            row("p1", "k1", "sv1", "v1"),
            row("p1", "k2", "sv1", "v2")
        );

        assertRows(execute("SELECT * FROM %s WHERE p=? AND c IN (?, ?) ORDER BY c DESC", "p1", "k1", "k2"),
            row("p1", "k2", "sv1", "v2"),
            row("p1", "k1", "sv1", "v1")
        );
    }

    /**
     * Check query with KEY IN clause
     * migrated from cql_tests.py:TestCQL.select_key_in_test()
     */
    @Test
    public void testSelectKeyIn() throws Throwable
    {
        createTable("CREATE TABLE %s (userid uuid PRIMARY KEY, firstname text, lastname text, age int)");

        UUID id1 = UUID.fromString("550e8400-e29b-41d4-a716-446655440000");
        UUID id2 = UUID.fromString("f47ac10b-58cc-4372-a567-0e02b2c3d479");

        execute("INSERT INTO %s (userid, firstname, lastname, age) VALUES (?, 'Frodo', 'Baggins', 32)", id1);
        execute("INSERT INTO %s (userid, firstname, lastname, age) VALUES (?, 'Samwise', 'Gamgee', 33)", id2);

        assertRowCount(execute("SELECT firstname, lastname FROM %s WHERE userid IN (?, ?)", id1, id2), 2);
    }

    /**
     * Check query with KEY IN clause for wide row tables
     * migrated from cql_tests.py:TestCQL.in_clause_wide_rows_test()
     */
    @Test
    public void testSelectKeyInForWideRows() throws Throwable
    {
        createTable("CREATE TABLE %s (k int, c int, v int, PRIMARY KEY (k, c)) WITH COMPACT STORAGE");

        for (int i = 0; i < 10; i++)
            execute("INSERT INTO %s (k, c, v) VALUES (0, ?, ?)", i, i);

        assertRows(execute("SELECT v FROM %s WHERE k = 0 AND c IN (5, 2, 8)"),
                   row(2), row(5), row(8));

        createTable("CREATE TABLE %s (k int, c1 int, c2 int, v int, PRIMARY KEY (k, c1, c2)) WITH COMPACT STORAGE");

        for (int i = 0; i < 10; i++)
            execute("INSERT INTO %s (k, c1, c2, v) VALUES (0, 0, ?, ?)", i, i);

        assertEmpty(execute("SELECT v FROM %s WHERE k = 0 AND c1 IN (5, 2, 8) AND c2 = 3"));

        assertRows(execute("SELECT v FROM %s WHERE k = 0 AND c1 = 0 AND c2 IN (5, 2, 8)"),
                   row(2), row(5), row(8));
    }

    /**
     * Check SELECT respects inclusive and exclusive bounds
     * migrated from cql_tests.py:TestCQL.exclusive_slice_test()
     */
    @Test
    public void testSelectBounds() throws Throwable
    {
        createTable("CREATE TABLE %s (k int, c int, v int, PRIMARY KEY (k, c)) WITH COMPACT STORAGE");

        for (int i = 0; i < 10; i++)
            execute("INSERT INTO %s (k, c, v) VALUES (0, ?, ?)", i, i);

        assertRowCount(execute("SELECT v FROM %s WHERE k = 0"), 10);

        assertRows(execute("SELECT v FROM %s WHERE k = 0 AND c >= 2 AND c <= 6"),
                   row(2), row(3), row(4), row(5), row(6));

        assertRows(execute("SELECT v FROM %s WHERE k = 0 AND c > 2 AND c <= 6"),
                   row(3), row(4), row(5), row(6));

        assertRows(execute("SELECT v FROM %s WHERE k = 0 AND c >= 2 AND c < 6"),
                   row(2), row(3), row(4), row(5));

        assertRows(execute("SELECT v FROM %s WHERE k = 0 AND c > 2 AND c < 6"),
                   row(3), row(4), row(5));

        assertRows(execute("SELECT v FROM %s WHERE k = 0 AND c > 2 AND c <= 6 LIMIT 2"),
                   row(3), row(4));

        assertRows(execute("SELECT v FROM %s WHERE k = 0 AND c >= 2 AND c < 6 ORDER BY c DESC LIMIT 2"),
                   row(5), row(4));
    }

    @Test
    public void testSetContainsWithIndex() throws Throwable
    {
        createTable("CREATE TABLE %s (account text, id int, categories set<text>, PRIMARY KEY (account, id))");
        createIndex("CREATE INDEX ON %s(categories)");

        execute("INSERT INTO %s (account, id , categories) VALUES (?, ?, ?)", "test", 5, set("lmn"));

        assertEmpty(execute("SELECT * FROM %s WHERE account = ? AND categories CONTAINS ?", "xyz", "lmn"));

        assertRows(execute("SELECT * FROM %s WHERE categories CONTAINS ?", "lmn"),
                   row("test", 5, set("lmn"))
        );

        assertRows(execute("SELECT * FROM %s WHERE account = ? AND categories CONTAINS ?", "test", "lmn"),
                   row("test", 5, set("lmn"))
        );

        assertRows(execute("SELECT * FROM %s WHERE account = ? AND id = ? AND categories CONTAINS ?", "test", 5, "lmn"),
                   row("test", 5, set("lmn"))
        );

        assertInvalidMessage("Unsupported null value for column categories",
                             "SELECT * FROM %s WHERE account = ? AND id = ? AND categories CONTAINS ?", "test", 5, null);

        assertInvalidMessage("Unsupported unset value for column categories",
                             "SELECT * FROM %s WHERE account = ? AND id = ? AND categories CONTAINS ?", "test", 5, unset());

        assertInvalidMessage(StatementRestrictions.REQUIRES_ALLOW_FILTERING_MESSAGE,
                             "SELECT * FROM %s WHERE account = ? AND categories CONTAINS ? AND categories CONTAINS ?", "xyz", "lmn", "notPresent");
        assertEmpty(execute("SELECT * FROM %s WHERE account = ? AND categories CONTAINS ? AND categories CONTAINS ? ALLOW FILTERING", "xyz", "lmn", "notPresent"));
    }

    @Test
    public void testListContainsWithIndex() throws Throwable
    {
        createTable("CREATE TABLE %s (account text, id int, categories list<text>, PRIMARY KEY (account, id))");
        createIndex("CREATE INDEX ON %s(categories)");

        execute("INSERT INTO %s (account, id , categories) VALUES (?, ?, ?)", "test", 5, list("lmn"));

        assertEmpty(execute("SELECT * FROM %s WHERE account = ? AND categories CONTAINS ?", "xyz", "lmn"));

        assertRows(execute("SELECT * FROM %s WHERE account = ? AND categories CONTAINS ?;", "test", "lmn"),
                   row("test", 5, list("lmn"))
        );

        assertRows(execute("SELECT * FROM %s WHERE categories CONTAINS ?", "lmn"),
                   row("test", 5, list("lmn"))
        );

        assertRows(execute("SELECT * FROM %s WHERE account = ? AND id = ? AND categories CONTAINS ?;", "test", 5, "lmn"),
                   row("test", 5, list("lmn"))
        );

        assertInvalidMessage("Unsupported null value for column categories",
                             "SELECT * FROM %s WHERE account = ? AND id = ? AND categories CONTAINS ?", "test", 5, null);

        assertInvalidMessage("Unsupported unset value for column categories",
                             "SELECT * FROM %s WHERE account = ? AND id = ? AND categories CONTAINS ?", "test", 5, unset());

        assertInvalidMessage(StatementRestrictions.REQUIRES_ALLOW_FILTERING_MESSAGE,
                             "SELECT * FROM %s WHERE account = ? AND id = ? AND categories CONTAINS ? AND categories CONTAINS ?",
                             "test", 5, "lmn", "notPresent");
        assertEmpty(execute("SELECT * FROM %s WHERE account = ? AND id = ? AND categories CONTAINS ? AND categories CONTAINS ? ALLOW FILTERING",
                            "test", 5, "lmn", "notPresent"));
    }

    @Test
    public void testListContainsWithIndexAndFiltering() throws Throwable
    {
        createTable("CREATE TABLE %s (e int PRIMARY KEY, f list<text>, s int)");
        createIndex("CREATE INDEX ON %s(f)");
        for(int i = 0; i < 3; i++)
        {
            execute("INSERT INTO %s (e, f, s) VALUES (?, ?, ?)", i, list("Dubai"), 4);
        }
        for(int i = 3; i < 5; i++)
        {
            execute("INSERT INTO %s (e, f, s) VALUES (?, ?, ?)", i, list("Dubai"), 3);
        }
        assertRows(execute("SELECT * FROM %s WHERE f CONTAINS ? AND s=? allow filtering", "Dubai", 3),
                   row(4, list("Dubai"), 3),
                   row(3, list("Dubai"), 3));
    }

    @Test
    public void testMapKeyContainsWithIndex() throws Throwable
    {
        createTable("CREATE TABLE %s (account text, id int, categories map<text,text>, PRIMARY KEY (account, id))");
        createIndex("CREATE INDEX ON %s(keys(categories))");

        execute("INSERT INTO %s (account, id , categories) VALUES (?, ?, ?)", "test", 5, map("lmn", "foo"));

        assertEmpty(execute("SELECT * FROM %s WHERE account = ? AND categories CONTAINS KEY ?", "xyz", "lmn"));

        assertRows(execute("SELECT * FROM %s WHERE account = ? AND categories CONTAINS KEY ?", "test", "lmn"),
                   row("test", 5, map("lmn", "foo"))
        );
        assertRows(execute("SELECT * FROM %s WHERE categories CONTAINS KEY ?", "lmn"),
                   row("test", 5, map("lmn", "foo"))
        );

        assertRows(execute("SELECT * FROM %s WHERE account = ? AND id = ? AND categories CONTAINS KEY ?", "test", 5, "lmn"),
                   row("test", 5, map("lmn", "foo"))
        );

        assertInvalidMessage("Unsupported null value for column categories",
                             "SELECT * FROM %s WHERE account = ? AND id = ? AND categories CONTAINS KEY ?", "test", 5, null);

        assertInvalidMessage("Unsupported unset value for column categories",
                             "SELECT * FROM %s WHERE account = ? AND id = ? AND categories CONTAINS KEY ?", "test", 5, unset());

        assertInvalidMessage(StatementRestrictions.REQUIRES_ALLOW_FILTERING_MESSAGE,
                             "SELECT * FROM %s WHERE account = ? AND id = ? AND categories CONTAINS KEY ? AND categories CONTAINS KEY ?",
                             "test", 5, "lmn", "notPresent");
        assertEmpty(execute("SELECT * FROM %s WHERE account = ? AND id = ? AND categories CONTAINS KEY ? AND categories CONTAINS KEY ? ALLOW FILTERING",
                            "test", 5, "lmn", "notPresent"));

        assertInvalidMessage(StatementRestrictions.REQUIRES_ALLOW_FILTERING_MESSAGE,
                             "SELECT * FROM %s WHERE account = ? AND id = ? AND categories CONTAINS KEY ? AND categories CONTAINS ?",
                             "test", 5, "lmn", "foo");
    }

    @Test
    public void testMapValueContainsWithIndex() throws Throwable
    {
        createTable("CREATE TABLE %s (account text, id int, categories map<text,text>, PRIMARY KEY (account, id))");
        createIndex("CREATE INDEX ON %s(categories)");

        execute("INSERT INTO %s (account, id , categories) VALUES (?, ?, ?)", "test", 5, map("lmn", "foo"));

        assertEmpty(execute("SELECT * FROM %s WHERE account = ? AND categories CONTAINS ?", "xyz", "foo"));

        assertRows(execute("SELECT * FROM %s WHERE account = ? AND categories CONTAINS ?", "test", "foo"),
                   row("test", 5, map("lmn", "foo"))
        );

        assertRows(execute("SELECT * FROM %s WHERE categories CONTAINS ?", "foo"),
                   row("test", 5, map("lmn", "foo"))
        );

        assertRows(execute("SELECT * FROM %s WHERE account = ? AND id = ? AND categories CONTAINS ?", "test", 5, "foo"),
                   row("test", 5, map("lmn", "foo"))
        );

        assertInvalidMessage("Unsupported null value for column categories",
                             "SELECT * FROM %s WHERE account = ? AND id = ? AND categories CONTAINS ?", "test", 5, null);

        assertInvalidMessage("Unsupported unset value for column categories",
                             "SELECT * FROM %s WHERE account = ? AND id = ? AND categories CONTAINS ?", "test", 5, unset());

        assertInvalidMessage(StatementRestrictions.REQUIRES_ALLOW_FILTERING_MESSAGE,
                             "SELECT * FROM %s WHERE account = ? AND id = ? AND categories CONTAINS ? AND categories CONTAINS ?",
                             "test", 5, "foo", "notPresent");

        assertEmpty(execute("SELECT * FROM %s WHERE account = ? AND id = ? AND categories CONTAINS ? AND categories CONTAINS ? ALLOW FILTERING",
                            "test", 5, "foo", "notPresent"));
    }

    // See CASSANDRA-7525
    @Test
    public void testQueryMultipleIndexTypes() throws Throwable
    {
        createTable("CREATE TABLE %s (account text, id int, categories map<text,text>, PRIMARY KEY (account, id))");

        // create an index on
        createIndex("CREATE INDEX id_index ON %s(id)");
        createIndex("CREATE INDEX categories_values_index ON %s(categories)");

        execute("INSERT INTO %s (account, id , categories) VALUES (?, ?, ?)", "test", 5, map("lmn", "foo"));

        assertRows(execute("SELECT * FROM %s WHERE categories CONTAINS ? AND id = ? ALLOW FILTERING", "foo", 5),
                   row("test", 5, map("lmn", "foo"))
        );

        assertRows(
                  execute("SELECT * FROM %s WHERE account = ? AND categories CONTAINS ? AND id = ? ALLOW FILTERING", "test", "foo", 5),
                  row("test", 5, map("lmn", "foo"))
        );
    }

    // See CASSANDRA-8033
    @Test
    public void testFilterWithIndexForContains() throws Throwable
    {
        createTable("CREATE TABLE %s (k1 int, k2 int, v set<int>, PRIMARY KEY ((k1, k2)))");
        createIndex("CREATE INDEX ON %s(k2)");

        execute("INSERT INTO %s (k1, k2, v) VALUES (?, ?, ?)", 0, 0, set(1, 2, 3));
        execute("INSERT INTO %s (k1, k2, v) VALUES (?, ?, ?)", 0, 1, set(2, 3, 4));
        execute("INSERT INTO %s (k1, k2, v) VALUES (?, ?, ?)", 1, 0, set(3, 4, 5));
        execute("INSERT INTO %s (k1, k2, v) VALUES (?, ?, ?)", 1, 1, set(4, 5, 6));

        assertRows(execute("SELECT * FROM %s WHERE k2 = ?", 1),
                   row(0, 1, set(2, 3, 4)),
                   row(1, 1, set(4, 5, 6))
        );

        assertRows(execute("SELECT * FROM %s WHERE k2 = ? AND v CONTAINS ? ALLOW FILTERING", 1, 6),
                   row(1, 1, set(4, 5, 6))
        );

        assertEmpty(execute("SELECT * FROM %s WHERE k2 = ? AND v CONTAINS ? ALLOW FILTERING", 1, 7));
    }

    // See CASSANDRA-8073
    @Test
    public void testIndexLookupWithClusteringPrefix() throws Throwable
    {
        createTable("CREATE TABLE %s (a int, b int, c int, d set<int>, PRIMARY KEY (a, b, c))");
        createIndex("CREATE INDEX ON %s(d)");
        execute("INSERT INTO %s (a, b, c, d) VALUES (?, ?, ?, ?)", 0, 0, 0, set(1, 2, 3));
        execute("INSERT INTO %s (a, b, c, d) VALUES (?, ?, ?, ?)", 0, 0, 1, set(3, 4, 5));
        execute("INSERT INTO %s (a, b, c, d) VALUES (?, ?, ?, ?)", 0, 1, 0, set(1, 2, 3));
        execute("INSERT INTO %s (a, b, c, d) VALUES (?, ?, ?, ?)", 0, 1, 1, set(3, 4, 5));

        assertRows(execute("SELECT * FROM %s WHERE a=? AND b=? AND d CONTAINS ?", 0, 1, 3),
                   row(0, 1, 0, set(1, 2, 3)),
                   row(0, 1, 1, set(3, 4, 5))
        );

        assertRows(execute("SELECT * FROM %s WHERE a=? AND b=? AND d CONTAINS ?", 0, 1, 2),
                   row(0, 1, 0, set(1, 2, 3))
        );

        assertRows(execute("SELECT * FROM %s WHERE a=? AND b=? AND d CONTAINS ?", 0, 1, 5),
                   row(0, 1, 1, set(3, 4, 5))
        );
    }

    @Test
    public void testContainsKeyAndContainsWithIndexOnMapKey() throws Throwable
    {
        createTable("CREATE TABLE %s (account text, id int, categories map<text,text>, PRIMARY KEY (account, id))");
        createIndex("CREATE INDEX ON %s(keys(categories))");

        execute("INSERT INTO %s (account, id , categories) VALUES (?, ?, ?)", "test", 5, map("lmn", "foo"));
        execute("INSERT INTO %s (account, id , categories) VALUES (?, ?, ?)", "test", 6, map("lmn", "foo2"));

        assertInvalidMessage(StatementRestrictions.REQUIRES_ALLOW_FILTERING_MESSAGE,
                             "SELECT * FROM %s WHERE account = ? AND categories CONTAINS ?", "test", "foo");

        assertRows(execute("SELECT * FROM %s WHERE account = ? AND categories CONTAINS KEY ?", "test", "lmn"),
                   row("test", 5, map("lmn", "foo")),
                   row("test", 6, map("lmn", "foo2")));
        assertRows(execute("SELECT * FROM %s WHERE account = ? AND categories CONTAINS KEY ? AND categories CONTAINS ? ALLOW FILTERING",
                           "test", "lmn", "foo"),
                   row("test", 5, map("lmn", "foo")));
        assertRows(execute("SELECT * FROM %s WHERE account = ? AND categories CONTAINS ? AND categories CONTAINS KEY ? ALLOW FILTERING",
                           "test", "foo", "lmn"),
                   row("test", 5, map("lmn", "foo")));
    }

    @Test
    public void testContainsKeyAndContainsWithIndexOnMapValue() throws Throwable
    {
        createTable("CREATE TABLE %s (account text, id int, categories map<text,text>, PRIMARY KEY (account, id))");
        createIndex("CREATE INDEX ON %s(categories)");

        execute("INSERT INTO %s (account, id , categories) VALUES (?, ?, ?)", "test", 5, map("lmn", "foo"));
        execute("INSERT INTO %s (account, id , categories) VALUES (?, ?, ?)", "test", 6, map("lmn2", "foo"));

        assertInvalidMessage(StatementRestrictions.REQUIRES_ALLOW_FILTERING_MESSAGE,
                             "SELECT * FROM %s WHERE account = ? AND categories CONTAINS KEY ?", "test", "lmn");

        assertRows(execute("SELECT * FROM %s WHERE account = ? AND categories CONTAINS ?", "test", "foo"),
                   row("test", 5, map("lmn", "foo")),
                   row("test", 6, map("lmn2", "foo")));
        assertRows(execute("SELECT * FROM %s WHERE account = ? AND categories CONTAINS KEY ? AND categories CONTAINS ? ALLOW FILTERING",
                           "test", "lmn", "foo"),
                   row("test", 5, map("lmn", "foo")));
        assertRows(execute("SELECT * FROM %s WHERE account = ? AND categories CONTAINS ? AND categories CONTAINS KEY ? ALLOW FILTERING",
                           "test", "foo", "lmn"),
                   row("test", 5, map("lmn", "foo")));
    }

    /**
     * Test token ranges
     * migrated from cql_tests.py:TestCQL.token_range_test()
     */
    @Test
    public void testTokenRange() throws Throwable
    {
        createTable(" CREATE TABLE %s (k int PRIMARY KEY, c int, v int)");

        int c = 100;
        for (int i = 0; i < c; i++)
            execute("INSERT INTO %s (k, c, v) VALUES (?, ?, ?)", i, i, i);

        Object[][] res = getRows(execute("SELECT k FROM %s"));
        assertEquals(c, res.length);

        Object[] inOrder = new Object[res.length];
        for (int i = 0; i < res.length; i++)
            inOrder[i] = res[i][0];

        Long min_token = Long.MIN_VALUE;

        res = getRows(execute(String.format("SELECT k FROM %s.%s WHERE token(k) >= %d",
                                            keyspace(), currentTable(), min_token)));
        assertEquals(c, res.length);

        res = getRows(execute(String.format("SELECT k FROM %s.%s WHERE token(k) >= token(%d) AND token(k) < token(%d)",
                                            keyspace(), currentTable(), inOrder[32], inOrder[65])));

        for (int i = 32; i < 65; i++)
            Assert.assertEquals(inOrder[i], res[i - 32][0]);
    }

    /**
     * Test select count
     * migrated from cql_tests.py:TestCQL.count_test()
     */
    @Test
    public void testSelectCount() throws Throwable
    {
        createTable(" CREATE TABLE %s (kind text, time int, value1 int, value2 int, PRIMARY KEY(kind, time))");

        execute("INSERT INTO %s (kind, time, value1, value2) VALUES ('ev1', ?, ?, ?)", 0, 0, 0);
        execute("INSERT INTO %s (kind, time, value1, value2) VALUES ('ev1', ?, ?, ?)", 1, 1, 1);
        execute("INSERT INTO %s (kind, time, value1) VALUES ('ev1', ?, ?)", 2, 2);
        execute("INSERT INTO %s (kind, time, value1, value2) VALUES ('ev1', ?, ?, ?)", 3, 3, 3);
        execute("INSERT INTO %s (kind, time, value1) VALUES ('ev1', ?, ?)", 4, 4);
        execute("INSERT INTO %s (kind, time, value1, value2) VALUES ('ev2', 0, 0, 0)");

        assertRows(execute("SELECT COUNT(*) FROM %s WHERE kind = 'ev1'"),
                   row(5L));

        assertRows(execute("SELECT COUNT(1) FROM %s WHERE kind IN ('ev1', 'ev2') AND time=0"),
                   row(2L));
    }

    /**
     * Range test query from #4372
     * migrated from cql_tests.py:TestCQL.range_query_test()
     */
    @Test
    public void testRangeQuery() throws Throwable
    {
        createTable("CREATE TABLE %s (a int, b int, c int, d int, e int, f text, PRIMARY KEY (a, b, c, d, e) )");

        execute("INSERT INTO %s (a, b, c, d, e, f) VALUES (1, 1, 1, 1, 2, '2')");
        execute("INSERT INTO %s (a, b, c, d, e, f) VALUES (1, 1, 1, 1, 1, '1')");
        execute("INSERT INTO %s (a, b, c, d, e, f) VALUES (1, 1, 1, 2, 1, '1')");
        execute("INSERT INTO %s (a, b, c, d, e, f) VALUES (1, 1, 1, 1, 3, '3')");
        execute("INSERT INTO %s (a, b, c, d, e, f) VALUES (1, 1, 1, 1, 5, '5')");

        assertRows(execute("SELECT a, b, c, d, e, f FROM %s WHERE a = 1 AND b = 1 AND c = 1 AND d = 1 AND e >= 2"),
                   row(1, 1, 1, 1, 2, "2"),
                   row(1, 1, 1, 1, 3, "3"),
                   row(1, 1, 1, 1, 5, "5"));
    }

    /**
     * Migrated from cql_tests.py:TestCQL.composite_row_key_test()
     */
    @Test
    public void testCompositeRowKey() throws Throwable
    {
        createTable("CREATE TABLE %s (k1 int, k2 int, c int, v int, PRIMARY KEY ((k1, k2), c))");

        for (int i = 0; i < 4; i++)
            execute("INSERT INTO %s (k1, k2, c, v) VALUES (?, ?, ?, ?)", 0, i, i, i);

        assertRows(execute("SELECT * FROM %s"),
                   row(0, 2, 2, 2),
                   row(0, 3, 3, 3),
                   row(0, 0, 0, 0),
                   row(0, 1, 1, 1));

        assertRows(execute("SELECT * FROM %s WHERE k1 = 0 and k2 IN (1, 3)"),
                   row(0, 1, 1, 1),
                   row(0, 3, 3, 3));

        assertInvalid("SELECT * FROM %s WHERE k2 = 3");

        assertRows(execute("SELECT * FROM %s WHERE token(k1, k2) = token(0, 1)"),
                   row(0, 1, 1, 1));


        assertRows(execute("SELECT * FROM %s WHERE token(k1, k2) > ?", Long.MIN_VALUE),
                   row(0, 2, 2, 2),
                   row(0, 3, 3, 3),
                   row(0, 0, 0, 0),
                   row(0, 1, 1, 1));
    }

    /**
     * Test for #4532, NPE when trying to select a slice from a composite table
     * migrated from cql_tests.py:TestCQL.bug_4532_test()
     */
    @Test
    public void testSelectSliceFromComposite() throws Throwable
    {
        createTable("CREATE TABLE %s (status ascii, ctime bigint, key ascii, nil ascii, PRIMARY KEY (status, ctime, key))");

        execute("INSERT INTO %s (status,ctime,key,nil) VALUES ('C',12345678,'key1','')");
        execute("INSERT INTO %s (status,ctime,key,nil) VALUES ('C',12345678,'key2','')");
        execute("INSERT INTO %s (status,ctime,key,nil) VALUES ('C',12345679,'key3','')");
        execute("INSERT INTO %s (status,ctime,key,nil) VALUES ('C',12345679,'key4','')");
        execute("INSERT INTO %s (status,ctime,key,nil) VALUES ('C',12345679,'key5','')");
        execute("INSERT INTO %s (status,ctime,key,nil) VALUES ('C',12345680,'key6','')");

        assertInvalid("SELECT * FROM %s WHERE ctime>=12345679 AND key='key3' AND ctime<=12345680 LIMIT 3;");
        assertInvalid("SELECT * FROM %s WHERE ctime=12345679  AND key='key3' AND ctime<=12345680 LIMIT 3");
    }

    /**
     * Test for #4716 bug and more generally for good behavior of ordering,
     * migrated from cql_tests.py:TestCQL.reversed_compact_test()
     */
    @Test
    public void testReverseCompact() throws Throwable
    {
        createTable("CREATE TABLE %s ( k text, c int, v int, PRIMARY KEY (k, c) ) WITH COMPACT STORAGE AND CLUSTERING ORDER BY (c DESC)");

        for (int i = 0; i < 10; i++)
            execute("INSERT INTO %s (k, c, v) VALUES ('foo', ?, ?)", i, i);

        assertRows(execute("SELECT c FROM %s WHERE c > 2 AND c < 6 AND k = 'foo'"),
                   row(5), row(4), row(3));

        assertRows(execute("SELECT c FROM %s WHERE c >= 2 AND c <= 6 AND k = 'foo'"),
                   row(6), row(5), row(4), row(3), row(2));

        assertRows(execute("SELECT c FROM %s WHERE c > 2 AND c < 6 AND k = 'foo' ORDER BY c ASC"),
                   row(3), row(4), row(5));

        assertRows(execute("SELECT c FROM %s WHERE c >= 2 AND c <= 6 AND k = 'foo' ORDER BY c ASC"),
                   row(2), row(3), row(4), row(5), row(6));

        assertRows(execute("SELECT c FROM %s WHERE c > 2 AND c < 6 AND k = 'foo' ORDER BY c DESC"),
                   row(5), row(4), row(3));

        assertRows(execute("SELECT c FROM %s WHERE c >= 2 AND c <= 6 AND k = 'foo' ORDER BY c DESC"),
                   row(6), row(5), row(4), row(3), row(2));

        createTable("CREATE TABLE %s ( k text, c int, v int, PRIMARY KEY (k, c) ) WITH COMPACT STORAGE");

        for (int i = 0; i < 10; i++)
            execute("INSERT INTO %s(k, c, v) VALUES ('foo', ?, ?)", i, i);

        assertRows(execute("SELECT c FROM %s WHERE c > 2 AND c < 6 AND k = 'foo'"),
                   row(3), row(4), row(5));

        assertRows(execute("SELECT c FROM %s WHERE c >= 2 AND c <= 6 AND k = 'foo'"),
                   row(2), row(3), row(4), row(5), row(6));

        assertRows(execute("SELECT c FROM %s WHERE c > 2 AND c < 6 AND k = 'foo' ORDER BY c ASC"),
                   row(3), row(4), row(5));

        assertRows(execute("SELECT c FROM %s WHERE c >= 2 AND c <= 6 AND k = 'foo' ORDER BY c ASC"),
                   row(2), row(3), row(4), row(5), row(6));

        assertRows(execute("SELECT c FROM %s WHERE c > 2 AND c < 6 AND k = 'foo' ORDER BY c DESC"),
                   row(5), row(4), row(3));

        assertRows(execute("SELECT c FROM %s WHERE c >= 2 AND c <= 6 AND k = 'foo' ORDER BY c DESC"),
                   row(6), row(5), row(4), row(3), row(2));
    }

    /**
     * Test for the bug from #4760 and #4759,
     * migrated from cql_tests.py:TestCQL.reversed_compact_multikey_test()
     */
    @Test
    public void testReversedCompactMultikey() throws Throwable
    {
        createTable("CREATE TABLE %s (key text, c1 int, c2 int, value text, PRIMARY KEY(key, c1, c2) ) WITH COMPACT STORAGE AND CLUSTERING ORDER BY(c1 DESC, c2 DESC)");

        for (int i = 0; i < 3; i++)
            for (int j = 0; j < 3; j++)
                execute("INSERT INTO %s (key, c1, c2, value) VALUES ('foo', ?, ?, 'bar')", i, j);

        // Equalities
        assertRows(execute("SELECT c1, c2 FROM %s WHERE key='foo' AND c1 = 1"),
                   row(1, 2), row(1, 1), row(1, 0));

        assertRows(execute("SELECT c1, c2 FROM %s WHERE key='foo' AND c1 = 1 ORDER BY c1 ASC, c2 ASC"),
                   row(1, 0), row(1, 1), row(1, 2));

        assertRows(execute("SELECT c1, c2 FROM %s WHERE key='foo' AND c1 = 1 ORDER BY c1 DESC, c2 DESC"),
                   row(1, 2), row(1, 1), row(1, 0));

        // GT
        assertRows(execute("SELECT c1, c2 FROM %s WHERE key='foo' AND c1 > 1"),
                   row(2, 2), row(2, 1), row(2, 0));

        assertRows(execute("SELECT c1, c2 FROM %s WHERE key='foo' AND c1 > 1 ORDER BY c1 ASC, c2 ASC"),
                   row(2, 0), row(2, 1), row(2, 2));

        assertRows(execute("SELECT c1, c2 FROM %s WHERE key='foo' AND c1 > 1 ORDER BY c1 DESC, c2 DESC"),
                   row(2, 2), row(2, 1), row(2, 0));

        assertRows(execute("SELECT c1, c2 FROM %s WHERE key='foo' AND c1 >= 1"),
                   row(2, 2), row(2, 1), row(2, 0), row(1, 2), row(1, 1), row(1, 0));

        assertRows(execute("SELECT c1, c2 FROM %s WHERE key='foo' AND c1 >= 1 ORDER BY c1 ASC, c2 ASC"),
                   row(1, 0), row(1, 1), row(1, 2), row(2, 0), row(2, 1), row(2, 2));

        assertRows(execute("SELECT c1, c2 FROM %s WHERE key='foo' AND c1 >= 1 ORDER BY c1 ASC"),
                   row(1, 0), row(1, 1), row(1, 2), row(2, 0), row(2, 1), row(2, 2));

        assertRows(execute("SELECT c1, c2 FROM %s WHERE key='foo' AND c1 >= 1 ORDER BY c1 DESC, c2 DESC"),
                   row(2, 2), row(2, 1), row(2, 0), row(1, 2), row(1, 1), row(1, 0));

        // LT
        assertRows(execute("SELECT c1, c2 FROM %s WHERE key='foo' AND c1 < 1"),
                   row(0, 2), row(0, 1), row(0, 0));

        assertRows(execute("SELECT c1, c2 FROM %s WHERE key='foo' AND c1 < 1 ORDER BY c1 ASC, c2 ASC"),
                   row(0, 0), row(0, 1), row(0, 2));

        assertRows(execute("SELECT c1, c2 FROM %s WHERE key='foo' AND c1 < 1 ORDER BY c1 DESC, c2 DESC"),
                   row(0, 2), row(0, 1), row(0, 0));

        assertRows(execute("SELECT c1, c2 FROM %s WHERE key='foo' AND c1 <= 1"),
                   row(1, 2), row(1, 1), row(1, 0), row(0, 2), row(0, 1), row(0, 0));

        assertRows(execute("SELECT c1, c2 FROM %s WHERE key='foo' AND c1 <= 1 ORDER BY c1 ASC, c2 ASC"),
                   row(0, 0), row(0, 1), row(0, 2), row(1, 0), row(1, 1), row(1, 2));

        assertRows(execute("SELECT c1, c2 FROM %s WHERE key='foo' AND c1 <= 1 ORDER BY c1 ASC"),
                   row(0, 0), row(0, 1), row(0, 2), row(1, 0), row(1, 1), row(1, 2));

        assertRows(execute("SELECT c1, c2 FROM %s WHERE key='foo' AND c1 <= 1 ORDER BY c1 DESC, c2 DESC"),
                   row(1, 2), row(1, 1), row(1, 0), row(0, 2), row(0, 1), row(0, 0));
    }

    /**
     * Migrated from cql_tests.py:TestCQL.bug_4882_test()
     */
    @Test
    public void testDifferentOrdering() throws Throwable
    {
        createTable(" CREATE TABLE %s ( k int, c1 int, c2 int, v int, PRIMARY KEY (k, c1, c2) ) WITH CLUSTERING ORDER BY (c1 ASC, c2 DESC)");

        execute("INSERT INTO %s (k, c1, c2, v) VALUES (0, 0, 0, 0)");
        execute("INSERT INTO %s (k, c1, c2, v) VALUES (0, 1, 1, 1)");
        execute("INSERT INTO %s (k, c1, c2, v) VALUES (0, 0, 2, 2)");
        execute("INSERT INTO %s (k, c1, c2, v) VALUES (0, 1, 3, 3)");

        assertRows(execute("select * from %s where k = 0 limit 1"),
                   row(0, 0, 2, 2));
    }

    /**
     * Migrated from cql_tests.py:TestCQL.allow_filtering_test()
     */
    @Test
    public void testAllowFiltering() throws Throwable
    {
        createTable("CREATE TABLE %s (k int, c int, v int, PRIMARY KEY (k, c))");

        for (int i = 0; i < 3; i++)
            for (int j = 0; j < 3; j++)
                execute("INSERT INTO %s (k, c, v) VALUES (?, ?, ?)", i, j, j);

        // Don't require filtering, always allowed
        String[] queries = new String[]
                           {
                           "SELECT * FROM %s WHERE k = 1",
                           "SELECT * FROM %s WHERE k = 1 AND c > 2",
                           "SELECT * FROM %s WHERE k = 1 AND c = 2"
                           };

        for (String q : queries)
        {
            execute(q);
            execute(q + " ALLOW FILTERING");
        }

        // Require filtering, allowed only with ALLOW FILTERING
        queries = new String[]
                  {
                  "SELECT * FROM %s WHERE c = 2",
                  "SELECT * FROM %s WHERE c > 2 AND c <= 4"
                  };

        for (String q : queries)
        {
            assertInvalid(q);
            execute(q + " ALLOW FILTERING");
        }

        createTable("CREATE TABLE %s (k int PRIMARY KEY, a int, b int,)");
        createIndex("CREATE INDEX ON %s (a)");

        for (int i = 0; i < 5; i++)
            execute("INSERT INTO %s (k, a, b) VALUES (?, ?, ?)", i, i * 10, i * 100);

        // Don't require filtering, always allowed
        queries = new String[]
                  {
                  "SELECT * FROM %s WHERE k = 1",
                  "SELECT * FROM %s WHERE a = 20"
                  };

        for (String q : queries)
        {
            execute(q);
            execute(q + " ALLOW FILTERING");
        }

        // Require filtering, allowed only with ALLOW FILTERING
        queries = new String[]
                  {
                  "SELECT * FROM %s WHERE a = 20 AND b = 200"
                  };

        for (String q : queries)
        {
            assertInvalid(q);
            execute(q + " ALLOW FILTERING");
        }
    }

    /**
     * Test for bug from #5122,
     * migrated from cql_tests.py:TestCQL.composite_partition_key_validation_test()
     */
    @Test
    public void testSelectOnCompositeInvalid() throws Throwable
    {
        createTable("CREATE TABLE %s (a int, b text, c uuid, PRIMARY KEY ((a, b)))");

        execute("INSERT INTO %s (a, b , c ) VALUES (1, 'aze', 4d481800-4c5f-11e1-82e0-3f484de45426)");
        execute("INSERT INTO %s (a, b , c ) VALUES (1, 'ert', 693f5800-8acb-11e3-82e0-3f484de45426)");
        execute("INSERT INTO %s (a, b , c ) VALUES (1, 'opl', d4815800-2d8d-11e0-82e0-3f484de45426)");

        assertRowCount(execute("SELECT * FROM %s"), 3);
        assertInvalid("SELECT * FROM %s WHERE a=1");
    }

    /**
     * Migrated from cql_tests.py:TestCQL.multi_in_test()
     */
    @Test
    public void testMultiSelects() throws Throwable
    {
        doTestVariousSelects(false);
    }

    /**
     * Migrated from cql_tests.py:TestCQL.multi_in_compact_test()
     */
    @Test
    public void testMultiSelectsCompactStorage() throws Throwable
    {
        doTestVariousSelects(true);
    }


    public void doTestVariousSelects(boolean compact) throws Throwable
    {
        createTable(
                   "CREATE TABLE %s (group text, zipcode text, state text, fips_regions int, city text, PRIMARY KEY (group, zipcode, state, fips_regions))"
                   + (compact
                      ? " WITH COMPACT STORAGE"
                      : ""));

        String str = "INSERT INTO %s (group, zipcode, state, fips_regions, city) VALUES (?, ?, ?, ?, ?)";
        execute(str, "test", "06029", "CT", 9, "Ellington");
        execute(str, "test", "06031", "CT", 9, "Falls Village");
        execute(str, "test", "06902", "CT", 9, "Stamford");
        execute(str, "test", "06927", "CT", 9, "Stamford");
        execute(str, "test", "10015", "NY", 36, "New York");
        execute(str, "test", "07182", "NJ", 34, "Newark");
        execute(str, "test", "73301", "TX", 48, "Austin");
        execute(str, "test", "94102", "CA", 06, "San Francisco");

        execute(str, "test2", "06029", "CT", 9, "Ellington");
        execute(str, "test2", "06031", "CT", 9, "Falls Village");
        execute(str, "test2", "06902", "CT", 9, "Stamford");
        execute(str, "test2", "06927", "CT", 9, "Stamford");
        execute(str, "test2", "10015", "NY", 36, "New York");
        execute(str, "test2", "07182", "NJ", 34, "Newark");
        execute(str, "test2", "73301", "TX", 48, "Austin");
        execute(str, "test2", "94102", "CA", 06, "San Francisco");

        assertRowCount(execute("select zipcode from %s"), 16);
        assertRowCount(execute("select zipcode from %s where group='test'"), 8);
        assertInvalid("select zipcode from %s where zipcode='06902'");
        assertRowCount(execute("select zipcode from %s where zipcode='06902' ALLOW FILTERING"), 2);
        assertRowCount(execute("select zipcode from %s where group='test' and zipcode='06902'"), 1);
        assertRowCount(execute("select zipcode from %s where group='test' and zipcode IN ('06902','73301','94102')"), 3);
        assertRowCount(execute("select zipcode from %s where group='test' AND zipcode IN ('06902','73301','94102') and state IN ('CT','CA')"), 2);
        assertRowCount(execute("select zipcode from %s where group='test' AND zipcode IN ('06902','73301','94102') and state IN ('CT','CA') and fips_regions = 9"), 1);
        assertRowCount(execute("select zipcode from %s where group='test' AND zipcode IN ('06902','73301','94102') and state IN ('CT','CA') ORDER BY zipcode DESC"), 2);
        assertRowCount(execute("select zipcode from %s where group='test' AND zipcode IN ('06902','73301','94102') and state IN ('CT','CA') and fips_regions > 0"), 2);
        assertEmpty(execute("select zipcode from %s where group='test' AND zipcode IN ('06902','73301','94102') and state IN ('CT','CA') and fips_regions < 0"));
    }

    /**
     * Migrated from cql_tests.py:TestCQL.multi_in_compact_non_composite_test()
     */
    @Test
    public void testMultiSelectsNonCompositeCompactStorage() throws Throwable
    {
        createTable("CREATE TABLE %s (key int, c int, v int, PRIMARY KEY (key, c)) WITH COMPACT STORAGE");

        execute("INSERT INTO %s (key, c, v) VALUES (0, 0, 0)");
        execute("INSERT INTO %s (key, c, v) VALUES (0, 1, 1)");
        execute("INSERT INTO %s (key, c, v) VALUES (0, 2, 2)");

        assertRows(execute("SELECT * FROM %s WHERE key=0 AND c IN (0, 2)"),
                   row(0, 0, 0), row(0, 2, 2));
    }

    /**
     * Migrated from cql_tests.py:TestCQL.ticket_5230_test()
     */
    @Test
    public void testMultipleClausesOnPrimaryKey() throws Throwable
    {
        createTable("CREATE TABLE %s (key text, c text, v text, PRIMARY KEY(key, c))");

        execute("INSERT INTO %s (key, c, v) VALUES ('foo', '1', '1')");
        execute("INSERT INTO %s(key, c, v) VALUES ('foo', '2', '2')");
        execute("INSERT INTO %s(key, c, v) VALUES ('foo', '3', '3')");

        assertRows(execute("SELECT c FROM %s WHERE key = 'foo' AND c IN ('1', '2')"),
                   row("1"), row("2"));
    }

    /**
     * Migrated from cql_tests.py:TestCQL.bug_5404()
     */
    @Test
    public void testSelectWithToken() throws Throwable
    {
        createTable("CREATE TABLE %s (key text PRIMARY KEY)");

        // We just want to make sure this doesn 't NPE server side
        assertInvalid("select * from %s where token(key) > token(int(3030343330393233)) limit 1");
    }

    /**
     * Migrated from cql_tests.py:TestCQL.clustering_order_and_functions_test()
     */
    @Test
    public void testFunctionsWithClusteringDesc() throws Throwable
    {
        createTable("CREATE TABLE %s ( k int, t timeuuid, PRIMARY KEY (k, t) ) WITH CLUSTERING ORDER BY (t DESC)");

        for (int i = 0; i < 5; i++)
            execute("INSERT INTO %s (k, t) VALUES (?, now())", i);

        execute("SELECT dateOf(t) FROM %s");
    }

    /**
     * Migrated from cql_tests.py:TestCQL.select_with_alias_test()
     */
    @Test
    public void testSelectWithAlias() throws Throwable
    {
        createTable("CREATE TABLE %s (id int PRIMARY KEY, name text)");

        for (int id = 0; id < 5; id++)
            execute("INSERT INTO %s (id, name) VALUES (?, ?) USING TTL 10 AND TIMESTAMP 0", id, "name" + id);

        // test aliasing count( *)
        UntypedResultSet rs = execute("SELECT count(*) AS user_count FROM %s");
        assertEquals("user_count", rs.metadata().get(0).name.toString());
        assertEquals(5L, rs.one().getLong(rs.metadata().get(0).name.toString()));

        // test aliasing regular value
        rs = execute("SELECT name AS user_name FROM %s WHERE id = 0");
        assertEquals("user_name", rs.metadata().get(0).name.toString());
        assertEquals("name0", rs.one().getString(rs.metadata().get(0).name.toString()));

        // test aliasing writetime
        rs = execute("SELECT writeTime(name) AS name_writetime FROM %s WHERE id = 0");
        assertEquals("name_writetime", rs.metadata().get(0).name.toString());
        assertEquals(0, rs.one().getInt(rs.metadata().get(0).name.toString()));

        // test aliasing ttl
        rs = execute("SELECT ttl(name) AS name_ttl FROM %s WHERE id = 0");
        assertEquals("name_ttl", rs.metadata().get(0).name.toString());
        int ttl = rs.one().getInt(rs.metadata().get(0).name.toString());
        assertTrue(ttl == 9 || ttl == 10);

        // test aliasing a regular function
        rs = execute("SELECT intAsBlob(id) AS id_blob FROM %s WHERE id = 0");
        assertEquals("id_blob", rs.metadata().get(0).name.toString());
        assertEquals(ByteBuffer.wrap(new byte[4]), rs.one().getBlob(rs.metadata().get(0).name.toString()));

        // test that select throws a meaningful exception for aliases in where clause
        assertInvalidMessage("Aliases aren't allowed in the where clause",
                             "SELECT id AS user_id, name AS user_name FROM %s WHERE user_id = 0");

        // test that select throws a meaningful exception for aliases in order by clause
        assertInvalidMessage("Aliases are not allowed in order by clause",
                             "SELECT id AS user_id, name AS user_name FROM %s WHERE id IN (0) ORDER BY user_name");
    }

    /**
     * Migrated from cql_tests.py:TestCQL.select_distinct_test()
     */
    @Test
    public void testSelectDistinct() throws Throwable
    {
        // Test a regular(CQL3) table.
        createTable("CREATE TABLE %s (pk0 int, pk1 int, ck0 int, val int, PRIMARY KEY((pk0, pk1), ck0))");

        for (int i = 0; i < 3; i++)
        {
            execute("INSERT INTO %s (pk0, pk1, ck0, val) VALUES (?, ?, 0, 0)", i, i);
            execute("INSERT INTO %s (pk0, pk1, ck0, val) VALUES (?, ?, 1, 1)", i, i);
        }

        assertRows(execute("SELECT DISTINCT pk0, pk1 FROM %s LIMIT 1"),
                   row(0, 0));

        assertRows(execute("SELECT DISTINCT pk0, pk1 FROM %s LIMIT 3"),
                   row(0, 0),
                   row(2, 2),
                   row(1, 1));

        // Test selection validation.
        assertInvalidMessage("queries must request all the partition key columns", "SELECT DISTINCT pk0 FROM %s");
        assertInvalidMessage("queries must only request partition key columns", "SELECT DISTINCT pk0, pk1, ck0 FROM %s");

        //Test a 'compact storage' table.
        createTable("CREATE TABLE %s (pk0 int, pk1 int, val int, PRIMARY KEY((pk0, pk1))) WITH COMPACT STORAGE");

        for (int i = 0; i < 3; i++)
            execute("INSERT INTO %s (pk0, pk1, val) VALUES (?, ?, ?)", i, i, i);

        assertRows(execute("SELECT DISTINCT pk0, pk1 FROM %s LIMIT 1"),
                   row(0, 0));

        assertRows(execute("SELECT DISTINCT pk0, pk1 FROM %s LIMIT 3"),
                   row(0, 0),
                   row(2, 2),
                   row(1, 1));

        // Test a 'wide row' thrift table.
        createTable("CREATE TABLE %s (pk int, name text, val int, PRIMARY KEY(pk, name)) WITH COMPACT STORAGE");

        for (int i = 0; i < 3; i++)
        {
            execute("INSERT INTO %s (pk, name, val) VALUES (?, 'name0', 0)", i);
            execute("INSERT INTO %s (pk, name, val) VALUES (?, 'name1', 1)", i);
        }

        assertRows(execute("SELECT DISTINCT pk FROM %s LIMIT 1"),
                   row(1));

        assertRows(execute("SELECT DISTINCT pk FROM %s LIMIT 3"),
                   row(1),
                   row(0),
                   row(2));
    }

    /**
     * Migrated from cql_tests.py:TestCQL.select_distinct_with_deletions_test()
     */
    @Test
    public void testSelectDistinctWithDeletions() throws Throwable
    {
        createTable("CREATE TABLE %s (k int PRIMARY KEY, c int, v int)");

        for (int i = 0; i < 10; i++)
            execute("INSERT INTO %s (k, c, v) VALUES (?, ?, ?)", i, i, i);

        Object[][] rows = getRows(execute("SELECT DISTINCT k FROM %s"));
        Assert.assertEquals(10, rows.length);
        Object key_to_delete = rows[3][0];

        execute("DELETE FROM %s WHERE k=?", key_to_delete);

        rows = getRows(execute("SELECT DISTINCT k FROM %s"));
        Assert.assertEquals(9, rows.length);

        rows = getRows(execute("SELECT DISTINCT k FROM %s LIMIT 5"));
        Assert.assertEquals(5, rows.length);

        rows = getRows(execute("SELECT DISTINCT k FROM %s"));
        Assert.assertEquals(9, rows.length);
    }

    @Test
    public void testSelectDistinctWithWhereClause() throws Throwable {
        createTable("CREATE TABLE %s (k int, a int, b int, PRIMARY KEY (k, a))");
        createIndex("CREATE INDEX ON %s (b)");

        for (int i = 0; i < 10; i++)
        {
            execute("INSERT INTO %s (k, a, b) VALUES (?, ?, ?)", i, i, i);
            execute("INSERT INTO %s (k, a, b) VALUES (?, ?, ?)", i, i * 10, i * 10);
        }

        String distinctQueryErrorMsg = "SELECT DISTINCT with WHERE clause only supports restriction by partition key and/or static columns.";
        assertInvalidMessage(distinctQueryErrorMsg,
                             "SELECT DISTINCT k FROM %s WHERE a >= 80 ALLOW FILTERING");

        assertInvalidMessage(distinctQueryErrorMsg,
                             "SELECT DISTINCT k FROM %s WHERE k IN (1, 2, 3) AND a = 10");

        assertInvalidMessage(distinctQueryErrorMsg,
                            "SELECT DISTINCT k FROM %s WHERE b = 5");

        assertRows(execute("SELECT DISTINCT k FROM %s WHERE k = 1"),
                   row(1));
        assertRows(execute("SELECT DISTINCT k FROM %s WHERE k IN (5, 6, 7)"),
                   row(5),
                   row(6),
                   row(7));

        // With static columns
        createTable("CREATE TABLE %s (k int, a int, s int static, b int, PRIMARY KEY (k, a))");
        createIndex("CREATE INDEX ON %s (b)");
        for (int i = 0; i < 10; i++)
        {
            execute("INSERT INTO %s (k, a, b, s) VALUES (?, ?, ?, ?)", i, i, i, i);
            execute("INSERT INTO %s (k, a, b, s) VALUES (?, ?, ?, ?)", i, i * 10, i * 10, i * 10);
        }

        assertRows(execute("SELECT DISTINCT s FROM %s WHERE k = 5"),
                   row(50));
        assertRows(execute("SELECT DISTINCT s FROM %s WHERE k IN (5, 6, 7)"),
                   row(50),
                   row(60),
                   row(70));
    }

    @Test
    public void testSelectDistinctWithWhereClauseOnStaticColumn() throws Throwable
    {
        createTable("CREATE TABLE %s (k int, a int, s int static, s1 int static, b int, PRIMARY KEY (k, a))");

        for (int i = 0; i < 10; i++)
        {
            execute("INSERT INTO %s (k, a, b, s, s1) VALUES (?, ?, ?, ?, ?)", i, i, i, i, i);
            execute("INSERT INTO %s (k, a, b, s, s1) VALUES (?, ?, ?, ?, ?)", i, i * 10, i * 10, i * 10, i * 10);
        }

        execute("INSERT INTO %s (k, a, b, s, s1) VALUES (?, ?, ?, ?, ?)", 2, 10, 10, 10, 10);

        assertRows(execute("SELECT DISTINCT k, s, s1 FROM %s WHERE s = 90 AND s1 = 90 ALLOW FILTERING"),
                   row(9, 90, 90));

        assertRows(execute("SELECT DISTINCT k, s, s1 FROM %s WHERE s = 90 AND s1 = 90 ALLOW FILTERING"),
                   row(9, 90, 90));

        assertRows(execute("SELECT DISTINCT k, s, s1 FROM %s WHERE s = 10 AND s1 = 10 ALLOW FILTERING"),
                   row(1, 10, 10),
                   row(2, 10, 10));

        assertRows(execute("SELECT DISTINCT k, s, s1 FROM %s WHERE k = 1 AND s = 10 AND s1 = 10 ALLOW FILTERING"),
                   row(1, 10, 10));
    }

    /**
     * Migrated from cql_tests.py:TestCQL.bug_6327_test()
     */
    @Test
    public void testSelectInClauseAtOne() throws Throwable
    {
        createTable("CREATE TABLE %s ( k int, v int, PRIMARY KEY (k, v))");

        execute("INSERT INTO %s (k, v) VALUES (0, 0)");

        flush();

        assertRows(execute("SELECT v FROM %s WHERE k=0 AND v IN (1, 0)"),
                   row(0));
    }

    /**
     * Test for the #6579 'select count' paging bug,
     * migrated from cql_tests.py:TestCQL.select_count_paging_test()
     */
    @Test
    public void testSelectCountPaging() throws Throwable
    {
        createTable("create table %s (field1 text, field2 timeuuid, field3 boolean, primary key(field1, field2))");
        createIndex("create index test_index on %s (field3)");

        execute("insert into %s (field1, field2, field3) values ('hola', now(), false)");
        execute("insert into %s (field1, field2, field3) values ('hola', now(), false)");

        assertRows(execute("select count(*) from %s where field3 = false limit 1"),
                   row(2L));
    }

    /**
     * Test for #7105 bug,
     * migrated from cql_tests.py:TestCQL.clustering_order_in_test()
     */
    @Test
    public void testClusteringOrder() throws Throwable
    {
        createTable("CREATE TABLE %s (a int, b int, c int, PRIMARY KEY ((a, b), c) ) with clustering order by (c desc)");

        execute("INSERT INTO %s (a, b, c) VALUES (1, 2, 3)");
        execute("INSERT INTO %s (a, b, c) VALUES (4, 5, 6)");

        assertRows(execute("SELECT * FROM %s WHERE a=1 AND b=2 AND c IN (3)"),
                   row(1, 2, 3));
        assertRows(execute("SELECT * FROM %s WHERE a=1 AND b=2 AND c IN (3, 4)"),
                   row(1, 2, 3));
    }

    /**
     * Test for #7105 bug,
     * SELECT with IN on final column of composite and compound primary key fails
     * migrated from cql_tests.py:TestCQL.bug7105_test()
     */
    @Test
    public void testSelectInFinalColumn() throws Throwable
    {
        createTable("CREATE TABLE %s (a int, b int, c int, d int, PRIMARY KEY (a, b))");

        execute("INSERT INTO %s (a, b, c, d) VALUES (1, 2, 3, 3)");
        execute("INSERT INTO %s (a, b, c, d) VALUES (1, 4, 6, 5)");

        assertRows(execute("SELECT * FROM %s WHERE a=1 AND b=2 ORDER BY b DESC"),
                   row(1, 2, 3, 3));
    }

    @Test
    public void testAlias() throws Throwable
    {
        createTable("CREATE TABLE %s (id int PRIMARY KEY, name text)");

        for (int i = 0; i < 5; i++)
            execute("INSERT INTO %s (id, name) VALUES (?, ?) USING TTL 10 AND TIMESTAMP 0", i, Integer.toString(i));

        assertInvalidMessage("Aliases aren't allowed in the where clause",
                             "SELECT id AS user_id, name AS user_name FROM %s WHERE user_id = 0");

        // test that select throws a meaningful exception for aliases in order by clause
        assertInvalidMessage("Aliases are not allowed in order by clause",
                             "SELECT id AS user_id, name AS user_name FROM %s WHERE id IN (0) ORDER BY user_name");

    }

    @Test
    public void testFilteringOnStaticColumnsWithRowsWithOnlyStaticValues() throws Throwable
    {
        createTable("CREATE TABLE %s (a int, b int, s int static, c int, d int, primary key (a, b))");

        for (int i = 0; i < 5; i++)
        {
            execute("INSERT INTO %s (a, s) VALUES (?, ?)", i, i);
            if (i != 2)
                for (int j = 0; j < 4; j++)
                    execute("INSERT INTO %s (a, b, c, d) VALUES (?, ?, ?, ?)", i, j, j, i + j);
        }

        assertRows(execute("SELECT * FROM %s WHERE c = 2 AND s >= 1 LIMIT 2 ALLOW FILTERING"),
                   row(1, 2, 1, 2, 3),
                   row(4, 2, 4, 2, 6));
    }

    @Test
    public void testFilteringWithoutIndices() throws Throwable
    {
        createTable("CREATE TABLE %s (a int, b int, c int, d int, s int static, PRIMARY KEY (a, b))");

        execute("INSERT INTO %s (a, b, c, d) VALUES (1, 2, 4, 8)");
        execute("INSERT INTO %s (a, b, c, d) VALUES (1, 3, 6, 12)");
        execute("INSERT INTO %s (a, b, c, d) VALUES (1, 4, 4, 8)");
        execute("INSERT INTO %s (a, b, c, d) VALUES (2, 3, 7, 12)");
        execute("UPDATE %s SET s = 1 WHERE a = 1");
        execute("UPDATE %s SET s = 2 WHERE a = 2");
        execute("UPDATE %s SET s = 3 WHERE a = 3");

        // Adds tomstones
        execute("INSERT INTO %s (a, b, c, d) VALUES (1, 1, 4, 8)");
        execute("INSERT INTO %s (a, b, c, d) VALUES (2, 2, 7, 12)");
        execute("DELETE FROM %s WHERE a = 1 AND b = 1");
        execute("DELETE FROM %s WHERE a = 2 AND b = 2");
<<<<<<< HEAD

        beforeAndAfterFlush(() -> {

            // Checks filtering
            assertInvalidMessage(StatementRestrictions.REQUIRES_ALLOW_FILTERING_MESSAGE,
                                 "SELECT * FROM %s WHERE c = 4 AND d = 8");

            assertRows(execute("SELECT * FROM %s WHERE c = 4 AND d = 8 ALLOW FILTERING"),
                       row(1, 2, 1, 4, 8),
                       row(1, 4, 1, 4, 8));

            assertInvalidMessage(StatementRestrictions.REQUIRES_ALLOW_FILTERING_MESSAGE,
                                 "SELECT * FROM %s WHERE a = 1 AND b = 4 AND d = 8");

            assertRows(execute("SELECT * FROM %s WHERE a = 1 AND b = 4 AND d = 8 ALLOW FILTERING"),
                       row(1, 4, 1, 4, 8));

            assertInvalidMessage(StatementRestrictions.REQUIRES_ALLOW_FILTERING_MESSAGE,
                                 "SELECT * FROM %s WHERE s = 1 AND d = 12");

            assertRows(execute("SELECT * FROM %s WHERE s = 1 AND d = 12 ALLOW FILTERING"),
                       row(1, 3, 1, 6, 12));

            assertInvalidMessage("IN predicates on non-primary-key columns (c) is not yet supported",
                                 "SELECT * FROM %s WHERE a IN (1, 2) AND c IN (6, 7)");

            assertInvalidMessage("IN predicates on non-primary-key columns (c) is not yet supported",
                                 "SELECT * FROM %s WHERE a IN (1, 2) AND c IN (6, 7) ALLOW FILTERING");

            assertInvalidMessage(StatementRestrictions.REQUIRES_ALLOW_FILTERING_MESSAGE,
                                 "SELECT * FROM %s WHERE c > 4");

            assertRows(execute("SELECT * FROM %s WHERE c > 4 ALLOW FILTERING"),
                       row(1, 3, 1, 6, 12),
                       row(2, 3, 2, 7, 12));

            assertInvalidMessage(StatementRestrictions.REQUIRES_ALLOW_FILTERING_MESSAGE,
                                 "SELECT * FROM %s WHERE s > 1");

            assertRows(execute("SELECT * FROM %s WHERE s > 1 ALLOW FILTERING"),
                       row(2, 3, 2, 7, 12),
                       row(3, null, 3, null, null));

            assertInvalidMessage(StatementRestrictions.REQUIRES_ALLOW_FILTERING_MESSAGE,
                                 "SELECT * FROM %s WHERE b < 3 AND c <= 4");

            assertRows(execute("SELECT * FROM %s WHERE b < 3 AND c <= 4 ALLOW FILTERING"),
                       row(1, 2, 1, 4, 8));

            assertInvalidMessage(StatementRestrictions.REQUIRES_ALLOW_FILTERING_MESSAGE,
                                 "SELECT * FROM %s WHERE c >= 3 AND c <= 6");

            assertRows(execute("SELECT * FROM %s WHERE c >= 3 AND c <= 6 ALLOW FILTERING"),
                       row(1, 2, 1, 4, 8),
                       row(1, 3, 1, 6, 12),
                       row(1, 4, 1, 4, 8));

            assertRows(execute("SELECT * FROM %s WHERE s >= 1 LIMIT 2 ALLOW FILTERING"),
                       row(1, 2, 1, 4, 8),
                       row(1, 3, 1, 6, 12));
        });
=======

        flush();

        // Checks filtering
        assertInvalidMessage(StatementRestrictions.REQUIRES_ALLOW_FILTERING_MESSAGE,
                             "SELECT * FROM %s WHERE c = 4 AND d = 8");

        assertRows(execute("SELECT * FROM %s WHERE c = 4 AND d = 8 ALLOW FILTERING"),
                   row(1, 2, 1, 4, 8),
                   row(1, 4, 1, 4, 8));

        assertInvalidMessage(StatementRestrictions.REQUIRES_ALLOW_FILTERING_MESSAGE,
                             "SELECT * FROM %s WHERE a = 1 AND b = 4 AND d = 8");

        assertRows(execute("SELECT * FROM %s WHERE a = 1 AND b = 4 AND d = 8 ALLOW FILTERING"),
                   row(1, 4, 1, 4, 8));

        assertInvalidMessage(StatementRestrictions.REQUIRES_ALLOW_FILTERING_MESSAGE,
                             "SELECT * FROM %s WHERE s = 1 AND d = 12");

        assertRows(execute("SELECT * FROM %s WHERE s = 1 AND d = 12 ALLOW FILTERING"),
                   row(1, 3, 1, 6, 12));

        assertInvalidMessage("IN predicates on non-primary-key columns (c) is not yet supported",
                             "SELECT * FROM %s WHERE a IN (1, 2) AND c IN (6, 7)");

        assertInvalidMessage("IN predicates on non-primary-key columns (c) is not yet supported",
                             "SELECT * FROM %s WHERE a IN (1, 2) AND c IN (6, 7) ALLOW FILTERING");

        assertInvalidMessage(StatementRestrictions.REQUIRES_ALLOW_FILTERING_MESSAGE,
                             "SELECT * FROM %s WHERE c > 4");

        assertRows(execute("SELECT * FROM %s WHERE c > 4 ALLOW FILTERING"),
                   row(1, 3, 1, 6, 12),
                   row(2, 3, 2, 7, 12));

        assertInvalidMessage(StatementRestrictions.REQUIRES_ALLOW_FILTERING_MESSAGE,
                "SELECT * FROM %s WHERE s > 1");

        assertRows(execute("SELECT * FROM %s WHERE s > 1 ALLOW FILTERING"),
                   row(2, 3, 2, 7, 12),
                   row(3, null, 3, null, null));

        assertInvalidMessage(StatementRestrictions.REQUIRES_ALLOW_FILTERING_MESSAGE,
                             "SELECT * FROM %s WHERE b < 3 AND c <= 4");

        assertRows(execute("SELECT * FROM %s WHERE b < 3 AND c <= 4 ALLOW FILTERING"),
                   row(1, 2, 1, 4, 8));

        assertInvalidMessage(StatementRestrictions.REQUIRES_ALLOW_FILTERING_MESSAGE,
                             "SELECT * FROM %s WHERE c >= 3 AND c <= 6");

        assertRows(execute("SELECT * FROM %s WHERE c >= 3 AND c <= 6 ALLOW FILTERING"),
                   row(1, 2, 1, 4, 8),
                   row(1, 3, 1, 6, 12),
                   row(1, 4, 1, 4, 8));

        assertRows(execute("SELECT * FROM %s WHERE s >= 1 LIMIT 2 ALLOW FILTERING"),
                   row(1, 2, 1, 4, 8),
                   row(1, 3, 1, 6, 12));
>>>>>>> 7927ace3

        // Checks filtering with null
        assertInvalidMessage(StatementRestrictions.REQUIRES_ALLOW_FILTERING_MESSAGE,
                             "SELECT * FROM %s WHERE c = null");
        assertInvalidMessage("Unsupported null value for column c",
                             "SELECT * FROM %s WHERE c = null ALLOW FILTERING");
        assertInvalidMessage(StatementRestrictions.REQUIRES_ALLOW_FILTERING_MESSAGE,
                             "SELECT * FROM %s WHERE c > null");
        assertInvalidMessage("Unsupported null value for column c",
                             "SELECT * FROM %s WHERE c > null ALLOW FILTERING");
        assertInvalidMessage(StatementRestrictions.REQUIRES_ALLOW_FILTERING_MESSAGE,
                             "SELECT * FROM %s WHERE s > null");
        assertInvalidMessage("Unsupported null value for column s",
                             "SELECT * FROM %s WHERE s > null ALLOW FILTERING");

        // Checks filtering with unset
        assertInvalidMessage("Unsupported unset value for column c",
                             "SELECT * FROM %s WHERE c = ? ALLOW FILTERING",
                             unset());
        assertInvalidMessage("Unsupported unset value for column s",
                             "SELECT * FROM %s WHERE s = ? ALLOW FILTERING",
                             unset());
        assertInvalidMessage("Unsupported unset value for column c",
                             "SELECT * FROM %s WHERE c > ? ALLOW FILTERING",
                             unset());
    }

    @Test
    public void testFilteringOnCompactTablesWithoutIndices() throws Throwable
    {
        //----------------------------------------------
        // Test COMPACT table with clustering columns
        //----------------------------------------------
        createTable("CREATE TABLE %s (a int, b int, c int, PRIMARY KEY (a, b)) WITH COMPACT STORAGE");

        execute("INSERT INTO %s (a, b, c) VALUES (1, 2, 4)");
        execute("INSERT INTO %s (a, b, c) VALUES (1, 3, 6)");
        execute("INSERT INTO %s (a, b, c) VALUES (1, 4, 4)");
        execute("INSERT INTO %s (a, b, c) VALUES (2, 3, 7)");

        // Adds tomstones
        execute("INSERT INTO %s (a, b, c) VALUES (1, 1, 4)");
        execute("INSERT INTO %s (a, b, c) VALUES (2, 2, 7)");
        execute("DELETE FROM %s WHERE a = 1 AND b = 1");
        execute("DELETE FROM %s WHERE a = 2 AND b = 2");

        beforeAndAfterFlush(() -> {

            // Checks filtering
            assertInvalidMessage(StatementRestrictions.REQUIRES_ALLOW_FILTERING_MESSAGE,
                                 "SELECT * FROM %s WHERE a = 1 AND b = 4 AND c = 4");

            assertRows(execute("SELECT * FROM %s WHERE a = 1 AND b = 4 AND c = 4 ALLOW FILTERING"),
                       row(1, 4, 4));

            assertInvalidMessage("IN predicates on non-primary-key columns (c) is not yet supported",
                                 "SELECT * FROM %s WHERE a IN (1, 2) AND c IN (6, 7)");

            assertInvalidMessage("IN predicates on non-primary-key columns (c) is not yet supported",
                                 "SELECT * FROM %s WHERE a IN (1, 2) AND c IN (6, 7) ALLOW FILTERING");

            assertInvalidMessage(StatementRestrictions.REQUIRES_ALLOW_FILTERING_MESSAGE,
                                 "SELECT * FROM %s WHERE c > 4");

<<<<<<< HEAD
            assertRows(execute("SELECT * FROM %s WHERE c > 4 ALLOW FILTERING"),
                       row(1, 3, 6),
                       row(2, 3, 7));
=======
        // Checks filtering
        assertInvalidMessage(StatementRestrictions.REQUIRES_ALLOW_FILTERING_MESSAGE,
                             "SELECT * FROM %s WHERE a = 1 AND b = 4 AND c = 4");

        assertRows(execute("SELECT * FROM %s WHERE a = 1 AND b = 4 AND c = 4 ALLOW FILTERING"),
                   row(1, 4, 4));

        assertInvalidMessage("IN predicates on non-primary-key columns (c) is not yet supported",
                             "SELECT * FROM %s WHERE a IN (1, 2) AND c IN (6, 7)");
>>>>>>> 7927ace3

            assertInvalidMessage(StatementRestrictions.REQUIRES_ALLOW_FILTERING_MESSAGE,
                                 "SELECT * FROM %s WHERE b < 3 AND c <= 4");

<<<<<<< HEAD
            assertRows(execute("SELECT * FROM %s WHERE b < 3 AND c <= 4 ALLOW FILTERING"),
                       row(1, 2, 4));

            assertInvalidMessage(StatementRestrictions.REQUIRES_ALLOW_FILTERING_MESSAGE,
                                 "SELECT * FROM %s WHERE c >= 3 AND c <= 6");

            assertRows(execute("SELECT * FROM %s WHERE c >= 3 AND c <= 6 ALLOW FILTERING"),
                       row(1, 2, 4),
                       row(1, 3, 6),
                       row(1, 4, 4));

        });
=======
        assertInvalidMessage(StatementRestrictions.REQUIRES_ALLOW_FILTERING_MESSAGE,
                             "SELECT * FROM %s WHERE c > 4");

        assertRows(execute("SELECT * FROM %s WHERE c > 4 ALLOW FILTERING"),
                   row(1, 3, 6),
                   row(2, 3, 7));

        assertInvalidMessage(StatementRestrictions.REQUIRES_ALLOW_FILTERING_MESSAGE,
                             "SELECT * FROM %s WHERE b < 3 AND c <= 4");

        assertRows(execute("SELECT * FROM %s WHERE b < 3 AND c <= 4 ALLOW FILTERING"),
                   row(1, 2, 4));

        assertInvalidMessage(StatementRestrictions.REQUIRES_ALLOW_FILTERING_MESSAGE,
                             "SELECT * FROM %s WHERE c >= 3 AND c <= 6");

        assertRows(execute("SELECT * FROM %s WHERE c >= 3 AND c <= 6 ALLOW FILTERING"),
                   row(1, 2, 4),
                   row(1, 3, 6),
                   row(1, 4, 4));
>>>>>>> 7927ace3

        // Checks filtering with null
        assertInvalidMessage(StatementRestrictions.REQUIRES_ALLOW_FILTERING_MESSAGE,
                             "SELECT * FROM %s WHERE c = null");
        assertInvalidMessage("Unsupported null value for column c",
                             "SELECT * FROM %s WHERE c = null ALLOW FILTERING");
        assertInvalidMessage(StatementRestrictions.REQUIRES_ALLOW_FILTERING_MESSAGE,
                             "SELECT * FROM %s WHERE c > null");
        assertInvalidMessage("Unsupported null value for column c",
                             "SELECT * FROM %s WHERE c > null ALLOW FILTERING");

<<<<<<< HEAD
        // Checks filtering with unset
=======
        // // Checks filtering with unset
>>>>>>> 7927ace3
        assertInvalidMessage("Unsupported unset value for column c",
                             "SELECT * FROM %s WHERE c = ? ALLOW FILTERING",
                             unset());
        assertInvalidMessage("Unsupported unset value for column c",
                             "SELECT * FROM %s WHERE c > ? ALLOW FILTERING",
                             unset());

        //----------------------------------------------
        // Test COMPACT table without clustering columns
        //----------------------------------------------
        createTable("CREATE TABLE %s (a int PRIMARY KEY, b int, c int) WITH COMPACT STORAGE");

        execute("INSERT INTO %s (a, b, c) VALUES (1, 2, 4)");
        execute("INSERT INTO %s (a, b, c) VALUES (2, 1, 6)");
        execute("INSERT INTO %s (a, b, c) VALUES (3, 2, 4)");
        execute("INSERT INTO %s (a, b, c) VALUES (4, 1, 7)");

        // Adds tomstones
        execute("INSERT INTO %s (a, b, c) VALUES (0, 1, 4)");
        execute("INSERT INTO %s (a, b, c) VALUES (5, 2, 7)");
        execute("DELETE FROM %s WHERE a = 0");
        execute("DELETE FROM %s WHERE a = 5");

        beforeAndAfterFlush(() -> {

            // Checks filtering
            assertInvalidMessage(StatementRestrictions.REQUIRES_ALLOW_FILTERING_MESSAGE,
                                 "SELECT * FROM %s WHERE a = 1 AND b = 4 AND c = 4");

            assertRows(execute("SELECT * FROM %s WHERE a = 1 AND b = 2 AND c = 4 ALLOW FILTERING"),
                       row(1, 2, 4));

            assertInvalidMessage("IN predicates on non-primary-key columns (c) is not yet supported",
                                 "SELECT * FROM %s WHERE a IN (1, 2) AND c IN (6, 7)");

            assertInvalidMessage("IN predicates on non-primary-key columns (c) is not yet supported",
                                 "SELECT * FROM %s WHERE a IN (1, 2) AND c IN (6, 7) ALLOW FILTERING");

            assertInvalidMessage(StatementRestrictions.REQUIRES_ALLOW_FILTERING_MESSAGE,
                                 "SELECT * FROM %s WHERE c > 4");

            assertRows(execute("SELECT * FROM %s WHERE c > 4 ALLOW FILTERING"),
                       row(2, 1, 6),
                       row(4, 1, 7));

            assertInvalidMessage(StatementRestrictions.REQUIRES_ALLOW_FILTERING_MESSAGE,
                                 "SELECT * FROM %s WHERE b < 3 AND c <= 4");

            assertRows(execute("SELECT * FROM %s WHERE b < 3 AND c <= 4 ALLOW FILTERING"),
                       row(1, 2, 4),
                       row(3, 2, 4));

            assertInvalidMessage(StatementRestrictions.REQUIRES_ALLOW_FILTERING_MESSAGE,
                                 "SELECT * FROM %s WHERE c >= 3 AND c <= 6");

            assertRows(execute("SELECT * FROM %s WHERE c >= 3 AND c <= 6 ALLOW FILTERING"),
                       row(1, 2, 4),
                       row(2, 1, 6),
                       row(3, 2, 4));
        });

        // Checks filtering with null
        assertInvalidMessage(StatementRestrictions.REQUIRES_ALLOW_FILTERING_MESSAGE,
                             "SELECT * FROM %s WHERE c = null");
        assertInvalidMessage("Unsupported null value for column c",
                             "SELECT * FROM %s WHERE c = null ALLOW FILTERING");
        assertInvalidMessage(StatementRestrictions.REQUIRES_ALLOW_FILTERING_MESSAGE,
                             "SELECT * FROM %s WHERE c > null");
        assertInvalidMessage("Unsupported null value for column c",
                             "SELECT * FROM %s WHERE c > null ALLOW FILTERING");

        // // Checks filtering with unset
        assertInvalidMessage("Unsupported unset value for column c",
                             "SELECT * FROM %s WHERE c = ? ALLOW FILTERING",
                             unset());
        assertInvalidMessage("Unsupported unset value for column c",
                             "SELECT * FROM %s WHERE c > ? ALLOW FILTERING",
                             unset());
    }

    @Test
    public void testFilteringWithoutIndicesWithCollections() throws Throwable
    {
        createTable("CREATE TABLE %s (a int, b int, c list<int>, d set<int>, e map<int, int>, PRIMARY KEY (a, b))");

        execute("INSERT INTO %s (a, b, c, d, e) VALUES (1, 2, [1, 6], {2, 12}, {1: 6})");
        execute("INSERT INTO %s (a, b, c, d, e) VALUES (1, 3, [3, 2], {6, 4}, {3: 2})");
        execute("INSERT INTO %s (a, b, c, d, e) VALUES (1, 4, [1, 2], {2, 4}, {1: 2})");
        execute("INSERT INTO %s (a, b, c, d, e) VALUES (2, 3, [3, 6], {6, 12}, {3: 6})");

        beforeAndAfterFlush(() -> {

            // Checks filtering for lists
            assertInvalidMessage(StatementRestrictions.REQUIRES_ALLOW_FILTERING_MESSAGE,
                                 "SELECT * FROM %s WHERE c CONTAINS 2");

            assertRows(execute("SELECT * FROM %s WHERE c CONTAINS 2 ALLOW FILTERING"),
                       row(1, 3, list(3, 2), set(6, 4), map(3, 2)),
                       row(1, 4, list(1, 2), set(2, 4), map(1, 2)));

            assertRows(execute("SELECT * FROM %s WHERE c CONTAINS 2 AND c CONTAINS 3 ALLOW FILTERING"),
                       row(1, 3, list(3, 2), set(6, 4), map(3, 2)));

            // Checks filtering for sets
            assertInvalidMessage(StatementRestrictions.REQUIRES_ALLOW_FILTERING_MESSAGE,
                                 "SELECT * FROM %s WHERE d CONTAINS 4");

            assertRows(execute("SELECT * FROM %s WHERE d CONTAINS 4 ALLOW FILTERING"),
                       row(1, 3, list(3, 2), set(6, 4), map(3, 2)),
                       row(1, 4, list(1, 2), set(2, 4), map(1, 2)));

            assertRows(execute("SELECT * FROM %s WHERE d CONTAINS 4 AND d CONTAINS 6 ALLOW FILTERING"),
                       row(1, 3, list(3, 2), set(6, 4), map(3, 2)));

            // Checks filtering for maps
            assertInvalidMessage(StatementRestrictions.REQUIRES_ALLOW_FILTERING_MESSAGE,
                                 "SELECT * FROM %s WHERE e CONTAINS 2");

            assertRows(execute("SELECT * FROM %s WHERE e CONTAINS 2 ALLOW FILTERING"),
                       row(1, 3, list(3, 2), set(6, 4), map(3, 2)),
                       row(1, 4, list(1, 2), set(2, 4), map(1, 2)));

<<<<<<< HEAD
            assertRows(execute("SELECT * FROM %s WHERE e CONTAINS KEY 1 ALLOW FILTERING"),
                       row(1, 2, list(1, 6), set(2, 12), map(1, 6)),
                       row(1, 4, list(1, 2), set(2, 4), map(1, 2)));

            assertRows(execute("SELECT * FROM %s WHERE e[1] = 6 ALLOW FILTERING"),
                       row(1, 2, list(1, 6), set(2, 12), map(1, 6)));

            assertRows(execute("SELECT * FROM %s WHERE e CONTAINS KEY 1 AND e CONTAINS 2 ALLOW FILTERING"),
                       row(1, 4, list(1, 2), set(2, 4), map(1, 2)));

            assertRows(execute("SELECT * FROM %s WHERE c CONTAINS 2 AND d CONTAINS 4 AND e CONTAINS KEY 3 ALLOW FILTERING"),
                       row(1, 3, list(3, 2), set(6, 4), map(3, 2)));
        });
=======
        // Checks filtering for lists
        assertInvalidMessage(StatementRestrictions.REQUIRES_ALLOW_FILTERING_MESSAGE,
                             "SELECT * FROM %s WHERE c CONTAINS 2");

        assertRows(execute("SELECT * FROM %s WHERE c CONTAINS 2 ALLOW FILTERING"),
                   row(1, 3, list(3, 2), set(6, 4), map(3, 2)),
                   row(1, 4, list(1, 2), set(2, 4), map(1, 2)));

        assertRows(execute("SELECT * FROM %s WHERE c CONTAINS 2 AND c CONTAINS 3 ALLOW FILTERING"),
                   row(1, 3, list(3, 2), set(6, 4), map(3, 2)));

        // Checks filtering for sets
        assertInvalidMessage(StatementRestrictions.REQUIRES_ALLOW_FILTERING_MESSAGE,
                             "SELECT * FROM %s WHERE d CONTAINS 4");

        assertRows(execute("SELECT * FROM %s WHERE d CONTAINS 4 ALLOW FILTERING"),
                   row(1, 3, list(3, 2), set(6, 4), map(3, 2)),
                   row(1, 4, list(1, 2), set(2, 4), map(1, 2)));

        assertRows(execute("SELECT * FROM %s WHERE d CONTAINS 4 AND d CONTAINS 6 ALLOW FILTERING"),
                   row(1, 3, list(3, 2), set(6, 4), map(3, 2)));

        // Checks filtering for maps
        assertInvalidMessage(StatementRestrictions.REQUIRES_ALLOW_FILTERING_MESSAGE,
                             "SELECT * FROM %s WHERE e CONTAINS 2");

        assertRows(execute("SELECT * FROM %s WHERE e CONTAINS 2 ALLOW FILTERING"),
                   row(1, 3, list(3, 2), set(6, 4), map(3, 2)),
                   row(1, 4, list(1, 2), set(2, 4), map(1, 2)));

        assertRows(execute("SELECT * FROM %s WHERE e CONTAINS KEY 1 ALLOW FILTERING"),
                   row(1, 2, list(1, 6), set(2, 12), map(1, 6)),
                   row(1, 4, list(1, 2), set(2, 4), map(1, 2)));

        assertRows(execute("SELECT * FROM %s WHERE e[1] = 6 ALLOW FILTERING"),
                   row(1, 2, list(1, 6), set(2, 12), map(1, 6)));

        assertRows(execute("SELECT * FROM %s WHERE e CONTAINS KEY 1 AND e CONTAINS 2 ALLOW FILTERING"),
                   row(1, 4, list(1, 2), set(2, 4), map(1, 2)));

        assertRows(execute("SELECT * FROM %s WHERE c CONTAINS 2 AND d CONTAINS 4 AND e CONTAINS KEY 3 ALLOW FILTERING"),
                   row(1, 3, list(3, 2), set(6, 4), map(3, 2)));
>>>>>>> 7927ace3

        // Checks filtering with null
        assertInvalidMessage("Unsupported null value for column c",
                             "SELECT * FROM %s WHERE c CONTAINS null ALLOW FILTERING");
        assertInvalidMessage("Unsupported null value for column d",
                             "SELECT * FROM %s WHERE d CONTAINS null ALLOW FILTERING");
        assertInvalidMessage("Unsupported null value for column e",
                             "SELECT * FROM %s WHERE e CONTAINS null ALLOW FILTERING");
        assertInvalidMessage("Unsupported null value for column e",
                             "SELECT * FROM %s WHERE e CONTAINS KEY null ALLOW FILTERING");
        assertInvalidMessage("Unsupported null map key for column e",
                             "SELECT * FROM %s WHERE e[null] = 2 ALLOW FILTERING");
        assertInvalidMessage("Unsupported null map value for column e",
                             "SELECT * FROM %s WHERE e[1] = null ALLOW FILTERING");

        // Checks filtering with unset
        assertInvalidMessage("Unsupported unset value for column c",
                             "SELECT * FROM %s WHERE c CONTAINS ? ALLOW FILTERING",
                             unset());
        assertInvalidMessage("Unsupported unset value for column d",
                             "SELECT * FROM %s WHERE d CONTAINS ? ALLOW FILTERING",
                             unset());
        assertInvalidMessage("Unsupported unset value for column e",
                             "SELECT * FROM %s WHERE e CONTAINS ? ALLOW FILTERING",
                             unset());
        assertInvalidMessage("Unsupported unset value for column e",
                             "SELECT * FROM %s WHERE e CONTAINS KEY ? ALLOW FILTERING",
                             unset());
        assertInvalidMessage("Unsupported unset map key for column e",
                             "SELECT * FROM %s WHERE e[?] = 2 ALLOW FILTERING",
                             unset());
        assertInvalidMessage("Unsupported unset map value for column e",
                             "SELECT * FROM %s WHERE e[1] = ? ALLOW FILTERING",
                             unset());
    }

    @Test
    public void testFilteringWithoutIndicesWithFrozenCollections() throws Throwable
    {
        createTable("CREATE TABLE %s (a int, b int, c frozen<list<int>>, d frozen<set<int>>, e frozen<map<int, int>>, PRIMARY KEY (a, b))");

        execute("INSERT INTO %s (a, b, c, d, e) VALUES (1, 2, [1, 6], {2, 12}, {1: 6})");
        execute("INSERT INTO %s (a, b, c, d, e) VALUES (1, 3, [3, 2], {6, 4}, {3: 2})");
        execute("INSERT INTO %s (a, b, c, d, e) VALUES (1, 4, [1, 2], {2, 4}, {1: 2})");
        execute("INSERT INTO %s (a, b, c, d, e) VALUES (2, 3, [3, 6], {6, 12}, {3: 6})");

        beforeAndAfterFlush(() -> {

<<<<<<< HEAD
            // Checks filtering for lists
            assertInvalidMessage(StatementRestrictions.REQUIRES_ALLOW_FILTERING_MESSAGE,
                                 "SELECT * FROM %s WHERE c = [3, 2]");

            assertRows(execute("SELECT * FROM %s WHERE c = [3, 2] ALLOW FILTERING"),
                       row(1, 3, list(3, 2), set(6, 4), map(3, 2)));

            assertInvalidMessage(StatementRestrictions.REQUIRES_ALLOW_FILTERING_MESSAGE,
                                 "SELECT * FROM %s WHERE c > [1, 5] AND c < [3, 6]");

            assertRows(execute("SELECT * FROM %s WHERE c > [1, 5] AND c < [3, 6] ALLOW FILTERING"),
                       row(1, 2, list(1, 6), set(2, 12), map(1, 6)),
                       row(1, 3, list(3, 2), set(6, 4), map(3, 2)));

            assertRows(execute("SELECT * FROM %s WHERE c >= [1, 6] AND c < [3, 3] ALLOW FILTERING"),
                       row(1, 2, list(1, 6), set(2, 12), map(1, 6)),
                       row(1, 3, list(3, 2), set(6, 4), map(3, 2)));

            assertInvalidMessage(StatementRestrictions.REQUIRES_ALLOW_FILTERING_MESSAGE,
                                 "SELECT * FROM %s WHERE c CONTAINS 2");

            assertRows(execute("SELECT * FROM %s WHERE c CONTAINS 2 ALLOW FILTERING"),
                       row(1, 3, list(3, 2), set(6, 4), map(3, 2)),
                       row(1, 4, list(1, 2), set(2, 4), map(1, 2)));

            assertRows(execute("SELECT * FROM %s WHERE c CONTAINS 2 AND c CONTAINS 3 ALLOW FILTERING"),
                       row(1, 3, list(3, 2), set(6, 4), map(3, 2)));

            // Checks filtering for sets
            assertInvalidMessage(StatementRestrictions.REQUIRES_ALLOW_FILTERING_MESSAGE,
                                 "SELECT * FROM %s WHERE d = {6, 4}");
=======
        // Checks filtering for lists
        assertInvalidMessage(StatementRestrictions.REQUIRES_ALLOW_FILTERING_MESSAGE,
                             "SELECT * FROM %s WHERE c = [3, 2]");

        assertRows(execute("SELECT * FROM %s WHERE c = [3, 2] ALLOW FILTERING"),
                   row(1, 3, list(3, 2), set(6, 4), map(3, 2)));

        assertInvalidMessage(StatementRestrictions.REQUIRES_ALLOW_FILTERING_MESSAGE,
                             "SELECT * FROM %s WHERE c > [1, 5] AND c < [3, 6]");

        assertRows(execute("SELECT * FROM %s WHERE c > [1, 5] AND c < [3, 6] ALLOW FILTERING"),
                   row(1, 2, list(1, 6), set(2, 12), map(1, 6)),
                   row(1, 3, list(3, 2), set(6, 4), map(3, 2)));

        assertRows(execute("SELECT * FROM %s WHERE c >= [1, 6] AND c < [3, 3] ALLOW FILTERING"),
                   row(1, 2, list(1, 6), set(2, 12), map(1, 6)),
                   row(1, 3, list(3, 2), set(6, 4), map(3, 2)));

        assertInvalidMessage(StatementRestrictions.REQUIRES_ALLOW_FILTERING_MESSAGE,
                "SELECT * FROM %s WHERE c CONTAINS 2");

        assertRows(execute("SELECT * FROM %s WHERE c CONTAINS 2 ALLOW FILTERING"),
                   row(1, 3, list(3, 2), set(6, 4), map(3, 2)),
                   row(1, 4, list(1, 2), set(2, 4), map(1, 2)));

        assertRows(execute("SELECT * FROM %s WHERE c CONTAINS 2 AND c CONTAINS 3 ALLOW FILTERING"),
                   row(1, 3, list(3, 2), set(6, 4), map(3, 2)));

        // Checks filtering for sets
        assertInvalidMessage(StatementRestrictions.REQUIRES_ALLOW_FILTERING_MESSAGE,
                             "SELECT * FROM %s WHERE d = {6, 4}");

        assertRows(execute("SELECT * FROM %s WHERE d = {6, 4} ALLOW FILTERING"),
                   row(1, 3, list(3, 2), set(6, 4), map(3, 2)));

        assertInvalidMessage(StatementRestrictions.REQUIRES_ALLOW_FILTERING_MESSAGE,
                             "SELECT * FROM %s WHERE d > {4, 5} AND d < {6}");

        assertRows(execute("SELECT * FROM %s WHERE d > {4, 5} AND d < {6} ALLOW FILTERING"),
                   row(1, 3, list(3, 2), set(6, 4), map(3, 2)));

        assertRows(execute("SELECT * FROM %s WHERE d >= {2, 12} AND d <= {4, 6} ALLOW FILTERING"),
                   row(1, 2, list(1, 6), set(2, 12), map(1, 6)),
                   row(1, 3, list(3, 2), set(6, 4), map(3, 2)));

        assertInvalidMessage(StatementRestrictions.REQUIRES_ALLOW_FILTERING_MESSAGE,
                             "SELECT * FROM %s WHERE d CONTAINS 4");

        assertRows(execute("SELECT * FROM %s WHERE d CONTAINS 4 ALLOW FILTERING"),
                   row(1, 3, list(3, 2), set(6, 4), map(3, 2)),
                   row(1, 4, list(1, 2), set(2, 4), map(1, 2)));

        assertRows(execute("SELECT * FROM %s WHERE d CONTAINS 4 AND d CONTAINS 6 ALLOW FILTERING"),
                   row(1, 3, list(3, 2), set(6, 4), map(3, 2)));

        // Checks filtering for maps
        assertInvalidMessage(StatementRestrictions.REQUIRES_ALLOW_FILTERING_MESSAGE,
                             "SELECT * FROM %s WHERE e = {1 : 2}");

        assertRows(execute("SELECT * FROM %s WHERE e = {1 : 2} ALLOW FILTERING"),
                   row(1, 4, list(1, 2), set(2, 4), map(1, 2)));

        assertInvalidMessage(StatementRestrictions.REQUIRES_ALLOW_FILTERING_MESSAGE,
                "SELECT * FROM %s WHERE e > {1 : 4} AND e < {3 : 6}");

        assertRows(execute("SELECT * FROM %s WHERE e > {1 : 4} AND e < {3 : 6} ALLOW FILTERING"),
                   row(1, 2, list(1, 6), set(2, 12), map(1, 6)),
                   row(1, 3, list(3, 2), set(6, 4), map(3, 2)));

        assertRows(execute("SELECT * FROM %s WHERE e >= {1 : 6} AND e <= {3 : 2} ALLOW FILTERING"),
                   row(1, 2, list(1, 6), set(2, 12), map(1, 6)),
                   row(1, 3, list(3, 2), set(6, 4), map(3, 2)));

        assertInvalidMessage(StatementRestrictions.REQUIRES_ALLOW_FILTERING_MESSAGE,
                             "SELECT * FROM %s WHERE e CONTAINS 2");

        assertRows(execute("SELECT * FROM %s WHERE e CONTAINS 2 ALLOW FILTERING"),
                   row(1, 3, list(3, 2), set(6, 4), map(3, 2)),
                   row(1, 4, list(1, 2), set(2, 4), map(1, 2)));

        assertRows(execute("SELECT * FROM %s WHERE e CONTAINS KEY 1 ALLOW FILTERING"),
                   row(1, 2, list(1, 6), set(2, 12), map(1, 6)),
                   row(1, 4, list(1, 2), set(2, 4), map(1, 2)));
>>>>>>> 7927ace3

            assertRows(execute("SELECT * FROM %s WHERE d = {6, 4} ALLOW FILTERING"),
                       row(1, 3, list(3, 2), set(6, 4), map(3, 2)));

            assertInvalidMessage(StatementRestrictions.REQUIRES_ALLOW_FILTERING_MESSAGE,
                                 "SELECT * FROM %s WHERE d > {4, 5} AND d < {6}");

            assertRows(execute("SELECT * FROM %s WHERE d > {4, 5} AND d < {6} ALLOW FILTERING"),
                       row(1, 3, list(3, 2), set(6, 4), map(3, 2)));

            assertRows(execute("SELECT * FROM %s WHERE d >= {2, 12} AND d <= {4, 6} ALLOW FILTERING"),
                       row(1, 2, list(1, 6), set(2, 12), map(1, 6)),
                       row(1, 3, list(3, 2), set(6, 4), map(3, 2)));

            assertInvalidMessage(StatementRestrictions.REQUIRES_ALLOW_FILTERING_MESSAGE,
                                 "SELECT * FROM %s WHERE d CONTAINS 4");

            assertRows(execute("SELECT * FROM %s WHERE d CONTAINS 4 ALLOW FILTERING"),
                       row(1, 3, list(3, 2), set(6, 4), map(3, 2)),
                       row(1, 4, list(1, 2), set(2, 4), map(1, 2)));

            assertRows(execute("SELECT * FROM %s WHERE d CONTAINS 4 AND d CONTAINS 6 ALLOW FILTERING"),
                       row(1, 3, list(3, 2), set(6, 4), map(3, 2)));

            // Checks filtering for maps
            assertInvalidMessage(StatementRestrictions.REQUIRES_ALLOW_FILTERING_MESSAGE,
                                 "SELECT * FROM %s WHERE e = {1 : 2}");

            assertRows(execute("SELECT * FROM %s WHERE e = {1 : 2} ALLOW FILTERING"),
                       row(1, 4, list(1, 2), set(2, 4), map(1, 2)));

            assertInvalidMessage(StatementRestrictions.REQUIRES_ALLOW_FILTERING_MESSAGE,
                                 "SELECT * FROM %s WHERE e > {1 : 4} AND e < {3 : 6}");

            assertRows(execute("SELECT * FROM %s WHERE e > {1 : 4} AND e < {3 : 6} ALLOW FILTERING"),
                       row(1, 2, list(1, 6), set(2, 12), map(1, 6)),
                       row(1, 3, list(3, 2), set(6, 4), map(3, 2)));

            assertRows(execute("SELECT * FROM %s WHERE e >= {1 : 6} AND e <= {3 : 2} ALLOW FILTERING"),
                       row(1, 2, list(1, 6), set(2, 12), map(1, 6)),
                       row(1, 3, list(3, 2), set(6, 4), map(3, 2)));

            assertInvalidMessage(StatementRestrictions.REQUIRES_ALLOW_FILTERING_MESSAGE,
                                 "SELECT * FROM %s WHERE e CONTAINS 2");

            assertRows(execute("SELECT * FROM %s WHERE e CONTAINS 2 ALLOW FILTERING"),
                       row(1, 3, list(3, 2), set(6, 4), map(3, 2)),
                       row(1, 4, list(1, 2), set(2, 4), map(1, 2)));

            assertRows(execute("SELECT * FROM %s WHERE e CONTAINS KEY 1 ALLOW FILTERING"),
                       row(1, 2, list(1, 6), set(2, 12), map(1, 6)),
                       row(1, 4, list(1, 2), set(2, 4), map(1, 2)));

            assertInvalidMessage("Map-entry equality predicates on frozen map column e are not supported",
                                 "SELECT * FROM %s WHERE e[1] = 6 ALLOW FILTERING");

            assertRows(execute("SELECT * FROM %s WHERE e CONTAINS KEY 1 AND e CONTAINS 2 ALLOW FILTERING"),
                       row(1, 4, list(1, 2), set(2, 4), map(1, 2)));

            assertRows(execute("SELECT * FROM %s WHERE c CONTAINS 2 AND d CONTAINS 4 AND e CONTAINS KEY 3 ALLOW FILTERING"),
                       row(1, 3, list(3, 2), set(6, 4), map(3, 2)));
        });

        assertRows(execute("SELECT * FROM %s WHERE e CONTAINS KEY 1 AND e CONTAINS 2 ALLOW FILTERING"),
                   row(1, 4, list(1, 2), set(2, 4), map(1, 2)));

        assertRows(execute("SELECT * FROM %s WHERE c CONTAINS 2 AND d CONTAINS 4 AND e CONTAINS KEY 3 ALLOW FILTERING"),
                   row(1, 3, list(3, 2), set(6, 4), map(3, 2)));

        // Checks filtering with null
        assertInvalidMessage("Unsupported null value for column c",
                             "SELECT * FROM %s WHERE c = null ALLOW FILTERING");
        assertInvalidMessage("Unsupported null value for column c",
                             "SELECT * FROM %s WHERE c CONTAINS null ALLOW FILTERING");
        assertInvalidMessage("Unsupported null value for column d",
                             "SELECT * FROM %s WHERE d = null ALLOW FILTERING");
        assertInvalidMessage("Unsupported null value for column d",
                             "SELECT * FROM %s WHERE d CONTAINS null ALLOW FILTERING");
        assertInvalidMessage("Unsupported null value for column e",
                             "SELECT * FROM %s WHERE e = null ALLOW FILTERING");
        assertInvalidMessage("Unsupported null value for column e",
                             "SELECT * FROM %s WHERE e CONTAINS null ALLOW FILTERING");
        assertInvalidMessage("Unsupported null value for column e",
                             "SELECT * FROM %s WHERE e CONTAINS KEY null ALLOW FILTERING");
        assertInvalidMessage("Map-entry equality predicates on frozen map column e are not supported",
                             "SELECT * FROM %s WHERE e[null] = 2 ALLOW FILTERING");
        assertInvalidMessage("Map-entry equality predicates on frozen map column e are not supported",
                             "SELECT * FROM %s WHERE e[1] = null ALLOW FILTERING");

        // Checks filtering with unset
        assertInvalidMessage("Unsupported unset value for column c",
                             "SELECT * FROM %s WHERE c = ? ALLOW FILTERING",
                             unset());
        assertInvalidMessage("Unsupported unset value for column c",
                             "SELECT * FROM %s WHERE c CONTAINS ? ALLOW FILTERING",
                             unset());
        assertInvalidMessage("Unsupported unset value for column d",
                             "SELECT * FROM %s WHERE d = ? ALLOW FILTERING",
                             unset());
        assertInvalidMessage("Unsupported unset value for column d",
                             "SELECT * FROM %s WHERE d CONTAINS ? ALLOW FILTERING",
                             unset());
        assertInvalidMessage("Unsupported unset value for column e",
                             "SELECT * FROM %s WHERE e = ? ALLOW FILTERING",
                             unset());
        assertInvalidMessage("Unsupported unset value for column e",
                             "SELECT * FROM %s WHERE e CONTAINS ? ALLOW FILTERING",
                             unset());
        assertInvalidMessage("Unsupported unset value for column e",
                             "SELECT * FROM %s WHERE e CONTAINS KEY ? ALLOW FILTERING",
                             unset());
        assertInvalidMessage("Map-entry equality predicates on frozen map column e are not supported",
                             "SELECT * FROM %s WHERE e[?] = 2 ALLOW FILTERING",
                             unset());
        assertInvalidMessage("Map-entry equality predicates on frozen map column e are not supported",
                             "SELECT * FROM %s WHERE e[1] = ? ALLOW FILTERING",
                             unset());
    }

    @Test
    public void testFilteringOnCompactTablesWithoutIndicesAndWithLists() throws Throwable
    {
        //----------------------------------------------
        // Test COMPACT table with clustering columns
        //----------------------------------------------
        createTable("CREATE TABLE %s (a int, b int, c frozen<list<int>>, PRIMARY KEY (a, b)) WITH COMPACT STORAGE");

        execute("INSERT INTO %s (a, b, c) VALUES (1, 2, [4, 2])");
        execute("INSERT INTO %s (a, b, c) VALUES (1, 3, [6, 2])");
        execute("INSERT INTO %s (a, b, c) VALUES (1, 4, [4, 1])");
        execute("INSERT INTO %s (a, b, c) VALUES (2, 3, [7, 1])");

        beforeAndAfterFlush(() -> {

            // Checks filtering
            assertInvalidMessage(StatementRestrictions.REQUIRES_ALLOW_FILTERING_MESSAGE,
                                 "SELECT * FROM %s WHERE a = 1 AND b = 4 AND c = [4, 1]");

            assertRows(execute("SELECT * FROM %s WHERE a = 1 AND b = 4 AND c = [4, 1] ALLOW FILTERING"),
                       row(1, 4, list(4, 1)));

            assertInvalidMessage(StatementRestrictions.REQUIRES_ALLOW_FILTERING_MESSAGE,
                                 "SELECT * FROM %s WHERE c > [4, 2]");

            assertRows(execute("SELECT * FROM %s WHERE c > [4, 2] ALLOW FILTERING"),
                       row(1, 3, list(6, 2)),
                       row(2, 3, list(7, 1)));

            assertInvalidMessage(StatementRestrictions.REQUIRES_ALLOW_FILTERING_MESSAGE,
                                 "SELECT * FROM %s WHERE b <= 3 AND c < [6, 2]");

            assertRows(execute("SELECT * FROM %s WHERE b <= 3 AND c < [6, 2] ALLOW FILTERING"),
                       row(1, 2, list(4, 2)));

<<<<<<< HEAD
            assertInvalidMessage(StatementRestrictions.REQUIRES_ALLOW_FILTERING_MESSAGE,
                                 "SELECT * FROM %s WHERE c >= [4, 2] AND c <= [6, 4]");

            assertRows(execute("SELECT * FROM %s WHERE c >= [4, 2] AND c <= [6, 4] ALLOW FILTERING"),
                       row(1, 2, list(4, 2)),
                       row(1, 3, list(6, 2)));

            assertInvalidMessage(StatementRestrictions.REQUIRES_ALLOW_FILTERING_MESSAGE,
                                 "SELECT * FROM %s WHERE c CONTAINS 2");

            assertRows(execute("SELECT * FROM %s WHERE c CONTAINS 2 ALLOW FILTERING"),
                       row(1, 2, list(4, 2)),
                       row(1, 3, list(6, 2)));
=======
        // Checks filtering
        assertInvalidMessage(StatementRestrictions.REQUIRES_ALLOW_FILTERING_MESSAGE,
                             "SELECT * FROM %s WHERE a = 1 AND b = 4 AND c = [4, 1]");

        assertRows(execute("SELECT * FROM %s WHERE a = 1 AND b = 4 AND c = [4, 1] ALLOW FILTERING"),
                   row(1, 4, list(4, 1)));

        assertInvalidMessage(StatementRestrictions.REQUIRES_ALLOW_FILTERING_MESSAGE,
                             "SELECT * FROM %s WHERE c > [4, 2]");

        assertRows(execute("SELECT * FROM %s WHERE c > [4, 2] ALLOW FILTERING"),
                   row(1, 3, list(6, 2)),
                   row(2, 3, list(7, 1)));

        assertInvalidMessage(StatementRestrictions.REQUIRES_ALLOW_FILTERING_MESSAGE,
                             "SELECT * FROM %s WHERE b <= 3 AND c < [6, 2]");

        assertRows(execute("SELECT * FROM %s WHERE b <= 3 AND c < [6, 2] ALLOW FILTERING"),
                   row(1, 2, list(4, 2)));

        assertInvalidMessage(StatementRestrictions.REQUIRES_ALLOW_FILTERING_MESSAGE,
                             "SELECT * FROM %s WHERE c >= [4, 2] AND c <= [6, 4]");

        assertRows(execute("SELECT * FROM %s WHERE c >= [4, 2] AND c <= [6, 4] ALLOW FILTERING"),
                   row(1, 2, list(4, 2)),
                   row(1, 3, list(6, 2)));

        assertInvalidMessage(StatementRestrictions.REQUIRES_ALLOW_FILTERING_MESSAGE,
                             "SELECT * FROM %s WHERE c CONTAINS 2");

        assertRows(execute("SELECT * FROM %s WHERE c CONTAINS 2 ALLOW FILTERING"),
                   row(1, 2, list(4, 2)),
                   row(1, 3, list(6, 2)));
>>>>>>> 7927ace3

            assertInvalidMessage("Cannot use CONTAINS KEY on non-map column c",
                                 "SELECT * FROM %s WHERE c CONTAINS KEY 2 ALLOW FILTERING");

            assertRows(execute("SELECT * FROM %s WHERE c CONTAINS 2 AND c CONTAINS 6 ALLOW FILTERING"),
                       row(1, 3, list(6, 2)));
        });

        assertRows(execute("SELECT * FROM %s WHERE c CONTAINS 2 AND c CONTAINS 6 ALLOW FILTERING"),
                   row(1, 3, list(6, 2)));

        // Checks filtering with null
        assertInvalidMessage(StatementRestrictions.REQUIRES_ALLOW_FILTERING_MESSAGE,
                             "SELECT * FROM %s WHERE c = null");
        assertInvalidMessage("Unsupported null value for column c",
                             "SELECT * FROM %s WHERE c = null ALLOW FILTERING");
        assertInvalidMessage(StatementRestrictions.REQUIRES_ALLOW_FILTERING_MESSAGE,
                             "SELECT * FROM %s WHERE c > null");
        assertInvalidMessage("Unsupported null value for column c",
                             "SELECT * FROM %s WHERE c > null ALLOW FILTERING");
        assertInvalidMessage(StatementRestrictions.REQUIRES_ALLOW_FILTERING_MESSAGE,
                             "SELECT * FROM %s WHERE c CONTAINS null");
        assertInvalidMessage("Unsupported null value for column c",
                             "SELECT * FROM %s WHERE c CONTAINS null ALLOW FILTERING");

        // Checks filtering with unset
        assertInvalidMessage("Unsupported unset value for column c",
                             "SELECT * FROM %s WHERE c = ? ALLOW FILTERING",
                             unset());
        assertInvalidMessage("Unsupported unset value for column c",
                             "SELECT * FROM %s WHERE c > ? ALLOW FILTERING",
                             unset());
        assertInvalidMessage("Unsupported unset value for column c",
                             "SELECT * FROM %s WHERE c CONTAINS ? ALLOW FILTERING",
                             unset());

        //----------------------------------------------
        // Test COMPACT table without clustering columns
        //----------------------------------------------
        createTable("CREATE TABLE %s (a int PRIMARY KEY, b int, c frozen<list<int>>) WITH COMPACT STORAGE");

        execute("INSERT INTO %s (a, b, c) VALUES (1, 2, [4, 2])");
        execute("INSERT INTO %s (a, b, c) VALUES (2, 1, [6, 2])");
        execute("INSERT INTO %s (a, b, c) VALUES (3, 2, [4, 1])");
        execute("INSERT INTO %s (a, b, c) VALUES (4, 1, [7, 1])");

        beforeAndAfterFlush(() -> {

            // Checks filtering
            assertInvalidMessage(StatementRestrictions.REQUIRES_ALLOW_FILTERING_MESSAGE,
                                 "SELECT * FROM %s WHERE a = 1 AND b = 2 AND c = [4, 2]");

            assertRows(execute("SELECT * FROM %s WHERE a = 1 AND b = 2 AND c = [4, 2] ALLOW FILTERING"),
                       row(1, 2, list(4, 2)));

            assertInvalidMessage(StatementRestrictions.REQUIRES_ALLOW_FILTERING_MESSAGE,
                                 "SELECT * FROM %s WHERE c > [4, 2]");

            assertRows(execute("SELECT * FROM %s WHERE c > [4, 2] ALLOW FILTERING"),
                       row(2, 1, list(6, 2)),
                       row(4, 1, list(7, 1)));

            assertInvalidMessage(StatementRestrictions.REQUIRES_ALLOW_FILTERING_MESSAGE,
                                 "SELECT * FROM %s WHERE b < 3 AND c <= [4, 2]");

            assertRows(execute("SELECT * FROM %s WHERE b < 3 AND c <= [4, 2] ALLOW FILTERING"),
                       row(1, 2, list(4, 2)),
                       row(3, 2, list(4, 1)));

            assertInvalidMessage(StatementRestrictions.REQUIRES_ALLOW_FILTERING_MESSAGE,
                                 "SELECT * FROM %s WHERE c >= [4, 3] AND c <= [7]");

            assertRows(execute("SELECT * FROM %s WHERE c >= [4, 3] AND c <= [7] ALLOW FILTERING"),
                       row(2, 1, list(6, 2)));

            assertInvalidMessage(StatementRestrictions.REQUIRES_ALLOW_FILTERING_MESSAGE,
                                 "SELECT * FROM %s WHERE c CONTAINS 2");

            assertRows(execute("SELECT * FROM %s WHERE c CONTAINS 2 ALLOW FILTERING"),
                       row(1, 2, list(4, 2)),
                       row(2, 1, list(6, 2)));

            assertInvalidMessage("Cannot use CONTAINS KEY on non-map column c",
                                 "SELECT * FROM %s WHERE c CONTAINS KEY 2 ALLOW FILTERING");

            assertRows(execute("SELECT * FROM %s WHERE c CONTAINS 2 AND c CONTAINS 6 ALLOW FILTERING"),
                       row(2, 1, list(6, 2)));
        });

        // Checks filtering with null
        assertInvalidMessage(StatementRestrictions.REQUIRES_ALLOW_FILTERING_MESSAGE,
                             "SELECT * FROM %s WHERE c = null");
        assertInvalidMessage("Unsupported null value for column c",
                             "SELECT * FROM %s WHERE c = null ALLOW FILTERING");
        assertInvalidMessage(StatementRestrictions.REQUIRES_ALLOW_FILTERING_MESSAGE,
                             "SELECT * FROM %s WHERE c > null");
        assertInvalidMessage("Unsupported null value for column c",
                             "SELECT * FROM %s WHERE c > null ALLOW FILTERING");
        assertInvalidMessage(StatementRestrictions.REQUIRES_ALLOW_FILTERING_MESSAGE,
                             "SELECT * FROM %s WHERE c CONTAINS null");
        assertInvalidMessage("Unsupported null value for column c",
                             "SELECT * FROM %s WHERE c CONTAINS null ALLOW FILTERING");

        // Checks filtering with unset
        assertInvalidMessage("Unsupported unset value for column c",
                             "SELECT * FROM %s WHERE c = ? ALLOW FILTERING",
                             unset());
        assertInvalidMessage("Unsupported unset value for column c",
                             "SELECT * FROM %s WHERE c > ? ALLOW FILTERING",
                             unset());
        assertInvalidMessage("Unsupported unset value for column c",
                             "SELECT * FROM %s WHERE c CONTAINS ? ALLOW FILTERING",
                             unset());
    }

    @Test
    public void testFilteringOnCompactTablesWithoutIndicesAndWithSets() throws Throwable
    {
        //----------------------------------------------
        // Test COMPACT table with clustering columns
        //----------------------------------------------
        createTable("CREATE TABLE %s (a int, b int, c frozen<set<int>>, PRIMARY KEY (a, b)) WITH COMPACT STORAGE");

        execute("INSERT INTO %s (a, b, c) VALUES (1, 2, {4, 2})");
        execute("INSERT INTO %s (a, b, c) VALUES (1, 3, {6, 2})");
        execute("INSERT INTO %s (a, b, c) VALUES (1, 4, {4, 1})");
        execute("INSERT INTO %s (a, b, c) VALUES (2, 3, {7, 1})");

        beforeAndAfterFlush(() -> {

<<<<<<< HEAD
            // Checks filtering
            assertInvalidMessage(StatementRestrictions.REQUIRES_ALLOW_FILTERING_MESSAGE,
                                 "SELECT * FROM %s WHERE a = 1 AND b = 4 AND c = {4, 1}");

            assertRows(execute("SELECT * FROM %s WHERE a = 1 AND b = 4 AND c = {4, 1} ALLOW FILTERING"),
                       row(1, 4, set(4, 1)));

            assertInvalidMessage(StatementRestrictions.REQUIRES_ALLOW_FILTERING_MESSAGE,
                                 "SELECT * FROM %s WHERE c > {4, 2}");

            assertRows(execute("SELECT * FROM %s WHERE c > {4, 2} ALLOW FILTERING"),
                       row(1, 3, set(6, 2)));
=======
        // Checks filtering
        assertInvalidMessage(StatementRestrictions.REQUIRES_ALLOW_FILTERING_MESSAGE,
                             "SELECT * FROM %s WHERE a = 1 AND b = 4 AND c = {4, 1}");

        assertRows(execute("SELECT * FROM %s WHERE a = 1 AND b = 4 AND c = {4, 1} ALLOW FILTERING"),
                   row(1, 4, set(4, 1)));

        assertInvalidMessage(StatementRestrictions.REQUIRES_ALLOW_FILTERING_MESSAGE,
                             "SELECT * FROM %s WHERE c > {4, 2}");

        assertRows(execute("SELECT * FROM %s WHERE c > {4, 2} ALLOW FILTERING"),
                   row(1, 3, set(6, 2)));

        assertInvalidMessage(StatementRestrictions.REQUIRES_ALLOW_FILTERING_MESSAGE,
                             "SELECT * FROM %s WHERE b <= 3 AND c < {6, 2}");

        assertRows(execute("SELECT * FROM %s WHERE b <= 3 AND c < {6, 2} ALLOW FILTERING"),
                   row(1, 2, set(2, 4)),
                   row(2, 3, set(1, 7)));

        assertInvalidMessage(StatementRestrictions.REQUIRES_ALLOW_FILTERING_MESSAGE,
                             "SELECT * FROM %s WHERE c >= {4, 2} AND c <= {6, 4}");

        assertRows(execute("SELECT * FROM %s WHERE c >= {4, 2} AND c <= {6, 4} ALLOW FILTERING"),
                   row(1, 2, set(4, 2)),
                   row(1, 3, set(6, 2)));

        assertInvalidMessage(StatementRestrictions.REQUIRES_ALLOW_FILTERING_MESSAGE,
                             "SELECT * FROM %s WHERE c CONTAINS 2");

        assertRows(execute("SELECT * FROM %s WHERE c CONTAINS 2 ALLOW FILTERING"),
                   row(1, 2, set(4, 2)),
                   row(1, 3, set(6, 2)));
>>>>>>> 7927ace3

            assertInvalidMessage(StatementRestrictions.REQUIRES_ALLOW_FILTERING_MESSAGE,
                                 "SELECT * FROM %s WHERE b <= 3 AND c < {6, 2}");

<<<<<<< HEAD
            assertRows(execute("SELECT * FROM %s WHERE b <= 3 AND c < {6, 2} ALLOW FILTERING"),
                       row(1, 2, set(2, 4)),
                       row(2, 3, set(1, 7)));

            assertInvalidMessage(StatementRestrictions.REQUIRES_ALLOW_FILTERING_MESSAGE,
                                 "SELECT * FROM %s WHERE c >= {4, 2} AND c <= {6, 4}");

            assertRows(execute("SELECT * FROM %s WHERE c >= {4, 2} AND c <= {6, 4} ALLOW FILTERING"),
                       row(1, 2, set(4, 2)),
                       row(1, 3, set(6, 2)));

            assertInvalidMessage(StatementRestrictions.REQUIRES_ALLOW_FILTERING_MESSAGE,
                                 "SELECT * FROM %s WHERE c CONTAINS 2");

            assertRows(execute("SELECT * FROM %s WHERE c CONTAINS 2 ALLOW FILTERING"),
                       row(1, 2, set(4, 2)),
                       row(1, 3, set(6, 2)));

            assertInvalidMessage("Cannot use CONTAINS KEY on non-map column c",
                                 "SELECT * FROM %s WHERE c CONTAINS KEY 2 ALLOW FILTERING");

            assertRows(execute("SELECT * FROM %s WHERE c CONTAINS 2 AND c CONTAINS 6 ALLOW FILTERING"),
                       row(1, 3, set(6, 2)));
        });
=======
        assertRows(execute("SELECT * FROM %s WHERE c CONTAINS 2 AND c CONTAINS 6 ALLOW FILTERING"),
                   row(1, 3, set(6, 2)));

>>>>>>> 7927ace3
        // Checks filtering with null
        assertInvalidMessage(StatementRestrictions.REQUIRES_ALLOW_FILTERING_MESSAGE,
                             "SELECT * FROM %s WHERE c = null");
        assertInvalidMessage("Unsupported null value for column c",
                             "SELECT * FROM %s WHERE c = null ALLOW FILTERING");
        assertInvalidMessage(StatementRestrictions.REQUIRES_ALLOW_FILTERING_MESSAGE,
                             "SELECT * FROM %s WHERE c > null");
        assertInvalidMessage("Unsupported null value for column c",
                             "SELECT * FROM %s WHERE c > null ALLOW FILTERING");
        assertInvalidMessage(StatementRestrictions.REQUIRES_ALLOW_FILTERING_MESSAGE,
                             "SELECT * FROM %s WHERE c CONTAINS null");
        assertInvalidMessage("Unsupported null value for column c",
                             "SELECT * FROM %s WHERE c CONTAINS null ALLOW FILTERING");

        // Checks filtering with unset
        assertInvalidMessage("Unsupported unset value for column c",
                             "SELECT * FROM %s WHERE c = ? ALLOW FILTERING",
                             unset());
        assertInvalidMessage("Unsupported unset value for column c",
                             "SELECT * FROM %s WHERE c > ? ALLOW FILTERING",
                             unset());
        assertInvalidMessage("Unsupported unset value for column c",
                             "SELECT * FROM %s WHERE c CONTAINS ? ALLOW FILTERING",
                             unset());

        //----------------------------------------------
        // Test COMPACT table without clustering columns
        //----------------------------------------------
        createTable("CREATE TABLE %s (a int PRIMARY KEY, b int, c frozen<set<int>>) WITH COMPACT STORAGE");

        execute("INSERT INTO %s (a, b, c) VALUES (1, 2, {4, 2})");
        execute("INSERT INTO %s (a, b, c) VALUES (2, 1, {6, 2})");
        execute("INSERT INTO %s (a, b, c) VALUES (3, 2, {4, 1})");
        execute("INSERT INTO %s (a, b, c) VALUES (4, 1, {7, 1})");

        beforeAndAfterFlush(() -> {

            // Checks filtering
            assertInvalidMessage(StatementRestrictions.REQUIRES_ALLOW_FILTERING_MESSAGE,
                                 "SELECT * FROM %s WHERE a = 1 AND b = 2 AND c = {4, 2}");

            assertRows(execute("SELECT * FROM %s WHERE a = 1 AND b = 2 AND c = {4, 2} ALLOW FILTERING"),
                       row(1, 2, set(4, 2)));

            assertInvalidMessage(StatementRestrictions.REQUIRES_ALLOW_FILTERING_MESSAGE,
                                 "SELECT * FROM %s WHERE c > {4, 2}");

            assertRows(execute("SELECT * FROM %s WHERE c > {4, 2} ALLOW FILTERING"),
                       row(2, 1, set(6, 2)));

            assertInvalidMessage(StatementRestrictions.REQUIRES_ALLOW_FILTERING_MESSAGE,
                                 "SELECT * FROM %s WHERE b < 3 AND c <= {4, 2}");

            assertRows(execute("SELECT * FROM %s WHERE b < 3 AND c <= {4, 2} ALLOW FILTERING"),
                       row(1, 2, set(4, 2)),
                       row(4, 1, set(1, 7)),
                       row(3, 2, set(4, 1)));

            assertInvalidMessage(StatementRestrictions.REQUIRES_ALLOW_FILTERING_MESSAGE,
                                 "SELECT * FROM %s WHERE c >= {4, 3} AND c <= {7}");

            assertRows(execute("SELECT * FROM %s WHERE c >= {5, 2} AND c <= {7} ALLOW FILTERING"),
                       row(2, 1, set(6, 2)));

            assertInvalidMessage(StatementRestrictions.REQUIRES_ALLOW_FILTERING_MESSAGE,
                                 "SELECT * FROM %s WHERE c CONTAINS 2");

            assertRows(execute("SELECT * FROM %s WHERE c CONTAINS 2 ALLOW FILTERING"),
                       row(1, 2, set(4, 2)),
                       row(2, 1, set(6, 2)));

            assertInvalidMessage("Cannot use CONTAINS KEY on non-map column c",
                                 "SELECT * FROM %s WHERE c CONTAINS KEY 2 ALLOW FILTERING");

            assertRows(execute("SELECT * FROM %s WHERE c CONTAINS 2 AND c CONTAINS 6 ALLOW FILTERING"),
                       row(2, 1, set(6, 2)));
        });

        // Checks filtering with null
        assertInvalidMessage(StatementRestrictions.REQUIRES_ALLOW_FILTERING_MESSAGE,
                             "SELECT * FROM %s WHERE c = null");
        assertInvalidMessage("Unsupported null value for column c",
                             "SELECT * FROM %s WHERE c = null ALLOW FILTERING");
        assertInvalidMessage(StatementRestrictions.REQUIRES_ALLOW_FILTERING_MESSAGE,
                             "SELECT * FROM %s WHERE c > null");
        assertInvalidMessage("Unsupported null value for column c",
                             "SELECT * FROM %s WHERE c > null ALLOW FILTERING");
        assertInvalidMessage(StatementRestrictions.REQUIRES_ALLOW_FILTERING_MESSAGE,
                             "SELECT * FROM %s WHERE c CONTAINS null");
        assertInvalidMessage("Unsupported null value for column c",
                             "SELECT * FROM %s WHERE c CONTAINS null ALLOW FILTERING");

        // Checks filtering with unset
        assertInvalidMessage("Unsupported unset value for column c",
                             "SELECT * FROM %s WHERE c = ? ALLOW FILTERING",
                             unset());
        assertInvalidMessage("Unsupported unset value for column c",
                             "SELECT * FROM %s WHERE c > ? ALLOW FILTERING",
                             unset());
        assertInvalidMessage("Unsupported unset value for column c",
                             "SELECT * FROM %s WHERE c CONTAINS ? ALLOW FILTERING",
                             unset());
    }

    @Test
    public void testIndexQueryWithValueOver64K() throws Throwable
    {
        createTable("CREATE TABLE %s (a int, b int, c blob, PRIMARY KEY (a, b))");
        createIndex("CREATE INDEX test ON %s (c)");

        execute("INSERT INTO %s (a, b, c) VALUES (?, ?, ?)", 0, 0, ByteBufferUtil.bytes(1));
        execute("INSERT INTO %s (a, b, c) VALUES (?, ?, ?)", 0, 1, ByteBufferUtil.bytes(2));

        assertInvalidMessage("Index expression values may not be larger than 64K",
                             "SELECT * FROM %s WHERE c = ?  ALLOW FILTERING", TOO_BIG);

        dropIndex("DROP INDEX %s.test");
        assertEmpty(execute("SELECT * FROM %s WHERE c = ?  ALLOW FILTERING", TOO_BIG));
    }

    @Test
    public void testFilteringOnCompactTablesWithoutIndicesAndWithMaps() throws Throwable
    {
        //----------------------------------------------
        // Test COMPACT table with clustering columns
        //----------------------------------------------
        createTable("CREATE TABLE %s (a int, b int, c frozen<map<int, int>>, PRIMARY KEY (a, b)) WITH COMPACT STORAGE");

        execute("INSERT INTO %s (a, b, c) VALUES (1, 2, {4 : 2})");
        execute("INSERT INTO %s (a, b, c) VALUES (1, 3, {6 : 2})");
        execute("INSERT INTO %s (a, b, c) VALUES (1, 4, {4 : 1})");
        execute("INSERT INTO %s (a, b, c) VALUES (2, 3, {7 : 1})");

        beforeAndAfterFlush(() -> {

            // Checks filtering
            assertInvalidMessage(StatementRestrictions.REQUIRES_ALLOW_FILTERING_MESSAGE,
                                 "SELECT * FROM %s WHERE a = 1 AND b = 4 AND c = {4 : 1}");

<<<<<<< HEAD
            assertRows(execute("SELECT * FROM %s WHERE a = 1 AND b = 4 AND c = {4 : 1} ALLOW FILTERING"),
                       row(1, 4, map(4, 1)));

            assertInvalidMessage(StatementRestrictions.REQUIRES_ALLOW_FILTERING_MESSAGE,
                                 "SELECT * FROM %s WHERE c > {4 : 2}");

            assertRows(execute("SELECT * FROM %s WHERE c > {4 : 2} ALLOW FILTERING"),
                       row(1, 3, map(6, 2)),
                       row(2, 3, map(7, 1)));

            assertInvalidMessage(StatementRestrictions.REQUIRES_ALLOW_FILTERING_MESSAGE,
                                 "SELECT * FROM %s WHERE b <= 3 AND c < {6 : 2}");

            assertRows(execute("SELECT * FROM %s WHERE b <= 3 AND c < {6 : 2} ALLOW FILTERING"),
                       row(1, 2, map(4, 2)));

            assertInvalidMessage(StatementRestrictions.REQUIRES_ALLOW_FILTERING_MESSAGE,
                                 "SELECT * FROM %s WHERE c >= {4 : 2} AND c <= {6 : 4}");

            assertRows(execute("SELECT * FROM %s WHERE c >= {4 : 2} AND c <= {6 : 4} ALLOW FILTERING"),
                       row(1, 2, map(4, 2)),
                       row(1, 3, map(6, 2)));

            assertInvalidMessage(StatementRestrictions.REQUIRES_ALLOW_FILTERING_MESSAGE,
                                 "SELECT * FROM %s WHERE c CONTAINS 2");

            assertRows(execute("SELECT * FROM %s WHERE c CONTAINS 2 ALLOW FILTERING"),
                       row(1, 2, map(4, 2)),
                       row(1, 3, map(6, 2)));

            assertRows(execute("SELECT * FROM %s WHERE c CONTAINS KEY 6 ALLOW FILTERING"),
                       row(1, 3, map(6, 2)));

            assertRows(execute("SELECT * FROM %s WHERE c CONTAINS 2 AND c CONTAINS KEY 6 ALLOW FILTERING"),
                       row(1, 3, map(6, 2)));
        });
=======
        // Checks filtering
        assertInvalidMessage(StatementRestrictions.REQUIRES_ALLOW_FILTERING_MESSAGE,
                             "SELECT * FROM %s WHERE a = 1 AND b = 4 AND c = {4 : 1}");

        assertRows(execute("SELECT * FROM %s WHERE a = 1 AND b = 4 AND c = {4 : 1} ALLOW FILTERING"),
                   row(1, 4, map(4, 1)));

        assertInvalidMessage(StatementRestrictions.REQUIRES_ALLOW_FILTERING_MESSAGE,
                             "SELECT * FROM %s WHERE c > {4 : 2}");

        assertRows(execute("SELECT * FROM %s WHERE c > {4 : 2} ALLOW FILTERING"),
                   row(1, 3, map(6, 2)),
                   row(2, 3, map(7, 1)));

        assertInvalidMessage(StatementRestrictions.REQUIRES_ALLOW_FILTERING_MESSAGE,
                             "SELECT * FROM %s WHERE b <= 3 AND c < {6 : 2}");

        assertRows(execute("SELECT * FROM %s WHERE b <= 3 AND c < {6 : 2} ALLOW FILTERING"),
                   row(1, 2, map(4, 2)));

        assertInvalidMessage(StatementRestrictions.REQUIRES_ALLOW_FILTERING_MESSAGE,
                             "SELECT * FROM %s WHERE c >= {4 : 2} AND c <= {6 : 4}");

        assertRows(execute("SELECT * FROM %s WHERE c >= {4 : 2} AND c <= {6 : 4} ALLOW FILTERING"),
                   row(1, 2, map(4, 2)),
                   row(1, 3, map(6, 2)));

        assertInvalidMessage(StatementRestrictions.REQUIRES_ALLOW_FILTERING_MESSAGE,
                             "SELECT * FROM %s WHERE c CONTAINS 2");

        assertRows(execute("SELECT * FROM %s WHERE c CONTAINS 2 ALLOW FILTERING"),
                   row(1, 2, map(4, 2)),
                   row(1, 3, map(6, 2)));

        assertRows(execute("SELECT * FROM %s WHERE c CONTAINS KEY 6 ALLOW FILTERING"),
                   row(1, 3, map(6, 2)));

        assertRows(execute("SELECT * FROM %s WHERE c CONTAINS 2 AND c CONTAINS KEY 6 ALLOW FILTERING"),
                   row(1, 3, map(6, 2)));
>>>>>>> 7927ace3

        // Checks filtering with null
        assertInvalidMessage(StatementRestrictions.REQUIRES_ALLOW_FILTERING_MESSAGE,
                             "SELECT * FROM %s WHERE c = null");
        assertInvalidMessage("Unsupported null value for column c",
                             "SELECT * FROM %s WHERE c = null ALLOW FILTERING");
        assertInvalidMessage(StatementRestrictions.REQUIRES_ALLOW_FILTERING_MESSAGE,
                             "SELECT * FROM %s WHERE c > null");
        assertInvalidMessage("Unsupported null value for column c",
                             "SELECT * FROM %s WHERE c > null ALLOW FILTERING");
        assertInvalidMessage(StatementRestrictions.REQUIRES_ALLOW_FILTERING_MESSAGE,
                             "SELECT * FROM %s WHERE c CONTAINS null");
        assertInvalidMessage("Unsupported null value for column c",
                             "SELECT * FROM %s WHERE c CONTAINS null ALLOW FILTERING");
        assertInvalidMessage("Unsupported null value for column c",
                             "SELECT * FROM %s WHERE c CONTAINS KEY null ALLOW FILTERING");

        // Checks filtering with unset
        assertInvalidMessage("Unsupported unset value for column c",
                             "SELECT * FROM %s WHERE c = ? ALLOW FILTERING",
                             unset());
        assertInvalidMessage("Unsupported unset value for column c",
                             "SELECT * FROM %s WHERE c > ? ALLOW FILTERING",
                             unset());
        assertInvalidMessage("Unsupported unset value for column c",
                             "SELECT * FROM %s WHERE c CONTAINS ? ALLOW FILTERING",
                             unset());
        assertInvalidMessage("Unsupported unset value for column c",
                             "SELECT * FROM %s WHERE c CONTAINS KEY ? ALLOW FILTERING",
                             unset());

        //----------------------------------------------
        // Test COMPACT table without clustering columns
        //----------------------------------------------
        createTable("CREATE TABLE %s (a int PRIMARY KEY, b int, c frozen<map<int, int>>) WITH COMPACT STORAGE");

        execute("INSERT INTO %s (a, b, c) VALUES (1, 2, {4 : 2})");
        execute("INSERT INTO %s (a, b, c) VALUES (2, 1, {6 : 2})");
        execute("INSERT INTO %s (a, b, c) VALUES (3, 2, {4 : 1})");
        execute("INSERT INTO %s (a, b, c) VALUES (4, 1, {7 : 1})");

        beforeAndAfterFlush(() -> {

            // Checks filtering
            assertInvalidMessage(StatementRestrictions.REQUIRES_ALLOW_FILTERING_MESSAGE,
                                 "SELECT * FROM %s WHERE a = 1 AND b = 2 AND c = {4 : 2}");

            assertRows(execute("SELECT * FROM %s WHERE a = 1 AND b = 2 AND c = {4 : 2} ALLOW FILTERING"),
                       row(1, 2, map(4, 2)));

            assertInvalidMessage(StatementRestrictions.REQUIRES_ALLOW_FILTERING_MESSAGE,
                                 "SELECT * FROM %s WHERE c > {4 : 2}");

            assertRows(execute("SELECT * FROM %s WHERE c > {4 : 2} ALLOW FILTERING"),
                       row(2, 1, map(6, 2)),
                       row(4, 1, map(7, 1)));

            assertInvalidMessage(StatementRestrictions.REQUIRES_ALLOW_FILTERING_MESSAGE,
                                 "SELECT * FROM %s WHERE b < 3 AND c <= {4 : 2}");

            assertRows(execute("SELECT * FROM %s WHERE b < 3 AND c <= {4 : 2} ALLOW FILTERING"),
                       row(1, 2, map(4, 2)),
                       row(3, 2, map(4, 1)));

            assertInvalidMessage(StatementRestrictions.REQUIRES_ALLOW_FILTERING_MESSAGE,
                                 "SELECT * FROM %s WHERE c >= {4 : 3} AND c <= {7 : 1}");

            assertRows(execute("SELECT * FROM %s WHERE c >= {5 : 2} AND c <= {7 : 0} ALLOW FILTERING"),
                       row(2, 1, map(6, 2)));

            assertInvalidMessage(StatementRestrictions.REQUIRES_ALLOW_FILTERING_MESSAGE,
                                 "SELECT * FROM %s WHERE c CONTAINS 2");

            assertRows(execute("SELECT * FROM %s WHERE c CONTAINS 2 ALLOW FILTERING"),
                       row(1, 2, map(4, 2)),
                       row(2, 1, map(6, 2)));

            assertRows(execute("SELECT * FROM %s WHERE c CONTAINS KEY 4 ALLOW FILTERING"),
                       row(1, 2, map(4, 2)),
                       row(3, 2, map(4, 1)));

            assertRows(execute("SELECT * FROM %s WHERE c CONTAINS 2 AND c CONTAINS KEY 6 ALLOW FILTERING"),
                       row(2, 1, map(6, 2)));
        });

        // Checks filtering with null
        assertInvalidMessage(StatementRestrictions.REQUIRES_ALLOW_FILTERING_MESSAGE,
                             "SELECT * FROM %s WHERE c = null");
        assertInvalidMessage("Unsupported null value for column c",
                             "SELECT * FROM %s WHERE c = null ALLOW FILTERING");
        assertInvalidMessage(StatementRestrictions.REQUIRES_ALLOW_FILTERING_MESSAGE,
                             "SELECT * FROM %s WHERE c > null");
        assertInvalidMessage("Unsupported null value for column c",
                             "SELECT * FROM %s WHERE c > null ALLOW FILTERING");
        assertInvalidMessage(StatementRestrictions.REQUIRES_ALLOW_FILTERING_MESSAGE,
                             "SELECT * FROM %s WHERE c CONTAINS null");
        assertInvalidMessage("Unsupported null value for column c",
                             "SELECT * FROM %s WHERE c CONTAINS null ALLOW FILTERING");
        assertInvalidMessage(StatementRestrictions.REQUIRES_ALLOW_FILTERING_MESSAGE,
                             "SELECT * FROM %s WHERE c CONTAINS KEY null");
        assertInvalidMessage("Unsupported null value for column c",
                             "SELECT * FROM %s WHERE c CONTAINS KEY null ALLOW FILTERING");

        // Checks filtering with unset
        assertInvalidMessage("Unsupported unset value for column c",
                             "SELECT * FROM %s WHERE c = ? ALLOW FILTERING",
                             unset());
        assertInvalidMessage("Unsupported unset value for column c",
                             "SELECT * FROM %s WHERE c > ? ALLOW FILTERING",
                             unset());
        assertInvalidMessage("Unsupported unset value for column c",
                             "SELECT * FROM %s WHERE c CONTAINS ? ALLOW FILTERING",
                             unset());
        assertInvalidMessage("Unsupported unset value for column c",
                             "SELECT * FROM %s WHERE c CONTAINS KEY ? ALLOW FILTERING",
                             unset());
    }

<<<<<<< HEAD
    @Test
    public void filteringOnClusteringColumns() throws Throwable
    {
        createTable("CREATE TABLE %s (a int, b int, c int, d int, PRIMARY KEY (a, b, c))");

        execute("INSERT INTO %s (a,b,c,d) VALUES (11, 12, 13, 14)");
        execute("INSERT INTO %s (a,b,c,d) VALUES (11, 15, 16, 17)");
        execute("INSERT INTO %s (a,b,c,d) VALUES (21, 22, 23, 24)");
        execute("INSERT INTO %s (a,b,c,d) VALUES (31, 32, 33, 34)");

        beforeAndAfterFlush(() -> {

            assertRows(execute("SELECT * FROM %s WHERE a = 11 AND b = 15"),
                       row(11, 15, 16, 17));

            assertInvalidMessage("Clustering column \"c\" cannot be restricted (preceding column \"b\" is restricted by a non-EQ relation)",
                                 "SELECT * FROM %s WHERE a = 11 AND b > 12 AND c = 15");

            assertRows(execute("SELECT * FROM %s WHERE a = 11 AND b = 15 AND c > 15"),
                       row(11, 15, 16, 17));

            assertRows(execute("SELECT * FROM %s WHERE a = 11 AND b > 12 AND c > 13 AND d = 17 ALLOW FILTERING"),
                       row(11, 15, 16, 17));
            assertInvalidMessage("Clustering column \"c\" cannot be restricted (preceding column \"b\" is restricted by a non-EQ relation)",
                                 "SELECT * FROM %s WHERE a = 11 AND b > 12 AND c > 13 and d = 17");

            assertRows(execute("SELECT * FROM %s WHERE b > 20 AND c > 30 ALLOW FILTERING"),
                       row(31, 32, 33, 34));
            assertInvalidMessage("Clustering column \"c\" cannot be restricted (preceding column \"b\" is restricted by a non-EQ relation)",
                                 "SELECT * FROM %s WHERE b > 20 AND c > 30");

            assertRows(execute("SELECT * FROM %s WHERE b > 20 AND c < 30 ALLOW FILTERING"),
                       row(21, 22, 23, 24));
            assertInvalidMessage("Clustering column \"c\" cannot be restricted (preceding column \"b\" is restricted by a non-EQ relation)",
                                 "SELECT * FROM %s WHERE b > 20 AND c < 30");

            assertRows(execute("SELECT * FROM %s WHERE b > 20 AND c = 33 ALLOW FILTERING"),
                       row(31, 32, 33, 34));
            assertInvalidMessage("Clustering column \"c\" cannot be restricted (preceding column \"b\" is restricted by a non-EQ relation)",
                                 "SELECT * FROM %s WHERE b > 20 AND c = 33");

            assertRows(execute("SELECT * FROM %s WHERE c = 33 ALLOW FILTERING"),
                       row(31, 32, 33, 34));
            assertInvalidMessage("PRIMARY KEY column \"c\" cannot be restricted as preceding column \"b\" is not restricted",
                                 "SELECT * FROM %s WHERE c = 33");
        });

        // --------------------------------------------------
        // Clustering column within and across partition keys
        // --------------------------------------------------
        createTable("CREATE TABLE %s (a int, b int, c int, d int, PRIMARY KEY (a, b, c))");

        execute("INSERT INTO %s (a,b,c,d) VALUES (11, 12, 13, 14)");
        execute("INSERT INTO %s (a,b,c,d) VALUES (11, 15, 16, 17)");
        execute("INSERT INTO %s (a,b,c,d) VALUES (11, 18, 19, 20)");

        execute("INSERT INTO %s (a,b,c,d) VALUES (21, 22, 23, 24)");
        execute("INSERT INTO %s (a,b,c,d) VALUES (21, 25, 26, 27)");
        execute("INSERT INTO %s (a,b,c,d) VALUES (21, 28, 29, 30)");

        execute("INSERT INTO %s (a,b,c,d) VALUES (31, 32, 33, 34)");
        execute("INSERT INTO %s (a,b,c,d) VALUES (31, 35, 36, 37)");
        execute("INSERT INTO %s (a,b,c,d) VALUES (31, 38, 39, 40)");

        beforeAndAfterFlush(() -> {

            assertRows(executeFilteringOnly("SELECT * FROM %s WHERE a = 21 AND c > 23"),
                       row(21, 25, 26, 27),
                       row(21, 28, 29, 30));
            assertRows(executeFilteringOnly("SELECT * FROM %s WHERE a = 21 AND c > 23 ORDER BY b DESC"),
                       row(21, 28, 29, 30),
                       row(21, 25, 26, 27));
            assertRows(executeFilteringOnly("SELECT * FROM %s WHERE c > 16 and c < 36"),
                       row(11, 18, 19, 20),
                       row(21, 22, 23, 24),
                       row(21, 25, 26, 27),
                       row(21, 28, 29, 30),
                       row(31, 32, 33, 34));
        });
    }

    @Test
    public void filteringWithMultiColumnSlices() throws Throwable
    {
        //----------------------------------------
        // Multi-column slices for clustering keys
        //----------------------------------------
        createTable("CREATE TABLE %s (a int, b int, c int, d int, e int, PRIMARY KEY (a, b, c, d))");

        execute("INSERT INTO %s (a,b,c,d,e) VALUES (11, 12, 13, 14, 15)");
        execute("INSERT INTO %s (a,b,c,d,e) VALUES (21, 22, 23, 24, 25)");
        execute("INSERT INTO %s (a,b,c,d,e) VALUES (31, 32, 33, 34, 35)");

        beforeAndAfterFlush(() -> {

            assertRows(execute("SELECT * FROM %s WHERE b = 22 AND d = 24 ALLOW FILTERING"),
                       row(21, 22, 23, 24, 25));
            assertInvalidMessage("PRIMARY KEY column \"d\" cannot be restricted as preceding column \"c\" is not restricted",
                                 "SELECT * FROM %s WHERE b = 22 AND d = 24");

            assertRows(execute("SELECT * FROM %s WHERE (b, c) > (20, 30) AND d = 34 ALLOW FILTERING"),
                       row(31, 32, 33, 34, 35));
            assertInvalidMessage("Clustering column \"d\" cannot be restricted (preceding column \"b\" is restricted by a non-EQ relation)",
                                 "SELECT * FROM %s WHERE (b, c) > (20, 30) AND d = 34");
        });
    }

    @Test
    public void containsFilteringForClusteringKeys() throws Throwable
    {
        //-------------------------------------------------
        // Frozen collections filtering for clustering keys
        //-------------------------------------------------

        // first clustering column
        createTable("CREATE TABLE %s (a int, b frozen<list<int>>, c int, PRIMARY KEY (a, b, c))");
        execute("INSERT INTO %s (a,b,c) VALUES (?, ?, ?)", 11, list(1, 3), 14);
        execute("INSERT INTO %s (a,b,c) VALUES (?, ?, ?)", 21, list(2, 3), 24);
        execute("INSERT INTO %s (a,b,c) VALUES (?, ?, ?)", 21, list(3, 3), 34);

        beforeAndAfterFlush(() -> {

            assertRows(execute("SELECT * FROM %s WHERE a = 21 AND b CONTAINS 2 ALLOW FILTERING"),
                       row(21, list(2, 3), 24));
            assertInvalidMessage("Clustering columns can only be restricted with CONTAINS with a secondary index or filtering",
                                 "SELECT * FROM %s WHERE a = 21 AND b CONTAINS 2");

            assertRows(execute("SELECT * FROM %s WHERE b CONTAINS 2 ALLOW FILTERING"),
                       row(21, list(2, 3), 24));
            assertInvalidMessage("Clustering columns can only be restricted with CONTAINS with a secondary index or filtering",
                                 "SELECT * FROM %s WHERE b CONTAINS 2");

            assertRows(execute("SELECT * FROM %s WHERE b CONTAINS 3 ALLOW FILTERING"),
                       row(11, list(1, 3), 14),
                       row(21, list(2, 3), 24),
                       row(21, list(3, 3), 34));
        });

        // non-first clustering column
        createTable("CREATE TABLE %s (a int, b int, c frozen<list<int>>, d int, PRIMARY KEY (a, b, c))");

        execute("INSERT INTO %s (a,b,c,d) VALUES (?, ?, ?, ?)", 11, 12, list(1, 3), 14);
        execute("INSERT INTO %s (a,b,c,d) VALUES (?, ?, ?, ?)", 21, 22, list(2, 3), 24);
        execute("INSERT INTO %s (a,b,c,d) VALUES (?, ?, ?, ?)", 21, 22, list(3, 3), 34);

        beforeAndAfterFlush(() -> {

            assertRows(execute("SELECT * FROM %s WHERE a = 21 AND c CONTAINS 2 ALLOW FILTERING"),
                       row(21, 22, list(2, 3), 24));
            assertInvalidMessage("Clustering columns can only be restricted with CONTAINS with a secondary index or filtering",
                                 "SELECT * FROM %s WHERE a = 21 AND c CONTAINS 2");

            assertRows(execute("SELECT * FROM %s WHERE b > 20 AND c CONTAINS 2 ALLOW FILTERING"),
                       row(21, 22, list(2, 3), 24));
            assertInvalidMessage("Clustering column \"c\" cannot be restricted (preceding column \"b\" is restricted by a non-EQ relation)",
                                 "SELECT * FROM %s WHERE b > 20 AND c CONTAINS 2");

            assertRows(execute("SELECT * FROM %s WHERE c CONTAINS 3 ALLOW FILTERING"),
                       row(11, 12, list(1, 3), 14),
                       row(21, 22, list(2, 3), 24),
                       row(21, 22, list(3, 3), 34));
        });

        createTable("CREATE TABLE %s (a int, b int, c frozen<map<text, text>>, d int, PRIMARY KEY (a, b, c))");

        execute("INSERT INTO %s (a,b,c,d) VALUES (?, ?, ?, ?)", 11, 12, map("1", "3"), 14);
        execute("INSERT INTO %s (a,b,c,d) VALUES (?, ?, ?, ?)", 21, 22, map("2", "3"), 24);
        execute("INSERT INTO %s (a,b,c,d) VALUES (?, ?, ?, ?)", 21, 22, map("3", "3"), 34);

        beforeAndAfterFlush(() -> {
            assertRows(execute("SELECT * FROM %s WHERE b > 20 AND c CONTAINS KEY '2' ALLOW FILTERING"),
                       row(21, 22, map("2", "3"), 24));
            assertInvalidMessage("Clustering column \"c\" cannot be restricted (preceding column \"b\" is restricted by a non-EQ relation)",
                                 "SELECT * FROM %s WHERE b > 20 AND c CONTAINS KEY '2'");
        });
    }

    @Test
    public void filteringWithOrderClause() throws Throwable
    {
        createTable("CREATE TABLE %s (a int, b int, c int, d list<int>, PRIMARY KEY (a, b, c))");

        execute("INSERT INTO %s (a, b, c, d) VALUES (?, ?, ?, ?)", 11, 12, 13, list(1,4));
        execute("INSERT INTO %s (a, b, c, d) VALUES (?, ?, ?, ?)", 21, 22, 23, list(2,4));
        execute("INSERT INTO %s (a, b, c, d) VALUES (?, ?, ?, ?)", 21, 25, 26, list(2,7));
        execute("INSERT INTO %s (a, b, c, d) VALUES (?, ?, ?, ?)", 31, 32, 33, list(3,4));

        beforeAndAfterFlush(() -> {

            assertRows(executeFilteringOnly("SELECT a, b, c, d FROM %s WHERE a = 21 AND c > 20 ORDER BY b DESC"),
                       row(21, 25, 26, list(2, 7)),
                       row(21, 22, 23, list(2, 4)));

            assertRows(executeFilteringOnly("SELECT a, b, c, d FROM %s WHERE a IN(21, 31) AND c > 20 ORDER BY b DESC"),
                       row(31, 32, 33, list(3, 4)),
                       row(21, 25, 26, list(2, 7)),
                       row(21, 22, 23, list(2, 4)));
        });
    }


    @Test
    public void filteringOnStaticColumnTest() throws Throwable
    {
        createTable("CREATE TABLE %s (a int, b int, c int, d int, s int static, PRIMARY KEY (a, b))");

        execute("INSERT INTO %s (a, b, c, d, s) VALUES (11, 12, 13, 14, 15)");
        execute("INSERT INTO %s (a, b, c, d, s) VALUES (21, 22, 23, 24, 25)");
        execute("INSERT INTO %s (a, b, c, d, s) VALUES (21, 26, 27, 28, 29)");
        execute("INSERT INTO %s (a, b, c, d, s) VALUES (31, 32, 33, 34, 35)");
        execute("INSERT INTO %s (a, b, c, d, s) VALUES (11, 42, 43, 44, 45)");

        beforeAndAfterFlush(() -> {

            assertRows(executeFilteringOnly("SELECT a, b, c, d, s FROM %s WHERE s = 29"),
                       row(21, 22, 23, 24, 29),
                       row(21, 26, 27, 28, 29));
            assertRows(executeFilteringOnly("SELECT a, b, c, d, s FROM %s WHERE b > 22 AND s = 29"),
                       row(21, 26, 27, 28, 29));
            assertRows(executeFilteringOnly("SELECT a, b, c, d, s FROM %s WHERE b > 10 and b < 26 AND s = 29"),
                       row(21, 22, 23, 24, 29));
            assertRows(executeFilteringOnly("SELECT a, b, c, d, s FROM %s WHERE c > 10 and c < 27 AND s = 29"),
                       row(21, 22, 23, 24, 29));
            assertRows(executeFilteringOnly("SELECT a, b, c, d, s FROM %s WHERE c > 10 and c < 43 AND s = 29"),
                       row(21, 22, 23, 24, 29),
                       row(21, 26, 27, 28, 29));
            assertRows(executeFilteringOnly("SELECT a, b, c, d, s FROM %s WHERE c > 10 AND s > 15 AND s < 45"),
                       row(21, 22, 23, 24, 29),
                       row(21, 26, 27, 28, 29),
                       row(31, 32, 33, 34, 35));
            assertRows(executeFilteringOnly("SELECT a, b, c, d, s FROM %s WHERE a = 21 AND s > 15 AND s < 45 ORDER BY b DESC"),
                       row(21, 26, 27, 28, 29),
                       row(21, 22, 23, 24, 29));
            assertRows(executeFilteringOnly("SELECT a, b, c, d, s FROM %s WHERE c > 13 and d < 44"),
                       row(21, 22, 23, 24, 29),
                       row(21, 26, 27, 28, 29),
                       row(31, 32, 33, 34, 35));
        });
    }

    @Test
    public void containsFilteringOnNonClusteringColumn() throws Throwable {
        createTable("CREATE TABLE %s (a int, b int, c int, d list<int>, PRIMARY KEY (a, b, c))");

        execute("INSERT INTO %s (a, b, c, d) VALUES (?, ?, ?, ?)", 11, 12, 13, list(1,4));
        execute("INSERT INTO %s (a, b, c, d) VALUES (?, ?, ?, ?)", 21, 22, 23, list(2,4));
        execute("INSERT INTO %s (a, b, c, d) VALUES (?, ?, ?, ?)", 21, 25, 26, list(2,7));
        execute("INSERT INTO %s (a, b, c, d) VALUES (?, ?, ?, ?)", 31, 32, 33, list(3,4));

        beforeAndAfterFlush(() -> {

            assertRows(executeFilteringOnly("SELECT a, b, c, d FROM %s WHERE b > 20 AND d CONTAINS 2"),
                       row(21, 22, 23, list(2, 4)),
                       row(21, 25, 26, list(2, 7)));

            assertRows(executeFilteringOnly("SELECT a, b, c, d FROM %s WHERE b > 20 AND d CONTAINS 2 AND d contains 4"),
                       row(21, 22, 23, list(2, 4)));
        });
    }

    @Test
    public void filteringOnCompactTable() throws Throwable
    {
        createTable("CREATE TABLE %s (a int, b int, c int, d int, PRIMARY KEY (a, b, c)) WITH COMPACT STORAGE");

        execute("INSERT INTO %s (a, b, c, d) VALUES (?, ?, ?, ?)", 11, 12, 13, 14);
        execute("INSERT INTO %s (a, b, c, d) VALUES (?, ?, ?, ?)", 21, 22, 23, 24);
        execute("INSERT INTO %s (a, b, c, d) VALUES (?, ?, ?, ?)", 21, 25, 26, 27);
        execute("INSERT INTO %s (a, b, c, d) VALUES (?, ?, ?, ?)", 31, 32, 33, 34);

        beforeAndAfterFlush(() -> {

            assertRows(executeFilteringOnly("SELECT * FROM %s WHERE c > 13"),
                       row(21, 22, 23, 24),
                       row(21, 25, 26, 27),
                       row(31, 32, 33, 34));

            assertRows(executeFilteringOnly("SELECT * FROM %s WHERE c > 13 AND c < 33"),
                       row(21, 22, 23, 24),
                       row(21, 25, 26, 27));

            assertRows(executeFilteringOnly("SELECT * FROM %s WHERE c > 13 AND b < 32"),
                       row(21, 22, 23, 24),
                       row(21, 25, 26, 27));

            assertRows(executeFilteringOnly("SELECT * FROM %s WHERE a = 21 AND c > 13 AND b < 32 ORDER BY b DESC"),
                       row(21, 25, 26, 27),
                       row(21, 22, 23, 24));

            assertRows(executeFilteringOnly("SELECT * FROM %s WHERE a IN (21, 31) AND c > 13 ORDER BY b DESC"),
                       row(31, 32, 33, 34),
                       row(21, 25, 26, 27),
                       row(21, 22, 23, 24));

            assertRows(executeFilteringOnly("SELECT * FROM %s WHERE c > 13 AND d < 34"),
                       row(21, 22, 23, 24),
                       row(21, 25, 26, 27));

            assertRows(executeFilteringOnly("SELECT * FROM %s WHERE c > 13"),
                       row(21, 22, 23, 24),
                       row(21, 25, 26, 27),
                       row(31, 32, 33, 34));
        });

        // with frozen in clustering key
        createTable("CREATE TABLE %s (a int, b int, c frozen<list<int>>, d int, PRIMARY KEY (a, b, c)) WITH COMPACT STORAGE");

        execute("INSERT INTO %s (a, b, c, d) VALUES (?, ?, ?, ?)", 11, 12, list(1, 3), 14);
        execute("INSERT INTO %s (a, b, c, d) VALUES (?, ?, ?, ?)", 21, 22, list(2, 3), 24);
        execute("INSERT INTO %s (a, b, c, d) VALUES (?, ?, ?, ?)", 21, 25, list(2, 6), 27);
        execute("INSERT INTO %s (a, b, c, d) VALUES (?, ?, ?, ?)", 31, 32, list(3, 3), 34);

        beforeAndAfterFlush(() -> {

            assertRows(executeFilteringOnly("SELECT * FROM %s WHERE c CONTAINS 2"),
                       row(21, 22, list(2, 3), 24),
                       row(21, 25, list(2, 6), 27));

            assertRows(executeFilteringOnly("SELECT * FROM %s WHERE c CONTAINS 2 AND b < 25"),
                       row(21, 22, list(2, 3), 24));

            assertRows(executeFilteringOnly("SELECT * FROM %s WHERE c CONTAINS 2 AND c CONTAINS 3"),
                       row(21, 22, list(2, 3), 24));

            assertRows(executeFilteringOnly("SELECT * FROM %s WHERE b > 12 AND c CONTAINS 2 AND d < 27"),
                       row(21, 22, list(2, 3), 24));
        });

        // with frozen in value
        createTable("CREATE TABLE %s (a int, b int, c int, d frozen<list<int>>, PRIMARY KEY (a, b, c)) WITH COMPACT STORAGE");

        execute("INSERT INTO %s (a, b, c, d) VALUES (?, ?, ?, ?)", 11, 12, 13, list(1, 4));
        execute("INSERT INTO %s (a, b, c, d) VALUES (?, ?, ?, ?)", 21, 22, 23, list(2, 4));
        execute("INSERT INTO %s (a, b, c, d) VALUES (?, ?, ?, ?)", 21, 25, 25, list(2, 6));
        execute("INSERT INTO %s (a, b, c, d) VALUES (?, ?, ?, ?)", 31, 32, 34, list(3, 4));

        beforeAndAfterFlush(() -> {

            assertRows(executeFilteringOnly("SELECT * FROM %s WHERE d CONTAINS 2"),
                       row(21, 22, 23, list(2, 4)),
                       row(21, 25, 25, list(2, 6)));

            assertRows(executeFilteringOnly("SELECT * FROM %s WHERE d CONTAINS 2 AND b < 25"),
                       row(21, 22, 23, list(2, 4)));

            assertRows(executeFilteringOnly("SELECT * FROM %s WHERE d CONTAINS 2 AND d CONTAINS 4"),
                       row(21, 22, 23, list(2, 4)));

            assertRows(executeFilteringOnly("SELECT * FROM %s WHERE b > 12 AND c < 25 AND d CONTAINS 2"),
                       row(21, 22, 23, list(2, 4)));
        });
    }

    @Test
    public void testCustomIndexWithFiltering() throws Throwable {
        // Test for CASSANDRA-11310 compatibility with 2i
        createTable("CREATE TABLE %s (a text, b int, c text, d int, PRIMARY KEY (a, b, c));");
        createIndex("CREATE INDEX ON %s(c)");
        
        execute("INSERT INTO %s (a, b, c, d) VALUES (?, ?, ?, ?)", "a", 0, "b", 1);
        execute("INSERT INTO %s (a, b, c, d) VALUES (?, ?, ?, ?)", "a", 1, "b", 2);
        execute("INSERT INTO %s (a, b, c, d) VALUES (?, ?, ?, ?)", "a", 2, "b", 3);
        execute("INSERT INTO %s (a, b, c, d) VALUES (?, ?, ?, ?)", "c", 3, "b", 4);

        assertRows(executeFilteringOnly("SELECT * FROM %s WHERE a='a' AND b > 0 AND c = 'b'"),
                   row("a", 1, "b", 2),
                   row("a", 2, "b", 3));
    }

    private UntypedResultSet executeFilteringOnly(String statement) throws Throwable
    {
        assertInvalid(statement);
        return execute(statement + " ALLOW FILTERING");
=======
    /**
     * Check select with and without compact storage, with different column
     * order. See CASSANDRA-10988
     */
    @Test
    public void testClusteringOrderWithSlice() throws Throwable
    {
        for (String compactOption : new String[] { "", " COMPACT STORAGE AND" })
        {
            // non-compound, ASC order
            createTable("CREATE TABLE %s (a text, b int, PRIMARY KEY (a, b)) WITH" +
                        compactOption +
                        " CLUSTERING ORDER BY (b ASC)");

            execute("INSERT INTO %s (a, b) VALUES ('a', 2)");
            execute("INSERT INTO %s (a, b) VALUES ('a', 3)");
            assertRows(execute("SELECT * FROM %s WHERE a = 'a' AND b > 0"),
                       row("a", 2),
                       row("a", 3));

            assertRows(execute("SELECT * FROM %s WHERE a = 'a' AND b > 0 ORDER BY b DESC"),
                       row("a", 3),
                       row("a", 2));

            // non-compound, DESC order
            createTable("CREATE TABLE %s (a text, b int, PRIMARY KEY (a, b)) WITH" +
                        compactOption +
                        " CLUSTERING ORDER BY (b DESC)");

            execute("INSERT INTO %s (a, b) VALUES ('a', 2)");
            execute("INSERT INTO %s (a, b) VALUES ('a', 3)");
            assertRows(execute("SELECT * FROM %s WHERE a = 'a' AND b > 0"),
                       row("a", 3),
                       row("a", 2));

            assertRows(execute("SELECT * FROM %s WHERE a = 'a' AND b > 0 ORDER BY b ASC"),
                       row("a", 2),
                       row("a", 3));

            // compound, first column DESC order
            createTable("CREATE TABLE %s (a text, b int, c int, PRIMARY KEY (a, b, c)) WITH" +
                        compactOption +
                        " CLUSTERING ORDER BY (b DESC)"
            );

            execute("INSERT INTO %s (a, b, c) VALUES ('a', 2, 4)");
            execute("INSERT INTO %s (a, b, c) VALUES ('a', 3, 5)");
            assertRows(execute("SELECT * FROM %s WHERE a = 'a' AND b > 0"),
                       row("a", 3, 5),
                       row("a", 2, 4));

            assertRows(execute("SELECT * FROM %s WHERE a = 'a' AND b > 0 ORDER BY b ASC"),
                       row("a", 2, 4),
                       row("a", 3, 5));

            // compound, mixed order
            createTable("CREATE TABLE %s (a text, b int, c int, PRIMARY KEY (a, b, c)) WITH" +
                        compactOption +
                        " CLUSTERING ORDER BY (b ASC, c DESC)"
            );

            execute("INSERT INTO %s (a, b, c) VALUES ('a', 2, 4)");
            execute("INSERT INTO %s (a, b, c) VALUES ('a', 3, 5)");
            assertRows(execute("SELECT * FROM %s WHERE a = 'a' AND b > 0"),
                       row("a", 2, 4),
                       row("a", 3, 5));

            assertRows(execute("SELECT * FROM %s WHERE a = 'a' AND b > 0 ORDER BY b ASC"),
                       row("a", 2, 4),
                       row("a", 3, 5));
        }
>>>>>>> 7927ace3
    }
}<|MERGE_RESOLUTION|>--- conflicted
+++ resolved
@@ -522,11 +522,11 @@
                              "SELECT * FROM %s WHERE account = ? AND id = ? AND categories CONTAINS ?", "test", 5, unset());
 
         assertInvalidMessage(StatementRestrictions.REQUIRES_ALLOW_FILTERING_MESSAGE,
-                             "SELECT * FROM %s WHERE account = ? AND id = ? AND categories CONTAINS ? AND categories CONTAINS ?",
-                             "test", 5, "foo", "notPresent");
-
-        assertEmpty(execute("SELECT * FROM %s WHERE account = ? AND id = ? AND categories CONTAINS ? AND categories CONTAINS ? ALLOW FILTERING",
-                            "test", 5, "foo", "notPresent"));
+                             "SELECT * FROM %s WHERE account = ? AND id = ? AND categories CONTAINS ? AND categories CONTAINS ?"
+                            , "test", 5, "foo", "notPresent");
+
+        assertEmpty(execute("SELECT * FROM %s WHERE account = ? AND id = ? AND categories CONTAINS ? AND categories CONTAINS ? ALLOW FILTERING"
+                           , "test", 5, "foo", "notPresent"));
     }
 
     // See CASSANDRA-7525
@@ -1446,7 +1446,6 @@
         execute("INSERT INTO %s (a, b, c, d) VALUES (2, 2, 7, 12)");
         execute("DELETE FROM %s WHERE a = 1 AND b = 1");
         execute("DELETE FROM %s WHERE a = 2 AND b = 2");
-<<<<<<< HEAD
 
         beforeAndAfterFlush(() -> {
 
@@ -1508,68 +1507,6 @@
                        row(1, 2, 1, 4, 8),
                        row(1, 3, 1, 6, 12));
         });
-=======
-
-        flush();
-
-        // Checks filtering
-        assertInvalidMessage(StatementRestrictions.REQUIRES_ALLOW_FILTERING_MESSAGE,
-                             "SELECT * FROM %s WHERE c = 4 AND d = 8");
-
-        assertRows(execute("SELECT * FROM %s WHERE c = 4 AND d = 8 ALLOW FILTERING"),
-                   row(1, 2, 1, 4, 8),
-                   row(1, 4, 1, 4, 8));
-
-        assertInvalidMessage(StatementRestrictions.REQUIRES_ALLOW_FILTERING_MESSAGE,
-                             "SELECT * FROM %s WHERE a = 1 AND b = 4 AND d = 8");
-
-        assertRows(execute("SELECT * FROM %s WHERE a = 1 AND b = 4 AND d = 8 ALLOW FILTERING"),
-                   row(1, 4, 1, 4, 8));
-
-        assertInvalidMessage(StatementRestrictions.REQUIRES_ALLOW_FILTERING_MESSAGE,
-                             "SELECT * FROM %s WHERE s = 1 AND d = 12");
-
-        assertRows(execute("SELECT * FROM %s WHERE s = 1 AND d = 12 ALLOW FILTERING"),
-                   row(1, 3, 1, 6, 12));
-
-        assertInvalidMessage("IN predicates on non-primary-key columns (c) is not yet supported",
-                             "SELECT * FROM %s WHERE a IN (1, 2) AND c IN (6, 7)");
-
-        assertInvalidMessage("IN predicates on non-primary-key columns (c) is not yet supported",
-                             "SELECT * FROM %s WHERE a IN (1, 2) AND c IN (6, 7) ALLOW FILTERING");
-
-        assertInvalidMessage(StatementRestrictions.REQUIRES_ALLOW_FILTERING_MESSAGE,
-                             "SELECT * FROM %s WHERE c > 4");
-
-        assertRows(execute("SELECT * FROM %s WHERE c > 4 ALLOW FILTERING"),
-                   row(1, 3, 1, 6, 12),
-                   row(2, 3, 2, 7, 12));
-
-        assertInvalidMessage(StatementRestrictions.REQUIRES_ALLOW_FILTERING_MESSAGE,
-                "SELECT * FROM %s WHERE s > 1");
-
-        assertRows(execute("SELECT * FROM %s WHERE s > 1 ALLOW FILTERING"),
-                   row(2, 3, 2, 7, 12),
-                   row(3, null, 3, null, null));
-
-        assertInvalidMessage(StatementRestrictions.REQUIRES_ALLOW_FILTERING_MESSAGE,
-                             "SELECT * FROM %s WHERE b < 3 AND c <= 4");
-
-        assertRows(execute("SELECT * FROM %s WHERE b < 3 AND c <= 4 ALLOW FILTERING"),
-                   row(1, 2, 1, 4, 8));
-
-        assertInvalidMessage(StatementRestrictions.REQUIRES_ALLOW_FILTERING_MESSAGE,
-                             "SELECT * FROM %s WHERE c >= 3 AND c <= 6");
-
-        assertRows(execute("SELECT * FROM %s WHERE c >= 3 AND c <= 6 ALLOW FILTERING"),
-                   row(1, 2, 1, 4, 8),
-                   row(1, 3, 1, 6, 12),
-                   row(1, 4, 1, 4, 8));
-
-        assertRows(execute("SELECT * FROM %s WHERE s >= 1 LIMIT 2 ALLOW FILTERING"),
-                   row(1, 2, 1, 4, 8),
-                   row(1, 3, 1, 6, 12));
->>>>>>> 7927ace3
 
         // Checks filtering with null
         assertInvalidMessage(StatementRestrictions.REQUIRES_ALLOW_FILTERING_MESSAGE,
@@ -1634,26 +1571,13 @@
             assertInvalidMessage(StatementRestrictions.REQUIRES_ALLOW_FILTERING_MESSAGE,
                                  "SELECT * FROM %s WHERE c > 4");
 
-<<<<<<< HEAD
             assertRows(execute("SELECT * FROM %s WHERE c > 4 ALLOW FILTERING"),
                        row(1, 3, 6),
                        row(2, 3, 7));
-=======
-        // Checks filtering
-        assertInvalidMessage(StatementRestrictions.REQUIRES_ALLOW_FILTERING_MESSAGE,
-                             "SELECT * FROM %s WHERE a = 1 AND b = 4 AND c = 4");
-
-        assertRows(execute("SELECT * FROM %s WHERE a = 1 AND b = 4 AND c = 4 ALLOW FILTERING"),
-                   row(1, 4, 4));
-
-        assertInvalidMessage("IN predicates on non-primary-key columns (c) is not yet supported",
-                             "SELECT * FROM %s WHERE a IN (1, 2) AND c IN (6, 7)");
->>>>>>> 7927ace3
 
             assertInvalidMessage(StatementRestrictions.REQUIRES_ALLOW_FILTERING_MESSAGE,
                                  "SELECT * FROM %s WHERE b < 3 AND c <= 4");
 
-<<<<<<< HEAD
             assertRows(execute("SELECT * FROM %s WHERE b < 3 AND c <= 4 ALLOW FILTERING"),
                        row(1, 2, 4));
 
@@ -1666,28 +1590,6 @@
                        row(1, 4, 4));
 
         });
-=======
-        assertInvalidMessage(StatementRestrictions.REQUIRES_ALLOW_FILTERING_MESSAGE,
-                             "SELECT * FROM %s WHERE c > 4");
-
-        assertRows(execute("SELECT * FROM %s WHERE c > 4 ALLOW FILTERING"),
-                   row(1, 3, 6),
-                   row(2, 3, 7));
-
-        assertInvalidMessage(StatementRestrictions.REQUIRES_ALLOW_FILTERING_MESSAGE,
-                             "SELECT * FROM %s WHERE b < 3 AND c <= 4");
-
-        assertRows(execute("SELECT * FROM %s WHERE b < 3 AND c <= 4 ALLOW FILTERING"),
-                   row(1, 2, 4));
-
-        assertInvalidMessage(StatementRestrictions.REQUIRES_ALLOW_FILTERING_MESSAGE,
-                             "SELECT * FROM %s WHERE c >= 3 AND c <= 6");
-
-        assertRows(execute("SELECT * FROM %s WHERE c >= 3 AND c <= 6 ALLOW FILTERING"),
-                   row(1, 2, 4),
-                   row(1, 3, 6),
-                   row(1, 4, 4));
->>>>>>> 7927ace3
 
         // Checks filtering with null
         assertInvalidMessage(StatementRestrictions.REQUIRES_ALLOW_FILTERING_MESSAGE,
@@ -1699,11 +1601,7 @@
         assertInvalidMessage("Unsupported null value for column c",
                              "SELECT * FROM %s WHERE c > null ALLOW FILTERING");
 
-<<<<<<< HEAD
         // Checks filtering with unset
-=======
-        // // Checks filtering with unset
->>>>>>> 7927ace3
         assertInvalidMessage("Unsupported unset value for column c",
                              "SELECT * FROM %s WHERE c = ? ALLOW FILTERING",
                              unset());
@@ -1826,7 +1724,6 @@
                        row(1, 3, list(3, 2), set(6, 4), map(3, 2)),
                        row(1, 4, list(1, 2), set(2, 4), map(1, 2)));
 
-<<<<<<< HEAD
             assertRows(execute("SELECT * FROM %s WHERE e CONTAINS KEY 1 ALLOW FILTERING"),
                        row(1, 2, list(1, 6), set(2, 12), map(1, 6)),
                        row(1, 4, list(1, 2), set(2, 4), map(1, 2)));
@@ -1840,50 +1737,6 @@
             assertRows(execute("SELECT * FROM %s WHERE c CONTAINS 2 AND d CONTAINS 4 AND e CONTAINS KEY 3 ALLOW FILTERING"),
                        row(1, 3, list(3, 2), set(6, 4), map(3, 2)));
         });
-=======
-        // Checks filtering for lists
-        assertInvalidMessage(StatementRestrictions.REQUIRES_ALLOW_FILTERING_MESSAGE,
-                             "SELECT * FROM %s WHERE c CONTAINS 2");
-
-        assertRows(execute("SELECT * FROM %s WHERE c CONTAINS 2 ALLOW FILTERING"),
-                   row(1, 3, list(3, 2), set(6, 4), map(3, 2)),
-                   row(1, 4, list(1, 2), set(2, 4), map(1, 2)));
-
-        assertRows(execute("SELECT * FROM %s WHERE c CONTAINS 2 AND c CONTAINS 3 ALLOW FILTERING"),
-                   row(1, 3, list(3, 2), set(6, 4), map(3, 2)));
-
-        // Checks filtering for sets
-        assertInvalidMessage(StatementRestrictions.REQUIRES_ALLOW_FILTERING_MESSAGE,
-                             "SELECT * FROM %s WHERE d CONTAINS 4");
-
-        assertRows(execute("SELECT * FROM %s WHERE d CONTAINS 4 ALLOW FILTERING"),
-                   row(1, 3, list(3, 2), set(6, 4), map(3, 2)),
-                   row(1, 4, list(1, 2), set(2, 4), map(1, 2)));
-
-        assertRows(execute("SELECT * FROM %s WHERE d CONTAINS 4 AND d CONTAINS 6 ALLOW FILTERING"),
-                   row(1, 3, list(3, 2), set(6, 4), map(3, 2)));
-
-        // Checks filtering for maps
-        assertInvalidMessage(StatementRestrictions.REQUIRES_ALLOW_FILTERING_MESSAGE,
-                             "SELECT * FROM %s WHERE e CONTAINS 2");
-
-        assertRows(execute("SELECT * FROM %s WHERE e CONTAINS 2 ALLOW FILTERING"),
-                   row(1, 3, list(3, 2), set(6, 4), map(3, 2)),
-                   row(1, 4, list(1, 2), set(2, 4), map(1, 2)));
-
-        assertRows(execute("SELECT * FROM %s WHERE e CONTAINS KEY 1 ALLOW FILTERING"),
-                   row(1, 2, list(1, 6), set(2, 12), map(1, 6)),
-                   row(1, 4, list(1, 2), set(2, 4), map(1, 2)));
-
-        assertRows(execute("SELECT * FROM %s WHERE e[1] = 6 ALLOW FILTERING"),
-                   row(1, 2, list(1, 6), set(2, 12), map(1, 6)));
-
-        assertRows(execute("SELECT * FROM %s WHERE e CONTAINS KEY 1 AND e CONTAINS 2 ALLOW FILTERING"),
-                   row(1, 4, list(1, 2), set(2, 4), map(1, 2)));
-
-        assertRows(execute("SELECT * FROM %s WHERE c CONTAINS 2 AND d CONTAINS 4 AND e CONTAINS KEY 3 ALLOW FILTERING"),
-                   row(1, 3, list(3, 2), set(6, 4), map(3, 2)));
->>>>>>> 7927ace3
 
         // Checks filtering with null
         assertInvalidMessage("Unsupported null value for column c",
@@ -1932,7 +1785,6 @@
 
         beforeAndAfterFlush(() -> {
 
-<<<<<<< HEAD
             // Checks filtering for lists
             assertInvalidMessage(StatementRestrictions.REQUIRES_ALLOW_FILTERING_MESSAGE,
                                  "SELECT * FROM %s WHERE c = [3, 2]");
@@ -1964,91 +1816,6 @@
             // Checks filtering for sets
             assertInvalidMessage(StatementRestrictions.REQUIRES_ALLOW_FILTERING_MESSAGE,
                                  "SELECT * FROM %s WHERE d = {6, 4}");
-=======
-        // Checks filtering for lists
-        assertInvalidMessage(StatementRestrictions.REQUIRES_ALLOW_FILTERING_MESSAGE,
-                             "SELECT * FROM %s WHERE c = [3, 2]");
-
-        assertRows(execute("SELECT * FROM %s WHERE c = [3, 2] ALLOW FILTERING"),
-                   row(1, 3, list(3, 2), set(6, 4), map(3, 2)));
-
-        assertInvalidMessage(StatementRestrictions.REQUIRES_ALLOW_FILTERING_MESSAGE,
-                             "SELECT * FROM %s WHERE c > [1, 5] AND c < [3, 6]");
-
-        assertRows(execute("SELECT * FROM %s WHERE c > [1, 5] AND c < [3, 6] ALLOW FILTERING"),
-                   row(1, 2, list(1, 6), set(2, 12), map(1, 6)),
-                   row(1, 3, list(3, 2), set(6, 4), map(3, 2)));
-
-        assertRows(execute("SELECT * FROM %s WHERE c >= [1, 6] AND c < [3, 3] ALLOW FILTERING"),
-                   row(1, 2, list(1, 6), set(2, 12), map(1, 6)),
-                   row(1, 3, list(3, 2), set(6, 4), map(3, 2)));
-
-        assertInvalidMessage(StatementRestrictions.REQUIRES_ALLOW_FILTERING_MESSAGE,
-                "SELECT * FROM %s WHERE c CONTAINS 2");
-
-        assertRows(execute("SELECT * FROM %s WHERE c CONTAINS 2 ALLOW FILTERING"),
-                   row(1, 3, list(3, 2), set(6, 4), map(3, 2)),
-                   row(1, 4, list(1, 2), set(2, 4), map(1, 2)));
-
-        assertRows(execute("SELECT * FROM %s WHERE c CONTAINS 2 AND c CONTAINS 3 ALLOW FILTERING"),
-                   row(1, 3, list(3, 2), set(6, 4), map(3, 2)));
-
-        // Checks filtering for sets
-        assertInvalidMessage(StatementRestrictions.REQUIRES_ALLOW_FILTERING_MESSAGE,
-                             "SELECT * FROM %s WHERE d = {6, 4}");
-
-        assertRows(execute("SELECT * FROM %s WHERE d = {6, 4} ALLOW FILTERING"),
-                   row(1, 3, list(3, 2), set(6, 4), map(3, 2)));
-
-        assertInvalidMessage(StatementRestrictions.REQUIRES_ALLOW_FILTERING_MESSAGE,
-                             "SELECT * FROM %s WHERE d > {4, 5} AND d < {6}");
-
-        assertRows(execute("SELECT * FROM %s WHERE d > {4, 5} AND d < {6} ALLOW FILTERING"),
-                   row(1, 3, list(3, 2), set(6, 4), map(3, 2)));
-
-        assertRows(execute("SELECT * FROM %s WHERE d >= {2, 12} AND d <= {4, 6} ALLOW FILTERING"),
-                   row(1, 2, list(1, 6), set(2, 12), map(1, 6)),
-                   row(1, 3, list(3, 2), set(6, 4), map(3, 2)));
-
-        assertInvalidMessage(StatementRestrictions.REQUIRES_ALLOW_FILTERING_MESSAGE,
-                             "SELECT * FROM %s WHERE d CONTAINS 4");
-
-        assertRows(execute("SELECT * FROM %s WHERE d CONTAINS 4 ALLOW FILTERING"),
-                   row(1, 3, list(3, 2), set(6, 4), map(3, 2)),
-                   row(1, 4, list(1, 2), set(2, 4), map(1, 2)));
-
-        assertRows(execute("SELECT * FROM %s WHERE d CONTAINS 4 AND d CONTAINS 6 ALLOW FILTERING"),
-                   row(1, 3, list(3, 2), set(6, 4), map(3, 2)));
-
-        // Checks filtering for maps
-        assertInvalidMessage(StatementRestrictions.REQUIRES_ALLOW_FILTERING_MESSAGE,
-                             "SELECT * FROM %s WHERE e = {1 : 2}");
-
-        assertRows(execute("SELECT * FROM %s WHERE e = {1 : 2} ALLOW FILTERING"),
-                   row(1, 4, list(1, 2), set(2, 4), map(1, 2)));
-
-        assertInvalidMessage(StatementRestrictions.REQUIRES_ALLOW_FILTERING_MESSAGE,
-                "SELECT * FROM %s WHERE e > {1 : 4} AND e < {3 : 6}");
-
-        assertRows(execute("SELECT * FROM %s WHERE e > {1 : 4} AND e < {3 : 6} ALLOW FILTERING"),
-                   row(1, 2, list(1, 6), set(2, 12), map(1, 6)),
-                   row(1, 3, list(3, 2), set(6, 4), map(3, 2)));
-
-        assertRows(execute("SELECT * FROM %s WHERE e >= {1 : 6} AND e <= {3 : 2} ALLOW FILTERING"),
-                   row(1, 2, list(1, 6), set(2, 12), map(1, 6)),
-                   row(1, 3, list(3, 2), set(6, 4), map(3, 2)));
-
-        assertInvalidMessage(StatementRestrictions.REQUIRES_ALLOW_FILTERING_MESSAGE,
-                             "SELECT * FROM %s WHERE e CONTAINS 2");
-
-        assertRows(execute("SELECT * FROM %s WHERE e CONTAINS 2 ALLOW FILTERING"),
-                   row(1, 3, list(3, 2), set(6, 4), map(3, 2)),
-                   row(1, 4, list(1, 2), set(2, 4), map(1, 2)));
-
-        assertRows(execute("SELECT * FROM %s WHERE e CONTAINS KEY 1 ALLOW FILTERING"),
-                   row(1, 2, list(1, 6), set(2, 12), map(1, 6)),
-                   row(1, 4, list(1, 2), set(2, 4), map(1, 2)));
->>>>>>> 7927ace3
 
             assertRows(execute("SELECT * FROM %s WHERE d = {6, 4} ALLOW FILTERING"),
                        row(1, 3, list(3, 2), set(6, 4), map(3, 2)));
@@ -2111,12 +1878,6 @@
             assertRows(execute("SELECT * FROM %s WHERE c CONTAINS 2 AND d CONTAINS 4 AND e CONTAINS KEY 3 ALLOW FILTERING"),
                        row(1, 3, list(3, 2), set(6, 4), map(3, 2)));
         });
-
-        assertRows(execute("SELECT * FROM %s WHERE e CONTAINS KEY 1 AND e CONTAINS 2 ALLOW FILTERING"),
-                   row(1, 4, list(1, 2), set(2, 4), map(1, 2)));
-
-        assertRows(execute("SELECT * FROM %s WHERE c CONTAINS 2 AND d CONTAINS 4 AND e CONTAINS KEY 3 ALLOW FILTERING"),
-                   row(1, 3, list(3, 2), set(6, 4), map(3, 2)));
 
         // Checks filtering with null
         assertInvalidMessage("Unsupported null value for column c",
@@ -2203,7 +1964,6 @@
             assertRows(execute("SELECT * FROM %s WHERE b <= 3 AND c < [6, 2] ALLOW FILTERING"),
                        row(1, 2, list(4, 2)));
 
-<<<<<<< HEAD
             assertInvalidMessage(StatementRestrictions.REQUIRES_ALLOW_FILTERING_MESSAGE,
                                  "SELECT * FROM %s WHERE c >= [4, 2] AND c <= [6, 4]");
 
@@ -2217,41 +1977,6 @@
             assertRows(execute("SELECT * FROM %s WHERE c CONTAINS 2 ALLOW FILTERING"),
                        row(1, 2, list(4, 2)),
                        row(1, 3, list(6, 2)));
-=======
-        // Checks filtering
-        assertInvalidMessage(StatementRestrictions.REQUIRES_ALLOW_FILTERING_MESSAGE,
-                             "SELECT * FROM %s WHERE a = 1 AND b = 4 AND c = [4, 1]");
-
-        assertRows(execute("SELECT * FROM %s WHERE a = 1 AND b = 4 AND c = [4, 1] ALLOW FILTERING"),
-                   row(1, 4, list(4, 1)));
-
-        assertInvalidMessage(StatementRestrictions.REQUIRES_ALLOW_FILTERING_MESSAGE,
-                             "SELECT * FROM %s WHERE c > [4, 2]");
-
-        assertRows(execute("SELECT * FROM %s WHERE c > [4, 2] ALLOW FILTERING"),
-                   row(1, 3, list(6, 2)),
-                   row(2, 3, list(7, 1)));
-
-        assertInvalidMessage(StatementRestrictions.REQUIRES_ALLOW_FILTERING_MESSAGE,
-                             "SELECT * FROM %s WHERE b <= 3 AND c < [6, 2]");
-
-        assertRows(execute("SELECT * FROM %s WHERE b <= 3 AND c < [6, 2] ALLOW FILTERING"),
-                   row(1, 2, list(4, 2)));
-
-        assertInvalidMessage(StatementRestrictions.REQUIRES_ALLOW_FILTERING_MESSAGE,
-                             "SELECT * FROM %s WHERE c >= [4, 2] AND c <= [6, 4]");
-
-        assertRows(execute("SELECT * FROM %s WHERE c >= [4, 2] AND c <= [6, 4] ALLOW FILTERING"),
-                   row(1, 2, list(4, 2)),
-                   row(1, 3, list(6, 2)));
-
-        assertInvalidMessage(StatementRestrictions.REQUIRES_ALLOW_FILTERING_MESSAGE,
-                             "SELECT * FROM %s WHERE c CONTAINS 2");
-
-        assertRows(execute("SELECT * FROM %s WHERE c CONTAINS 2 ALLOW FILTERING"),
-                   row(1, 2, list(4, 2)),
-                   row(1, 3, list(6, 2)));
->>>>>>> 7927ace3
 
             assertInvalidMessage("Cannot use CONTAINS KEY on non-map column c",
                                  "SELECT * FROM %s WHERE c CONTAINS KEY 2 ALLOW FILTERING");
@@ -2259,9 +1984,6 @@
             assertRows(execute("SELECT * FROM %s WHERE c CONTAINS 2 AND c CONTAINS 6 ALLOW FILTERING"),
                        row(1, 3, list(6, 2)));
         });
-
-        assertRows(execute("SELECT * FROM %s WHERE c CONTAINS 2 AND c CONTAINS 6 ALLOW FILTERING"),
-                   row(1, 3, list(6, 2)));
 
         // Checks filtering with null
         assertInvalidMessage(StatementRestrictions.REQUIRES_ALLOW_FILTERING_MESSAGE,
@@ -2382,7 +2104,6 @@
 
         beforeAndAfterFlush(() -> {
 
-<<<<<<< HEAD
             // Checks filtering
             assertInvalidMessage(StatementRestrictions.REQUIRES_ALLOW_FILTERING_MESSAGE,
                                  "SELECT * FROM %s WHERE a = 1 AND b = 4 AND c = {4, 1}");
@@ -2395,46 +2116,10 @@
 
             assertRows(execute("SELECT * FROM %s WHERE c > {4, 2} ALLOW FILTERING"),
                        row(1, 3, set(6, 2)));
-=======
-        // Checks filtering
-        assertInvalidMessage(StatementRestrictions.REQUIRES_ALLOW_FILTERING_MESSAGE,
-                             "SELECT * FROM %s WHERE a = 1 AND b = 4 AND c = {4, 1}");
-
-        assertRows(execute("SELECT * FROM %s WHERE a = 1 AND b = 4 AND c = {4, 1} ALLOW FILTERING"),
-                   row(1, 4, set(4, 1)));
-
-        assertInvalidMessage(StatementRestrictions.REQUIRES_ALLOW_FILTERING_MESSAGE,
-                             "SELECT * FROM %s WHERE c > {4, 2}");
-
-        assertRows(execute("SELECT * FROM %s WHERE c > {4, 2} ALLOW FILTERING"),
-                   row(1, 3, set(6, 2)));
-
-        assertInvalidMessage(StatementRestrictions.REQUIRES_ALLOW_FILTERING_MESSAGE,
-                             "SELECT * FROM %s WHERE b <= 3 AND c < {6, 2}");
-
-        assertRows(execute("SELECT * FROM %s WHERE b <= 3 AND c < {6, 2} ALLOW FILTERING"),
-                   row(1, 2, set(2, 4)),
-                   row(2, 3, set(1, 7)));
-
-        assertInvalidMessage(StatementRestrictions.REQUIRES_ALLOW_FILTERING_MESSAGE,
-                             "SELECT * FROM %s WHERE c >= {4, 2} AND c <= {6, 4}");
-
-        assertRows(execute("SELECT * FROM %s WHERE c >= {4, 2} AND c <= {6, 4} ALLOW FILTERING"),
-                   row(1, 2, set(4, 2)),
-                   row(1, 3, set(6, 2)));
-
-        assertInvalidMessage(StatementRestrictions.REQUIRES_ALLOW_FILTERING_MESSAGE,
-                             "SELECT * FROM %s WHERE c CONTAINS 2");
-
-        assertRows(execute("SELECT * FROM %s WHERE c CONTAINS 2 ALLOW FILTERING"),
-                   row(1, 2, set(4, 2)),
-                   row(1, 3, set(6, 2)));
->>>>>>> 7927ace3
 
             assertInvalidMessage(StatementRestrictions.REQUIRES_ALLOW_FILTERING_MESSAGE,
                                  "SELECT * FROM %s WHERE b <= 3 AND c < {6, 2}");
 
-<<<<<<< HEAD
             assertRows(execute("SELECT * FROM %s WHERE b <= 3 AND c < {6, 2} ALLOW FILTERING"),
                        row(1, 2, set(2, 4)),
                        row(2, 3, set(1, 7)));
@@ -2459,11 +2144,6 @@
             assertRows(execute("SELECT * FROM %s WHERE c CONTAINS 2 AND c CONTAINS 6 ALLOW FILTERING"),
                        row(1, 3, set(6, 2)));
         });
-=======
-        assertRows(execute("SELECT * FROM %s WHERE c CONTAINS 2 AND c CONTAINS 6 ALLOW FILTERING"),
-                   row(1, 3, set(6, 2)));
-
->>>>>>> 7927ace3
         // Checks filtering with null
         assertInvalidMessage(StatementRestrictions.REQUIRES_ALLOW_FILTERING_MESSAGE,
                              "SELECT * FROM %s WHERE c = null");
@@ -2603,7 +2283,6 @@
             assertInvalidMessage(StatementRestrictions.REQUIRES_ALLOW_FILTERING_MESSAGE,
                                  "SELECT * FROM %s WHERE a = 1 AND b = 4 AND c = {4 : 1}");
 
-<<<<<<< HEAD
             assertRows(execute("SELECT * FROM %s WHERE a = 1 AND b = 4 AND c = {4 : 1} ALLOW FILTERING"),
                        row(1, 4, map(4, 1)));
 
@@ -2640,47 +2319,6 @@
             assertRows(execute("SELECT * FROM %s WHERE c CONTAINS 2 AND c CONTAINS KEY 6 ALLOW FILTERING"),
                        row(1, 3, map(6, 2)));
         });
-=======
-        // Checks filtering
-        assertInvalidMessage(StatementRestrictions.REQUIRES_ALLOW_FILTERING_MESSAGE,
-                             "SELECT * FROM %s WHERE a = 1 AND b = 4 AND c = {4 : 1}");
-
-        assertRows(execute("SELECT * FROM %s WHERE a = 1 AND b = 4 AND c = {4 : 1} ALLOW FILTERING"),
-                   row(1, 4, map(4, 1)));
-
-        assertInvalidMessage(StatementRestrictions.REQUIRES_ALLOW_FILTERING_MESSAGE,
-                             "SELECT * FROM %s WHERE c > {4 : 2}");
-
-        assertRows(execute("SELECT * FROM %s WHERE c > {4 : 2} ALLOW FILTERING"),
-                   row(1, 3, map(6, 2)),
-                   row(2, 3, map(7, 1)));
-
-        assertInvalidMessage(StatementRestrictions.REQUIRES_ALLOW_FILTERING_MESSAGE,
-                             "SELECT * FROM %s WHERE b <= 3 AND c < {6 : 2}");
-
-        assertRows(execute("SELECT * FROM %s WHERE b <= 3 AND c < {6 : 2} ALLOW FILTERING"),
-                   row(1, 2, map(4, 2)));
-
-        assertInvalidMessage(StatementRestrictions.REQUIRES_ALLOW_FILTERING_MESSAGE,
-                             "SELECT * FROM %s WHERE c >= {4 : 2} AND c <= {6 : 4}");
-
-        assertRows(execute("SELECT * FROM %s WHERE c >= {4 : 2} AND c <= {6 : 4} ALLOW FILTERING"),
-                   row(1, 2, map(4, 2)),
-                   row(1, 3, map(6, 2)));
-
-        assertInvalidMessage(StatementRestrictions.REQUIRES_ALLOW_FILTERING_MESSAGE,
-                             "SELECT * FROM %s WHERE c CONTAINS 2");
-
-        assertRows(execute("SELECT * FROM %s WHERE c CONTAINS 2 ALLOW FILTERING"),
-                   row(1, 2, map(4, 2)),
-                   row(1, 3, map(6, 2)));
-
-        assertRows(execute("SELECT * FROM %s WHERE c CONTAINS KEY 6 ALLOW FILTERING"),
-                   row(1, 3, map(6, 2)));
-
-        assertRows(execute("SELECT * FROM %s WHERE c CONTAINS 2 AND c CONTAINS KEY 6 ALLOW FILTERING"),
-                   row(1, 3, map(6, 2)));
->>>>>>> 7927ace3
 
         // Checks filtering with null
         assertInvalidMessage(StatementRestrictions.REQUIRES_ALLOW_FILTERING_MESSAGE,
@@ -2799,7 +2437,6 @@
                              unset());
     }
 
-<<<<<<< HEAD
     @Test
     public void filteringOnClusteringColumns() throws Throwable
     {
@@ -3173,7 +2810,8 @@
     {
         assertInvalid(statement);
         return execute(statement + " ALLOW FILTERING");
-=======
+    }
+
     /**
      * Check select with and without compact storage, with different column
      * order. See CASSANDRA-10988
@@ -3245,6 +2883,5 @@
                        row("a", 2, 4),
                        row("a", 3, 5));
         }
->>>>>>> 7927ace3
     }
 }