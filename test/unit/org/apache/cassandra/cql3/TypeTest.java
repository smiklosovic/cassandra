/*
 * Licensed to the Apache Software Foundation (ASF) under one
 * or more contributor license agreements.  See the NOTICE file
 * distributed with this work for additional information
 * regarding copyright ownership.  The ASF licenses this file
 * to you under the Apache License, Version 2.0 (the
 * "License"); you may not use this file except in compliance
 * with the License.  You may obtain a copy of the License at
 *
 *     http://www.apache.org/licenses/LICENSE-2.0
 *
 * Unless required by applicable law or agreed to in writing, software
 * distributed under the License is distributed on an "AS IS" BASIS,
 * WITHOUT WARRANTIES OR CONDITIONS OF ANY KIND, either express or implied.
 * See the License for the specific language governing permissions and
 * limitations under the License.
 */
package org.apache.cassandra.cql3;

<<<<<<< HEAD
=======
import org.apache.cassandra.SchemaLoader;
import org.apache.cassandra.db.ConsistencyLevel;
import org.apache.cassandra.exceptions.ConfigurationException;
import org.apache.cassandra.exceptions.RequestExecutionException;
import org.apache.cassandra.exceptions.RequestValidationException;
import org.apache.cassandra.gms.Gossiper;
import org.apache.cassandra.service.ClientState;
import org.apache.cassandra.service.QueryState;
import org.apache.cassandra.transport.messages.ResultMessage;
import org.apache.cassandra.utils.MD5Digest;
import org.junit.AfterClass;
import org.junit.BeforeClass;
>>>>>>> a4e108c4
import org.junit.Test;
import static org.junit.Assert.assertEquals;
import static org.junit.Assert.fail;

public class TypeTest extends CQLTester
{
    @Test
    public void testNowToUUIDCompatibility() throws Throwable
    {
        createTable("CREATE TABLE %s (a int, b uuid, PRIMARY KEY (a, b))");
        execute("INSERT INTO %s (a, b) VALUES (0, now())");
        UntypedResultSet results = execute("SELECT * FROM %s WHERE a=0 AND b < now()");
        assertEquals(1, results.size());
    }

    @Test
    public void testDateCompatibility() throws Throwable
    {
        createTable("CREATE TABLE %s (a int, b timestamp, c bigint, d varint, PRIMARY KEY (a, b, c, d))");
        execute("INSERT INTO %s (a, b, c, d) VALUES (0, unixTimestampOf(now()), dateOf(now()), dateOf(now()))");
        UntypedResultSet results = execute("SELECT * FROM %s WHERE a=0 AND b < unixTimestampOf(now())");
        assertEquals(1, results.size());
    }

    @Test
    public void testReversedTypeCompatibility() throws Throwable
    {
        createTable("CREATE TABLE %s (a int, b timeuuid, PRIMARY KEY (a, b)) WITH CLUSTERING ORDER BY (b DESC)");
        execute("INSERT INTO %s (a, b) VALUES (0, now())");
        UntypedResultSet results = execute("SELECT * FROM %s WHERE a=0 AND b < now()");
        assertEquals(1, results.size());
    }

    @Test
    // tests CASSANDRA-7797
    public void testAlterReversedColumn() throws Throwable
    {
        executeSchemaChange("CREATE TABLE IF NOT EXISTS %s.test_alter_reversed (a int, b 'org.apache.cassandra.db.marshal.DateType', PRIMARY KEY (a, b)) WITH CLUSTERING ORDER BY (b DESC)");
        executeSchemaChange("ALTER TABLE %s.test_alter_reversed ALTER b TYPE 'org.apache.cassandra.db.marshal.ReversedType(org.apache.cassandra.db.marshal.TimestampType)'");
    }

    @Test
    public void testIncompatibleReversedTypes() throws Throwable
    {
        executeSchemaChange("CREATE TABLE IF NOT EXISTS %s.test_incompatible_reversed (a int, b 'org.apache.cassandra.db.marshal.DateType', PRIMARY KEY (a, b)) WITH CLUSTERING ORDER BY (b DESC)");
        try
        {
            executeSchemaChange("ALTER TABLE %s.test_incompatible_reversed ALTER b TYPE 'org.apache.cassandra.db.marshal.ReversedType(org.apache.cassandra.db.marshal.TimeUUIDType)'");
            fail("Expected error for ALTER statement");
        }
        catch (ConfigurationException e) { }
    }

    @Test
    public void testReversedAndNonReversed() throws Throwable
    {
        executeSchemaChange("CREATE TABLE IF NOT EXISTS %s.test_reversed_and_non_reversed (a int, b 'org.apache.cassandra.db.marshal.DateType', PRIMARY KEY (a, b))");
        try
        {
            executeSchemaChange("ALTER TABLE %s.test_reversed_and_non_reversed ALTER b TYPE 'org.apache.cassandra.db.marshal.ReversedType(org.apache.cassandra.db.marshal.DateType)'");
            fail("Expected error for ALTER statement");
        }
        catch (ConfigurationException e) { }
    }
}<|MERGE_RESOLUTION|>--- conflicted
+++ resolved
@@ -17,23 +17,10 @@
  */
 package org.apache.cassandra.cql3;
 
-<<<<<<< HEAD
-=======
-import org.apache.cassandra.SchemaLoader;
-import org.apache.cassandra.db.ConsistencyLevel;
 import org.apache.cassandra.exceptions.ConfigurationException;
-import org.apache.cassandra.exceptions.RequestExecutionException;
-import org.apache.cassandra.exceptions.RequestValidationException;
-import org.apache.cassandra.gms.Gossiper;
-import org.apache.cassandra.service.ClientState;
-import org.apache.cassandra.service.QueryState;
-import org.apache.cassandra.transport.messages.ResultMessage;
-import org.apache.cassandra.utils.MD5Digest;
-import org.junit.AfterClass;
-import org.junit.BeforeClass;
->>>>>>> a4e108c4
 import org.junit.Test;
 import static org.junit.Assert.assertEquals;
+import static org.junit.Assert.assertTrue;
 import static org.junit.Assert.fail;
 
 public class TypeTest extends CQLTester
@@ -69,31 +56,31 @@
     // tests CASSANDRA-7797
     public void testAlterReversedColumn() throws Throwable
     {
-        executeSchemaChange("CREATE TABLE IF NOT EXISTS %s.test_alter_reversed (a int, b 'org.apache.cassandra.db.marshal.DateType', PRIMARY KEY (a, b)) WITH CLUSTERING ORDER BY (b DESC)");
-        executeSchemaChange("ALTER TABLE %s.test_alter_reversed ALTER b TYPE 'org.apache.cassandra.db.marshal.ReversedType(org.apache.cassandra.db.marshal.TimestampType)'");
+        createTable("CREATE TABLE IF NOT EXISTS %s (a int, b 'org.apache.cassandra.db.marshal.DateType', PRIMARY KEY (a, b)) WITH CLUSTERING ORDER BY (b DESC)");
+        alterTable("ALTER TABLE %s ALTER b TYPE 'org.apache.cassandra.db.marshal.ReversedType(org.apache.cassandra.db.marshal.TimestampType)'");
     }
 
     @Test
     public void testIncompatibleReversedTypes() throws Throwable
     {
-        executeSchemaChange("CREATE TABLE IF NOT EXISTS %s.test_incompatible_reversed (a int, b 'org.apache.cassandra.db.marshal.DateType', PRIMARY KEY (a, b)) WITH CLUSTERING ORDER BY (b DESC)");
+        createTable("CREATE TABLE IF NOT EXISTS %s (a int, b 'org.apache.cassandra.db.marshal.DateType', PRIMARY KEY (a, b)) WITH CLUSTERING ORDER BY (b DESC)");
         try
         {
-            executeSchemaChange("ALTER TABLE %s.test_incompatible_reversed ALTER b TYPE 'org.apache.cassandra.db.marshal.ReversedType(org.apache.cassandra.db.marshal.TimeUUIDType)'");
+            alterTable("ALTER TABLE %s ALTER b TYPE 'org.apache.cassandra.db.marshal.ReversedType(org.apache.cassandra.db.marshal.TimeUUIDType)'");
             fail("Expected error for ALTER statement");
         }
-        catch (ConfigurationException e) { }
+        catch (RuntimeException e) { }
     }
 
     @Test
     public void testReversedAndNonReversed() throws Throwable
     {
-        executeSchemaChange("CREATE TABLE IF NOT EXISTS %s.test_reversed_and_non_reversed (a int, b 'org.apache.cassandra.db.marshal.DateType', PRIMARY KEY (a, b))");
+        createTable("CREATE TABLE IF NOT EXISTS %s (a int, b 'org.apache.cassandra.db.marshal.DateType', PRIMARY KEY (a, b))");
         try
         {
-            executeSchemaChange("ALTER TABLE %s.test_reversed_and_non_reversed ALTER b TYPE 'org.apache.cassandra.db.marshal.ReversedType(org.apache.cassandra.db.marshal.DateType)'");
+            alterTable("ALTER TABLE %s ALTER b TYPE 'org.apache.cassandra.db.marshal.ReversedType(org.apache.cassandra.db.marshal.DateType)'");
             fail("Expected error for ALTER statement");
         }
-        catch (ConfigurationException e) { }
+        catch (RuntimeException e) { }
     }
 }