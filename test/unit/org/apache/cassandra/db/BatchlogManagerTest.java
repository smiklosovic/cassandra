--- conflicted
+++ resolved
@@ -31,11 +31,8 @@
 import org.apache.cassandra.config.DatabaseDescriptor;
 import org.apache.cassandra.cql3.QueryProcessor;
 import org.apache.cassandra.cql3.UntypedResultSet;
-<<<<<<< HEAD
 import org.apache.cassandra.db.composites.CellNameType;
-=======
 import org.apache.cassandra.db.commitlog.ReplayPosition;
->>>>>>> 384de4b8
 import org.apache.cassandra.locator.TokenMetadata;
 import org.apache.cassandra.net.MessagingService;
 import org.apache.cassandra.service.StorageService;
@@ -117,16 +114,18 @@
     @Test
     public void testTruncatedReplay() throws InterruptedException, ExecutionException
     {
+        CellNameType comparator2 = Keyspace.open("Keyspace1").getColumnFamilyStore("Standard2").metadata.comparator;
+        CellNameType comparator3 = Keyspace.open("Keyspace1").getColumnFamilyStore("Standard3").metadata.comparator;
         // Generate 2000 mutations (1000 batchlog entries) and put them all into the batchlog.
         // Each batchlog entry with a mutation for Standard2 and Standard3.
         // In the middle of the process, 'truncate' Standard2.
         for (int i = 0; i < 1000; i++)
         {
-            RowMutation mutation1 = new RowMutation("Keyspace1", bytes(i));
-            mutation1.add("Standard2", bytes(i), bytes(i), 0);
-            RowMutation mutation2 = new RowMutation("Keyspace1", bytes(i));
-            mutation2.add("Standard3", bytes(i), bytes(i), 0);
-            List<RowMutation> mutations = Lists.newArrayList(mutation1, mutation2);
+            Mutation mutation1 = new Mutation("Keyspace1", bytes(i));
+            mutation1.add("Standard2", comparator2.makeCellName(bytes(i)), bytes(i), 0);
+            Mutation mutation2 = new Mutation("Keyspace1", bytes(i));
+            mutation2.add("Standard3", comparator3.makeCellName(bytes(i)), bytes(i), 0);
+            List<Mutation> mutations = Lists.newArrayList(mutation1, mutation2);
 
             // Make sure it's ready to be replayed, so adjust the timestamp.
             long timestamp = System.currentTimeMillis() - DatabaseDescriptor.getWriteRpcTimeout() * 2;
@@ -142,7 +141,11 @@
             else
                 timestamp--;
 
-            BatchlogManager.getBatchlogMutationFor(mutations, UUIDGen.getTimeUUID(), timestamp * 1000).apply();
+            BatchlogManager.getBatchlogMutationFor(mutations,
+                                                   UUIDGen.getTimeUUID(),
+                                                   MessagingService.current_version,
+                                                   timestamp * 1000)
+                           .apply();
         }
 
         // Flush the batchlog to disk (see CASSANDRA-6822).
