--- conflicted
+++ resolved
@@ -65,25 +65,14 @@
 
     @Test
     @BMRules(rules = {@BMRule(name = "Acquire Semaphore before sync",
-<<<<<<< HEAD
-                              targetClass = "AbstractCommitLogService$1",
-                              targetMethod = "run",
-                              targetLocation = "AT INVOKE org.apache.cassandra.db.commitlog.CommitLog.sync(boolean)",
-                              action = "org.apache.cassandra.db.commitlog.CommitLogSegmentBackpressureTest.allowSync.acquire()"),
-                      @BMRule(name = "Release Semaphore after sync",
-                              targetClass = "AbstractCommitLogService$1",
-                              targetMethod = "run",
-                              targetLocation = "AFTER INVOKE org.apache.cassandra.db.commitlog.CommitLog.sync(boolean)",
-=======
                               targetClass = "AbstractCommitLogService$SyncRunnable",
                               targetMethod = "sync",
-                              targetLocation = "AT INVOKE org.apache.cassandra.db.commitlog.CommitLog.sync(boolean, boolean)",
+                              targetLocation = "AT INVOKE org.apache.cassandra.db.commitlog.CommitLog.sync(boolean)",
                               action = "org.apache.cassandra.db.commitlog.CommitLogSegmentBackpressureTest.allowSync.acquire()"),
                       @BMRule(name = "Release Semaphore after sync",
                               targetClass = "AbstractCommitLogService$SyncRunnable",
                               targetMethod = "sync",
-                              targetLocation = "AFTER INVOKE org.apache.cassandra.db.commitlog.CommitLog.sync(boolean, boolean)",
->>>>>>> db788fe8
+                              targetLocation = "AFTER INVOKE org.apache.cassandra.db.commitlog.CommitLog.sync(boolean)",
                               action = "org.apache.cassandra.db.commitlog.CommitLogSegmentBackpressureTest.allowSync.release()")})
     public void testCompressedCommitLogBackpressure() throws Throwable
     {
