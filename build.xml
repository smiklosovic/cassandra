<?xml version="1.0" encoding="UTF-8" standalone="no"?>
<!--
 ~ Licensed to the Apache Software Foundation (ASF) under one
 ~ or more contributor license agreements.  See the NOTICE file
 ~ distributed with this work for additional information
 ~ regarding copyright ownership.  The ASF licenses this file
 ~ to you under the Apache License, Version 2.0 (the
 ~ "License"); you may not use this file except in compliance
 ~ with the License.  You may obtain a copy of the License at
 ~
 ~    https://www.apache.org/licenses/LICENSE-2.0
 ~
 ~ Unless required by applicable law or agreed to in writing,
 ~ software distributed under the License is distributed on an
 ~ "AS IS" BASIS, WITHOUT WARRANTIES OR CONDITIONS OF ANY
 ~ KIND, either express or implied.  See the License for the
 ~ specific language governing permissions and limitations
 ~ under the License.
 -->
<project basedir="." default="jar" name="apache-cassandra"
         xmlns:artifact="antlib:org.apache.maven.artifact.ant">
    <property environment="env"/>
    <property file="build.properties" />
    <property file="build.properties.default" />
    <property name="debuglevel" value="source,lines,vars"/>

    <!-- default version and SCM information -->
    <property name="base.version" value="3.11.7"/>
    <property name="scm.connection" value="scm:https://gitbox.apache.org/repos/asf/cassandra.git"/>
    <property name="scm.developerConnection" value="scm:https://gitbox.apache.org/repos/asf/cassandra.git"/>
    <property name="scm.url" value="https://gitbox.apache.org/repos/asf?p=cassandra.git;a=tree"/>

    <!-- directory details -->
    <property name="basedir" value="."/>
    <property name="build.src" value="${basedir}/src"/>
    <property name="build.src.java" value="${basedir}/src/java"/>
    <property name="build.src.antlr" value="${basedir}/src/antlr"/>
    <property name="build.src.jdkoverride" value="${basedir}/src/jdkoverride" />
    <property name="build.src.resources" value="${basedir}/src/resources"/>
    <property name="build.src.gen-java" value="${basedir}/src/gen-java"/>
    <property name="build.lib" value="${basedir}/lib"/>
    <property name="build.dir" value="${basedir}/build"/>
    <property name="build.dir.lib" value="${basedir}/build/lib"/>
    <property name="build.test.dir" value="${build.dir}/test"/>
    <property name="build.classes" value="${build.dir}/classes"/>
    <property name="build.classes.main" value="${build.classes}/main" />
    <property name="build.classes.thrift" value="${build.classes}/thrift" />
    <property name="javadoc.dir" value="${build.dir}/javadoc"/>
    <property name="javadoc.jars.dir" value="${build.dir}/javadocs"/>
    <property name="interface.dir" value="${basedir}/interface"/>
    <property name="interface.thrift.dir" value="${interface.dir}/thrift"/>
    <property name="interface.thrift.gen-java" value="${interface.thrift.dir}/gen-java"/>
    <property name="test.dir" value="${basedir}/test"/>
    <property name="test.resources" value="${test.dir}/resources"/>
    <property name="test.lib" value="${build.dir}/test/lib"/>
    <property name="test.classes" value="${build.dir}/test/classes"/>
    <property name="test.conf" value="${test.dir}/conf"/>
    <property name="test.data" value="${test.dir}/data"/>
    <property name="test.name" value="*Test"/>
    <property name="test.classlistfile" value="testlist.txt"/>
    <property name="test.classlistprefix" value="unit"/>
    <property name="benchmark.name" value=""/>
    <property name="test.methods" value=""/>
    <property name="test.unit.src" value="${test.dir}/unit"/>
    <property name="test.long.src" value="${test.dir}/long"/>
    <property name="test.burn.src" value="${test.dir}/burn"/>
    <property name="test.microbench.src" value="${test.dir}/microbench"/>
    <property name="test.distributed.src" value="${test.dir}/distributed"/>
    <property name="test.distributed.listfile" value="ant-jvm-dtest-list"/>
    <property name="test.distributed.upgrade.listfile" value="ant-jvm-dtest-upgrade-list"/>
    <property name="test.distributed.upgrade.package" value="org.apache.cassandra.distributed.upgrade"/>
    <property name="dist.dir" value="${build.dir}/dist"/>
    <property name="tmp.dir" value="${java.io.tmpdir}"/>

    <property name="doc.dir" value="${basedir}/doc"/>

    <property name="source.version" value="1.8"/>
    <property name="target.version" value="1.8"/>

    <condition property="version" value="${base.version}">
      <isset property="release"/>
    </condition>
    <property name="version" value="${base.version}-SNAPSHOT"/>
    <property name="version.properties.dir"
              value="${build.src.resources}/org/apache/cassandra/config/" />
    <property name="final.name" value="${ant.project.name}-${version}"/>

    <!-- details of what version of Maven ANT Tasks to fetch -->
    <property name="maven-ant-tasks.version" value="2.1.3" />
    <property name="maven-ant-tasks.local" value="${user.home}/.m2/repository/org/apache/maven/maven-ant-tasks"/>
    <property name="maven-ant-tasks.url"
              value="https://repo.maven.apache.org/maven2/org/apache/maven/maven-ant-tasks" />
    <!-- details of how and which Maven repository we publish to -->
    <property name="maven.version" value="3.0.3" />
    <condition property="maven-repository-url" value="https://repository.apache.org/service/local/staging/deploy/maven2">
      <isset property="release"/>
    </condition>
    <condition property="maven-repository-id" value="apache.releases.https">
      <isset property="release"/>
    </condition>
    <property name="maven-repository-url" value="https://repository.apache.org/content/repositories/snapshots"/>
    <property name="maven-repository-id" value="apache.snapshots.https"/>

    <property name="test.timeout" value="240000" />
    <property name="test.long.timeout" value="600000" />
    <property name="test.burn.timeout" value="60000000" />
    <property name="test.distributed.timeout" value="360000" />

    <!-- default for cql tests. Can be override by -Dcassandra.test.use_prepared=false -->
    <property name="cassandra.test.use_prepared" value="true" />

    <!-- skip flushing schema tables during tests -->
    <property name="cassandra.test.flush_local_schema_changes" value="false" />

    <!-- https://www.eclemma.org/jacoco/ -->
    <property name="jacoco.export.dir" value="${build.dir}/jacoco/" />
    <property name="jacoco.partials.dir" value="${jacoco.export.dir}/partials" />
    <property name="jacoco.partialexecfile" value="${jacoco.partials.dir}/partial.exec" />
    <property name="jacoco.finalexecfile" value="${jacoco.export.dir}/jacoco.exec" />
    <property name="jacoco.version" value="0.7.5.201505241946"/>

    <property name="byteman.version" value="3.0.3"/>

    <property name="ecj.version" value="4.4.2"/>

    <condition property="maven-ant-tasks.jar.exists">
      <available file="${build.dir}/maven-ant-tasks-${maven-ant-tasks.version}.jar" />
    </condition>

    <condition property="maven-ant-tasks.jar.local">
      <available file="${maven-ant-tasks.local}/${maven-ant-tasks.version}/maven-ant-tasks-${maven-ant-tasks.version}.jar" />
    </condition>

    <condition property="is.source.artifact">
      <available file="${build.src.java}" type="dir" />
    </condition>

    <!-- Check if all tests are being run or just one. If it's all tests don't spam the console with test output.
         If it's an individual test print the output from the test under the assumption someone is debugging the test
         and wants to know what is going on without having to context switch to the log file that is generated.
         Debug level output still needs to be retrieved from the log file.  -->
    <script language="javascript">
        if (project.getProperty("cassandra.keepBriefBrief") == null)
        {
            if (project.getProperty("test.name").equals("*Test"))
                project.setProperty("cassandra.keepBriefBrief", "true");
            else
                project.setProperty("cassandra.keepBriefBrief", "false");
        }
    </script>

    <!--
         Add all the dependencies.
    -->
    <path id="maven-ant-tasks.classpath" path="${build.dir}/maven-ant-tasks-${maven-ant-tasks.version}.jar" />
    <path id="cassandra.classpath">
        <pathelement location="${build.classes.main}" />
        <pathelement location="${build.classes.thrift}" />
        <fileset dir="${build.lib}">
            <include name="**/*.jar" />
            <exclude name="**/*-sources.jar"/>
            <exclude name="**/ant-*.jar"/>
        </fileset>
        <fileset dir="${build.dir.lib}">
            <include name="**/*.jar" />
            <exclude name="**/*-sources.jar"/>
            <exclude name="**/ant-*.jar"/>
        </fileset>
    </path>

  <macrodef name="create-javadoc">
    <attribute name="destdir"/>
    <element name="filesets"/>
    <sequential>
      <javadoc destdir="@{destdir}" author="true" version="true" use="true"
        windowtitle="${ant.project.name} API" classpathref="cassandra.classpath"
        bottom="Copyright &amp;copy; 2009-2019 The Apache Software Foundation"
        useexternalfile="yes" encoding="UTF-8"
        maxmemory="256m">
        <filesets/>
      </javadoc>
    </sequential>
  </macrodef>

    <!--
        Setup the output directories.
    -->
    <target name="init">
        <fail unless="is.source.artifact"
            message="Not a source artifact, stopping here." />
        <mkdir dir="${build.classes.main}"/>
        <mkdir dir="${build.classes.thrift}"/>
        <mkdir dir="${test.lib}"/>
        <mkdir dir="${test.classes}"/>
        <mkdir dir="${stress.test.classes}"/>
        <mkdir dir="${build.src.gen-java}"/>
        <mkdir dir="${build.dir.lib}"/>
        <mkdir dir="${jacoco.export.dir}"/>
        <mkdir dir="${jacoco.partials.dir}"/>
    </target>

    <target name="clean" description="Remove all locally created artifacts">
        <delete dir="${build.test.dir}" />
        <delete dir="${build.classes}" />
        <delete dir="${build.src.gen-java}" />
        <delete dir="${version.properties.dir}" />
        <delete dir="${jacoco.export.dir}" />
        <delete dir="${jacoco.partials.dir}"/>
    </target>
    <target depends="clean" name="cleanall"/>

    <target name="realclean" depends="clean" description="Remove the entire build directory and all downloaded artifacts">
        <delete dir="${build.dir}" />
    </target>

    <!--
       This generates the CQL grammar files from Cql.g
    -->
    <target name="check-gen-cql3-grammar">
        <uptodate property="cql3current"
                targetfile="${build.src.gen-java}/org/apache/cassandra/cql3/Cql.tokens">
            <srcfiles dir="${build.src.antlr}">
                <include name="*.g"/>
            </srcfiles>
        </uptodate>
    </target>

    <target name="gen-cql3-grammar" depends="check-gen-cql3-grammar" unless="cql3current">
      <echo>Building Grammar ${build.src.antlr}/Cql.g  ...</echo>
      <java classname="org.antlr.Tool"
            classpath="${build.dir.lib}/jars/antlr-3.5.2.jar;${build.lib}/antlr-runtime-3.5.2.jar;${build.lib}/ST4-4.0.8.jar"
            fork="true"
            failonerror="true">
         <jvmarg value="-Xmx512M" />
         <arg value="-Xconversiontimeout" />
         <arg value="10000" />
         <arg value="${build.src.antlr}/Cql.g" />
         <arg value="-fo" />
         <arg value="${build.src.gen-java}/org/apache/cassandra/cql3/" />
         <arg value="-Xmaxinlinedfastates"/>
         <arg value="10"/> <!-- default is 60 -->
      </java>
    </target>

    <target name="generate-cql-html" depends="maven-ant-tasks-init" description="Generate HTML from textile source">
        <artifact:dependencies pathId="wikitext.classpath">
            <dependency groupId="com.datastax.wikitext" artifactId="wikitext-core-ant" version="1.3"/>
            <dependency groupId="org.fusesource.wikitext" artifactId="textile-core" version="1.3"/>
            <remoteRepository refid="central"/>
            <remoteRepository refid="apache"/>
        </artifact:dependencies>
        <taskdef classpathref="wikitext.classpath" resource="wikitexttasks.properties" />
        <wikitext-to-html markupLanguage="Textile">
            <fileset dir="${basedir}">
                <include name="doc/cql3/*.textile"/>
            </fileset>
        </wikitext-to-html>
    </target>

    <target name="gen-doc" depends="maven-ant-tasks-init" description="Generate documentation">
        <exec executable="make" osfamily="unix" dir="${doc.dir}">
            <arg value="html"/>
        </exec>
        <exec executable="cmd" osfamily="dos" dir="${doc.dir}">
            <arg value="/c"/>
            <arg value="make.bat"/>
            <arg value="html"/>
        </exec>
    </target>

    <!--
        Generates Java sources for tokenization support from jflex
        grammar files
    -->
    <target name="generate-jflex-java" description="Generate Java from jflex grammar">
        <taskdef classname="jflex.anttask.JFlexTask" classpath="${build.lib}/jflex-1.6.0.jar" name="jflex" />
        <jflex file="${build.src.java}/org/apache/cassandra/index/sasi/analyzer/StandardTokenizerImpl.jflex" destdir="${build.src.gen-java}/" />
    </target>

    <!--
       Fetch Maven Ant Tasks and Cassandra's dependencies
       These targets are intentionally free of dependencies so that they
       can be run stand-alone from a binary release artifact.
    -->
    <target name="maven-ant-tasks-localrepo" unless="maven-ant-tasks.jar.exists" if="maven-ant-tasks.jar.local"
            depends="init" description="Fetch Maven ANT Tasks from Maven Local Repository">
      <copy file="${maven-ant-tasks.local}/${maven-ant-tasks.version}/maven-ant-tasks-${maven-ant-tasks.version}.jar"
           tofile="${build.dir}/maven-ant-tasks-${maven-ant-tasks.version}.jar"/>
      <property name="maven-ant-tasks.jar.exists" value="true"/>
    </target>

    <target name="maven-ant-tasks-download" depends="init,maven-ant-tasks-localrepo" unless="maven-ant-tasks.jar.exists"
            description="Fetch Maven ANT Tasks from Maven Central Repositroy">
      <echo>Downloading Maven ANT Tasks...</echo>
      <get src="${maven-ant-tasks.url}/${maven-ant-tasks.version}/maven-ant-tasks-${maven-ant-tasks.version}.jar"
           dest="${build.dir}/maven-ant-tasks-${maven-ant-tasks.version}.jar" usetimestamp="true" />
      <copy file="${build.dir}/maven-ant-tasks-${maven-ant-tasks.version}.jar"
            tofile="${maven-ant-tasks.local}/${maven-ant-tasks.version}/maven-ant-tasks-${maven-ant-tasks.version}.jar"/>
    </target>

    <target name="maven-ant-tasks-init" depends="init,maven-ant-tasks-download" unless="maven-ant-tasks.initialized"
            description="Initialize Maven ANT Tasks">
      <typedef uri="antlib:org.apache.maven.artifact.ant" classpathref="maven-ant-tasks.classpath" />

      <!-- define the remote repositories we use -->
      <artifact:remoteRepository id="central"   url="${artifact.remoteRepository.central}"/>
      <artifact:remoteRepository id="apache"    url="${artifact.remoteRepository.apache}"/>

      <macrodef name="install">
        <attribute name="pomFile"/>
        <attribute name="file"/>
        <attribute name="classifier" default=""/>
        <attribute name="packaging" default="jar"/>
        <sequential>
          <artifact:mvn mavenVersion="${maven.version}" fork="true" failonerror="true">
            <arg value="org.apache.maven.plugins:maven-install-plugin:2.3.1:install-file" />
            <arg value="-DpomFile=@{pomFile}" />
            <arg value="-Dfile=@{file}" />
            <arg value="-Dclassifier=@{classifier}" />
            <arg value="-Dpackaging=@{packaging}" />
          </artifact:mvn>
        </sequential>
      </macrodef>

      <macrodef name="deploy">
        <attribute name="pomFile"/>
        <attribute name="file"/>
        <attribute name="classifier" default=""/>
        <attribute name="packaging" default="jar"/>
        <sequential>
          <artifact:mvn mavenVersion="${maven.version}" fork="true" failonerror="true">
            <jvmarg value="-Xmx512m"/>
            <arg value="org.apache.maven.plugins:maven-gpg-plugin:1.6:sign-and-deploy-file" />
            <arg value="-DretryFailedDeploymentCount=5" />
            <arg value="-Durl=${maven-repository-url}" />
            <arg value="-DrepositoryId=${maven-repository-id}" />
            <arg value="-DpomFile=@{pomFile}" />
            <arg value="-Dfile=@{file}" />
            <arg value="-Dclassifier=@{classifier}" />
            <arg value="-Dpackaging=@{packaging}" />
          </artifact:mvn>
        </sequential>
      </macrodef>

      <macrodef name="sign-dist">
        <attribute name="file"/>
        <sequential>
          <echo message="gpg signing @{file}" />
          <artifact:mvn mavenVersion="${maven.version}" fork="true" failonerror="true">
            <jvmarg value="-Xmx512m"/>
            <arg value="-q" />
            <arg value="org.apache.maven.plugins:maven-gpg-plugin:1.6:sign-and-deploy-file" />
            <arg value="-Dfile=@{file}" />
            <arg value="-DgroupId=org.apache.cassandra" />
            <arg value="-DartifactId=cassandra-parent" />
            <arg value="-Dversion=${version}" />
            <!-- intentionally dummy out the deploy step -->
            <arg value="-Durl=file:///tmp/" />
            <arg value="-DrepositoryId=tmp" />
          </artifact:mvn>
        </sequential>
      </macrodef>

      <property name="maven-ant-tasks.initialized" value="true"/>
    </target>

    <!-- this task defines the dependencies that will be fetched by Maven ANT Tasks
         the dependencies are re-used for publishing artifacts to Maven Central
         in order to keep everything consistent -->
    <target name="maven-declare-dependencies" depends="maven-ant-tasks-init"
            description="Define dependencies and dependency versions">
      <!-- The parent pom defines the versions of all dependencies -->
      <artifact:pom id="parent-pom"
                    groupId="org.apache.cassandra"
                    artifactId="cassandra-parent"
                    packaging="pom"
                    version="${version}"
                    url="https://cassandra.apache.org"
                    name="Apache Cassandra"
                    inceptionYear="2009"
                    description="The Apache Cassandra Project develops a highly scalable second-generation distributed database, bringing together Dynamo's fully distributed design and Bigtable's ColumnFamily-based data model.">

        <!-- Inherit from the ASF template pom file, ref http://maven.apache.org/pom/asf/ -->
        <parent groupId="org.apache" artifactId="apache" version="22"/>
        <license name="The Apache Software License, Version 2.0" url="https://www.apache.org/licenses/LICENSE-2.0.txt"/>
        <scm connection="${scm.connection}" developerConnection="${scm.developerConnection}" url="${scm.url}"/>
        <dependencyManagement>
          <dependency groupId="org.xerial.snappy" artifactId="snappy-java" version="1.1.1.7"/>
          <dependency groupId="net.jpountz.lz4" artifactId="lz4" version="1.3.0"/>
          <dependency groupId="com.ning" artifactId="compress-lzf" version="0.8.4"/>
          <dependency groupId="com.google.guava" artifactId="guava" version="18.0"/>
          <dependency groupId="org.hdrhistogram" artifactId="HdrHistogram" version="2.1.9"/>
          <dependency groupId="commons-cli" artifactId="commons-cli" version="1.1"/>
          <dependency groupId="commons-codec" artifactId="commons-codec" version="1.9"/>
          <dependency groupId="org.apache.commons" artifactId="commons-lang3" version="3.1"/>
          <dependency groupId="org.apache.commons" artifactId="commons-math3" version="3.2"/>
          <dependency groupId="com.googlecode.concurrentlinkedhashmap" artifactId="concurrentlinkedhashmap-lru" version="1.4"/>
          <dependency groupId="org.antlr" artifactId="antlr" version="3.5.2">
            <exclusion groupId="org.antlr" artifactId="stringtemplate"/>
          </dependency>
          <dependency groupId="org.antlr" artifactId="antlr-runtime" version="3.5.2">
            <exclusion groupId="org.antlr" artifactId="stringtemplate"/>
          </dependency>
          <dependency groupId="org.slf4j" artifactId="slf4j-api" version="1.7.7"/>
          <dependency groupId="org.slf4j" artifactId="log4j-over-slf4j" version="1.7.7"/>
          <dependency groupId="org.slf4j" artifactId="jcl-over-slf4j" version="1.7.7" />
          <dependency groupId="ch.qos.logback" artifactId="logback-core" version="1.1.3"/>
          <dependency groupId="ch.qos.logback" artifactId="logback-classic" version="1.1.3"/>
          <dependency groupId="org.codehaus.jackson" artifactId="jackson-core-asl" version="1.9.2"/>
          <dependency groupId="org.codehaus.jackson" artifactId="jackson-mapper-asl" version="1.9.2"/>
          <dependency groupId="com.googlecode.json-simple" artifactId="json-simple" version="1.1"/>
          <dependency groupId="com.boundary" artifactId="high-scale-lib" version="1.0.6"/>
          <dependency groupId="com.github.jbellis" artifactId="jamm" version="0.3.0"/>

          <dependency groupId="com.thinkaurelius.thrift" artifactId="thrift-server" version="0.3.7">
            <exclusion groupId="org.slf4j" artifactId="slf4j-log4j12"/>
            <exclusion groupId="junit" artifactId="junit"/>
          </dependency>
          <dependency groupId="org.yaml" artifactId="snakeyaml" version="1.11"/>
          <dependency groupId="org.apache.thrift" artifactId="libthrift" version="0.9.2">
	         <exclusion groupId="commons-logging" artifactId="commons-logging"/>
          </dependency>
          <dependency groupId="junit" artifactId="junit" version="4.6" />
          <dependency groupId="org.mockito" artifactId="mockito-core" version="3.2.4" />
          <dependency groupId="org.apache.cassandra" artifactId="dtest-api" version="0.0.1" />
          <dependency groupId="org.apache.rat" artifactId="apache-rat" version="0.10">
             <exclusion groupId="commons-lang" artifactId="commons-lang"/>
          </dependency>
          <dependency groupId="org.apache.hadoop" artifactId="hadoop-core" version="1.0.3">
          	<exclusion groupId="org.mortbay.jetty" artifactId="servlet-api"/>
          	<exclusion groupId="commons-logging" artifactId="commons-logging"/>
          	<exclusion groupId="org.eclipse.jdt" artifactId="core"/>
		    <exclusion groupId="ant" artifactId="ant"/>
		    <exclusion groupId="junit" artifactId="junit"/>
          </dependency>
          <dependency groupId="org.apache.hadoop" artifactId="hadoop-minicluster" version="1.0.3">
		    <exclusion groupId="asm" artifactId="asm"/> <!-- this is the outdated version 3.1 -->
          </dependency>
          <dependency groupId="net.java.dev.jna" artifactId="jna" version="4.2.2"/>

          <dependency groupId="org.jacoco" artifactId="org.jacoco.agent" version="${jacoco.version}"/>
          <dependency groupId="org.jacoco" artifactId="org.jacoco.ant" version="${jacoco.version}"/>

          <dependency groupId="org.jboss.byteman" artifactId="byteman-install" version="${byteman.version}"/>
          <dependency groupId="org.jboss.byteman" artifactId="byteman" version="${byteman.version}"/>
          <dependency groupId="org.jboss.byteman" artifactId="byteman-submit" version="${byteman.version}"/>
          <dependency groupId="org.jboss.byteman" artifactId="byteman-bmunit" version="${byteman.version}"/>


          <dependency groupId="org.openjdk.jmh" artifactId="jmh-core" version="1.21"/>
          <dependency groupId="org.openjdk.jmh" artifactId="jmh-generator-annprocess" version="1.21"/>

          <dependency groupId="org.apache.cassandra" artifactId="cassandra-all" version="${version}" />
          <dependency groupId="org.apache.cassandra" artifactId="cassandra-thrift" version="${version}" />
          <dependency groupId="io.dropwizard.metrics" artifactId="metrics-core" version="3.1.5" />
          <dependency groupId="io.dropwizard.metrics" artifactId="metrics-jvm" version="3.1.5" />
          <dependency groupId="com.addthis.metrics" artifactId="reporter-config3" version="3.0.3" />
          <dependency groupId="org.mindrot" artifactId="jbcrypt" version="0.3m" />
          <dependency groupId="io.airlift" artifactId="airline" version="0.6" />
          <dependency groupId="io.netty" artifactId="netty-all" version="4.0.44.Final" />
          <dependency groupId="com.google.code.findbugs" artifactId="jsr305" version="2.0.2" />
          <dependency groupId="com.clearspring.analytics" artifactId="stream" version="2.5.2" />
          <dependency groupId="com.datastax.cassandra" artifactId="cassandra-driver-core" version="3.0.1" classifier="shaded">
            <exclusion groupId="io.netty" artifactId="netty-buffer"/>
            <exclusion groupId="io.netty" artifactId="netty-codec"/>
            <exclusion groupId="io.netty" artifactId="netty-handler"/>
            <exclusion groupId="io.netty" artifactId="netty-transport"/>
          </dependency>
          <dependency groupId="org.eclipse.jdt.core.compiler" artifactId="ecj" version="4.4.2" />
          <dependency groupId="org.caffinitas.ohc" artifactId="ohc-core" version="0.4.4" />
          <dependency groupId="org.caffinitas.ohc" artifactId="ohc-core-j8" version="0.4.4" />
          <dependency groupId="net.ju-n.compile-command-annotations" artifactId="compile-command-annotations" version="1.2.0" />
          <dependency groupId="org.fusesource" artifactId="sigar" version="1.6.4">
          	<exclusion groupId="log4j" artifactId="log4j"/>
          </dependency>
          <dependency groupId="joda-time" artifactId="joda-time" version="2.4" />
          <dependency groupId="com.carrotsearch" artifactId="hppc" version="0.5.4" />
          <dependency groupId="de.jflex" artifactId="jflex" version="1.6.0" />
          <dependency groupId="com.github.rholder" artifactId="snowball-stemmer" version="1.3.0.581.1" />
          <dependency groupId="com.googlecode.concurrent-trees" artifactId="concurrent-trees" version="2.4.0" />
          <dependency groupId="com.github.ben-manes.caffeine" artifactId="caffeine" version="2.2.6" />
          <dependency groupId="org.jctools" artifactId="jctools-core" version="1.2.1"/>
          <dependency groupId="org.ow2.asm" artifactId="asm" version="5.0.4" />
        </dependencyManagement>
        <developer id="adelapena" name="Andres de la Peña"/>
        <developer id="alakshman" name="Avinash Lakshman"/>
        <developer id="aleksey" name="Aleksey Yeschenko"/>
        <developer id="amorton" name="Aaron Morton"/>
        <developer id="aweisberg" name="Ariel Weisberg"/>
        <developer id="bdeggleston" name="Blake Eggleston"/>
        <developer id="benedict" name="Benedict Elliott Smith"/>
        <developer id="benjamin" name="Benjamin Lerer"/>
        <developer id="blambov" name="Branimir Lambov"/>
        <developer id="brandonwilliams" name="Brandon Williams"/>
        <developer id="carl" name="Carl Yeksigian"/>
        <developer id="dbrosius" name="David Brosiusd"/>
        <developer id="dikang" name="Dikang Gu"/>
        <developer id="eevans" name="Eric Evans"/>
        <developer id="gdusbabek" name="Gary Dusbabek"/>
        <developer id="goffinet" name="Chris Goffinet"/>
        <developer id="ifesdjeen" name="Alex Petrov"/>
        <developer id="jaakko" name="Laine Jaakko Olavi"/>
        <developer id="jake" name="T Jake Luciani"/>
        <developer id="jasonbrown" name="Jason Brown"/>
        <developer id="jbellis" name="Jonathan Ellis"/>
        <developer id="jfarrell" name="Jake Farrell"/>
        <developer id="jjirsa" name="Jeff Jirsa"/>
        <developer id="jkni" name="Joel Knighton"/>
        <developer id="jmckenzie" name="Josh McKenzie"/>
        <developer id="johan" name="Johan Oskarsson"/>
        <developer id="junrao" name="Jun Rao"/>
        <developer id="jzhuang" name="Jay Zhuang"/>
        <developer id="kohlisankalp" name="Sankalp Kohli"/>
        <developer id="marcuse" name="Marcus Eriksson"/>
        <developer id="mck" name="Michael Semb Wever"/>
        <developer id="mishail" name="Mikhail Stepura"/>
        <developer id="mshuler" name="Michael Shuler"/>
        <developer id="paulo" name="Paulo Motta"/>
        <developer id="pmalik" name="Prashant Malik"/>
        <developer id="rstupp" name="Robert Stupp"/>
        <developer id="scode" name="Peter Schuller"/>
        <developer id="beobal" name="Sam Tunnicliffe"/>
        <developer id="slebresne" name="Sylvain Lebresne"/>
        <developer id="stefania" name="Stefania Alborghetti"/>
        <developer id="tylerhobbs" name="Tyler Hobbs"/>
        <developer id="vijay" name="Vijay Parthasarathy"/>
        <developer id="xedin" name="Pavel Yaskevich"/>
        <developer id="yukim" name="Yuki Morishita"/>
        <developer id="zznate" name="Nate McCall"/>
      </artifact:pom>

      <!-- each dependency set then defines the subset of the dependencies for that dependency set -->
      <artifact:pom id="build-deps-pom"
                    artifactId="cassandra-build-deps">
        <parent groupId="org.apache.cassandra"
                artifactId="cassandra-parent"
                version="${version}"/>
        <dependency groupId="junit" artifactId="junit"/>
        <dependency groupId="org.mockito" artifactId="mockito-core" />
        <dependency groupId="org.apache.cassandra" artifactId="dtest-api" />
        <dependency groupId="org.apache.rat" artifactId="apache-rat"/>
        <dependency groupId="org.apache.hadoop" artifactId="hadoop-core"/>
      	<dependency groupId="org.apache.hadoop" artifactId="hadoop-minicluster"/>
      	<dependency groupId="com.google.code.findbugs" artifactId="jsr305"/>
        <dependency groupId="org.antlr" artifactId="antlr"/>
        <dependency groupId="com.datastax.cassandra" artifactId="cassandra-driver-core" classifier="shaded">
          <exclusion groupId="io.netty" artifactId="netty-buffer"/>
          <exclusion groupId="io.netty" artifactId="netty-codec"/>
          <exclusion groupId="io.netty" artifactId="netty-handler"/>
          <exclusion groupId="io.netty" artifactId="netty-transport"/>
        </dependency>
        <dependency groupId="org.eclipse.jdt.core.compiler" artifactId="ecj"/>
        <dependency groupId="org.caffinitas.ohc" artifactId="ohc-core" version="0.4.4" />
        <dependency groupId="org.caffinitas.ohc" artifactId="ohc-core-j8" version="0.4.4" />
        <dependency groupId="org.openjdk.jmh" artifactId="jmh-core"/>
        <dependency groupId="org.openjdk.jmh" artifactId="jmh-generator-annprocess"/>
        <dependency groupId="net.ju-n.compile-command-annotations" artifactId="compile-command-annotations"/>
        <dependency groupId="org.apache.ant" artifactId="ant-junit" version="1.9.4" />
      </artifact:pom>
      <!-- this build-deps-pom-sources "artifact" is the same as build-deps-pom but only with those
           artifacts that have "-source.jar" files -->
      <artifact:pom id="build-deps-pom-sources"
                    artifactId="cassandra-build-deps">
        <parent groupId="org.apache.cassandra"
                artifactId="cassandra-parent"
                version="${version}"/>
        <dependency groupId="junit" artifactId="junit"/>
<<<<<<< HEAD
        <dependency groupId="com.datastax.cassandra" artifactId="cassandra-driver-core" classifier="shaded">
          <exclusion groupId="io.netty" artifactId="netty-buffer"/>
          <exclusion groupId="io.netty" artifactId="netty-codec"/>
          <exclusion groupId="io.netty" artifactId="netty-handler"/>
          <exclusion groupId="io.netty" artifactId="netty-transport"/>
        </dependency>
        <dependency groupId="io.netty" artifactId="netty-all"/>
=======
        <dependency groupId="org.mockito" artifactId="mockito-core" />
        <dependency groupId="com.datastax.cassandra" artifactId="cassandra-driver-core" classifier="shaded"/>
>>>>>>> c2cfebf4
        <dependency groupId="org.eclipse.jdt.core.compiler" artifactId="ecj"/>
        <dependency groupId="org.caffinitas.ohc" artifactId="ohc-core"/>
        <dependency groupId="org.openjdk.jmh" artifactId="jmh-core"/>
        <dependency groupId="org.openjdk.jmh" artifactId="jmh-generator-annprocess"/>
        <dependency groupId="net.ju-n.compile-command-annotations" artifactId="compile-command-annotations"/>
        <dependency groupId="org.apache.ant" artifactId="ant-junit" version="1.9.4" />
      </artifact:pom>

      <artifact:pom id="coverage-deps-pom"
                    artifactId="cassandra-coverage-deps">
        <parent groupId="org.apache.cassandra"
                artifactId="cassandra-parent"
                version="${version}"/>
        <dependency groupId="org.jacoco" artifactId="org.jacoco.agent"/>
        <dependency groupId="org.jacoco" artifactId="org.jacoco.ant" />
        <dependency groupId="org.jboss.byteman" artifactId="byteman-install"/>
        <dependency groupId="org.jboss.byteman" artifactId="byteman"/>
        <dependency groupId="org.jboss.byteman" artifactId="byteman-submit"/>
        <dependency groupId="org.jboss.byteman" artifactId="byteman-bmunit"/>
      </artifact:pom>

      <artifact:pom id="test-deps-pom"
                    artifactId="cassandra-test-deps">
        <parent groupId="org.apache.cassandra"
                artifactId="cassandra-parent"
                version="${version}"/>
        <dependency groupId="joda-time" artifactId="joda-time"/>
      </artifact:pom>

      <!-- now the pom's for artifacts being deployed to Maven Central -->

      <artifact:pom id="all-pom"
                    artifactId="cassandra-all"
                    url="https://cassandra.apache.org"
                    name="Apache Cassandra">
        <parent groupId="org.apache.cassandra"
                artifactId="cassandra-parent"
                version="${version}"/>
        <scm connection="${scm.connection}" developerConnection="${scm.developerConnection}" url="${scm.url}"/>
        <dependency groupId="org.xerial.snappy" artifactId="snappy-java"/>
        <dependency groupId="net.jpountz.lz4" artifactId="lz4"/>
        <dependency groupId="com.ning" artifactId="compress-lzf"/>
        <dependency groupId="com.google.guava" artifactId="guava"/>
        <dependency groupId="commons-cli" artifactId="commons-cli"/>
        <dependency groupId="commons-codec" artifactId="commons-codec"/>
        <dependency groupId="org.apache.commons" artifactId="commons-lang3"/>
        <dependency groupId="org.apache.commons" artifactId="commons-math3"/>
        <dependency groupId="com.googlecode.concurrentlinkedhashmap" artifactId="concurrentlinkedhashmap-lru"/>
        <dependency groupId="org.antlr" artifactId="antlr"/>
        <dependency groupId="org.antlr" artifactId="antlr-runtime"/>
        <dependency groupId="org.slf4j" artifactId="slf4j-api"/>
        <dependency groupId="org.slf4j" artifactId="log4j-over-slf4j"/>
        <dependency groupId="org.slf4j" artifactId="jcl-over-slf4j"/>
        <dependency groupId="org.codehaus.jackson" artifactId="jackson-core-asl"/>
        <dependency groupId="org.codehaus.jackson" artifactId="jackson-mapper-asl"/>
        <dependency groupId="com.googlecode.json-simple" artifactId="json-simple"/>
        <dependency groupId="com.boundary" artifactId="high-scale-lib"/>
        <dependency groupId="org.yaml" artifactId="snakeyaml"/>
        <dependency groupId="org.mindrot" artifactId="jbcrypt"/>
        <dependency groupId="io.airlift" artifactId="airline"/>
        <dependency groupId="io.dropwizard.metrics" artifactId="metrics-core"/>
        <dependency groupId="io.dropwizard.metrics" artifactId="metrics-jvm"/>
        <dependency groupId="com.addthis.metrics" artifactId="reporter-config3"/>
        <dependency groupId="com.thinkaurelius.thrift" artifactId="thrift-server"/>
        <dependency groupId="com.clearspring.analytics" artifactId="stream"/>

        <dependency groupId="ch.qos.logback" artifactId="logback-core"/>
        <dependency groupId="ch.qos.logback" artifactId="logback-classic"/>

        <dependency groupId="org.apache.thrift" artifactId="libthrift"/>
        <dependency groupId="org.apache.cassandra" artifactId="cassandra-thrift"/>

        <!-- don't need hadoop classes to run, but if you use the hadoop stuff -->
        <dependency groupId="org.apache.hadoop" artifactId="hadoop-core" optional="true"/>
        <dependency groupId="org.apache.hadoop" artifactId="hadoop-minicluster" optional="true"/>

        <!-- don't need the Java Driver to run, but if you use the hadoop stuff or UDFs -->
        <dependency groupId="com.datastax.cassandra" artifactId="cassandra-driver-core" classifier="shaded" optional="true">
          <exclusion groupId="io.netty" artifactId="netty-buffer"/>
          <exclusion groupId="io.netty" artifactId="netty-codec"/>
          <exclusion groupId="io.netty" artifactId="netty-handler"/>
          <exclusion groupId="io.netty" artifactId="netty-transport"/>
        </dependency>

        <!-- don't need jna to run, but nice to have -->
        <dependency groupId="net.java.dev.jna" artifactId="jna"/>

        <!-- don't need jamm unless running a server in which case it needs to be a -javagent to be used anyway -->
        <dependency groupId="com.github.jbellis" artifactId="jamm"/>

        <dependency groupId="io.netty" artifactId="netty-all"/>
        <dependency groupId="joda-time" artifactId="joda-time"/>
        <dependency groupId="org.fusesource" artifactId="sigar"/>
        <dependency groupId="org.eclipse.jdt.core.compiler" artifactId="ecj"/>
        <dependency groupId="org.caffinitas.ohc" artifactId="ohc-core"/>
        <dependency groupId="org.caffinitas.ohc" artifactId="ohc-core-j8"/>
        <dependency groupId="com.github.ben-manes.caffeine" artifactId="caffeine" />
        <dependency groupId="org.jctools" artifactId="jctools-core"/>
        <dependency groupId="org.ow2.asm" artifactId="asm" />
      </artifact:pom>
      <artifact:pom id="thrift-pom"
                    artifactId="cassandra-thrift"
                    url="https://cassandra.apache.org"
                    name="Apache Cassandra">
        <parent groupId="org.apache.cassandra"
                artifactId="cassandra-parent"
                version="${version}"/>
        <scm connection="${scm.connection}" developerConnection="${scm.developerConnection}" url="${scm.url}"/>
        <dependency groupId="org.apache.commons" artifactId="commons-lang3"/>
        <dependency groupId="org.slf4j" artifactId="slf4j-api"/>
        <dependency groupId="org.slf4j" artifactId="log4j-over-slf4j"/>
        <dependency groupId="org.slf4j" artifactId="jcl-over-slf4j"/>
        <dependency groupId="org.apache.thrift" artifactId="libthrift"/>
        <dependency groupId="com.carrotsearch" artifactId="hppc" version="0.5.4" />
        <dependency groupId="de.jflex" artifactId="jflex" version="1.6.0" />
        <dependency groupId="com.github.rholder" artifactId="snowball-stemmer" version="1.3.0.581.1" />
        <dependency groupId="com.googlecode.concurrent-trees" artifactId="concurrent-trees" version="2.4.0" />

      </artifact:pom>
    </target>

    <target name="maven-ant-tasks-retrieve-build" depends="maven-declare-dependencies" unless="without.maven">
      <!-- retrieve artifacts -->
      <artifact:dependencies pomRefId="build-deps-pom"
                             filesetId="build-dependency-jars"
                             cacheDependencyRefs="true"
                             dependencyRefsBuildFile="${build.dir}/build-dependencies.xml">
          <remoteRepository refid="central"/>
          <remoteRepository refid="apache"/>
      </artifact:dependencies>
      <!-- retrieve -source.jar artifacts using the reference-pom with the artifacts that have these -->
      <artifact:dependencies pomRefId="build-deps-pom-sources"
                             sourcesFilesetId="build-dependency-sources"
                             cacheDependencyRefs="true"
                             dependencyRefsBuildFile="${build.dir}/build-dependencies-sources.xml">
          <remoteRepository refid="central"/>
          <remoteRepository refid="apache"/>
      </artifact:dependencies>
      <copy todir="${build.dir.lib}/jars">
          <fileset refid="build-dependency-jars"/>
          <mapper type="flatten"/>
      </copy>
      <copy todir="${build.dir.lib}/sources">
          <fileset refid="build-dependency-sources"/>
          <mapper type="flatten"/>
      </copy>
      <!-- code coverage tools -->
      <artifact:dependencies pomRefId="coverage-deps-pom"
                             filesetId="coverage-dependency-jars">
          <remoteRepository refid="central"/>
      </artifact:dependencies>
      <copy todir="${build.dir.lib}/jars">
          <fileset refid="coverage-dependency-jars"/>
          <mapper type="flatten"/>
      </copy>
      <!-- jacoco agent jar comes wrapped in a jar -->
      <unzip src="${build.dir.lib}/jars/org.jacoco.agent-${jacoco.version}.jar" dest="${build.dir.lib}/jars">
        <patternset>
            <include name="*.jar"/>
        </patternset>
        <mapper type="flatten"/>
      </unzip>
    </target>

    <target name="maven-ant-tasks-retrieve-test" depends="maven-ant-tasks-init">
      <artifact:dependencies pomRefId="test-deps-pom"
                             filesetId="test-dependency-jars"
                             sourcesFilesetId="test-dependency-sources"
                             cacheDependencyRefs="true"
                             dependencyRefsBuildFile="${build.dir}/test-dependencies.xml">
        <remoteRepository refid="apache"/>
        <remoteRepository refid="central"/>
      </artifact:dependencies>
      <copy todir="${test.lib}/jars">
        <fileset refid="test-dependency-jars"/>
        <mapper type="flatten"/>
      </copy>
      <copy todir="${test.lib}/sources">
        <fileset refid="test-dependency-sources"/>
        <mapper type="flatten"/>
      </copy>
    </target>

    <target name="echo-base-version">
        <echo message="${base.version}" />
    </target>

    <!--
       Generate thrift code.  We have targets to build java because
       Cassandra depends on it, and python because that is what the system
       tests run.
    -->
    <target name="check-gen-thrift-java">
      <uptodate property="thriftUpToDate" srcfile="${interface.dir}/cassandra.thrift"
            targetfile="${interface.thrift.gen-java}/org/apache/cassandra/thrift/Cassandra.java" />
    </target>
    <target name="gen-thrift-java" unless="thriftUpToDate" depends="check-gen-thrift-java"
            description="Generate Thrift Java artifacts">
      <echo>Generating Thrift Java code from ${basedir}/interface/cassandra.thrift...</echo>
      <exec executable="thrift" dir="${basedir}/interface" failonerror="true">
        <arg line="--gen java:hashcode" />
        <arg line="-o ${interface.thrift.dir}" />
        <arg line="cassandra.thrift" />
      </exec>
      <antcall target="write-java-license-headers" />
    </target>

    <target name="_write-java-license-headers" depends="rat-init">
      <java classname="org.apache.rat.Report" fork="true"
            output="${build.dir}/rat-report.log">
        <classpath refid="rat.classpath" />
        <arg value="-a" />
        <arg value="--force" />
        <arg value="interface/thrift" />
      </java>
    </target>

    <target name="write-java-license-headers" unless="without.rat" description="Add missing java license headers">
      <antcall target="_write-java-license-headers" />
    </target>

    <target name="gen-thrift-py" description="Generate Thrift Python artifacts">
      <echo>Generating Thrift Python code from ${basedir}/interface/cassandra.thrift...</echo>
      <exec executable="thrift" dir="${basedir}/interface" failonerror="true">
        <arg line="--gen py" />
        <arg line="-o ${interface.thrift.dir}" />
        <arg line="cassandra.thrift" />
      </exec>
      <exec executable="thrift" dir="${basedir}/interface" failonerror="true">
        <arg line="--gen py:twisted" />
        <arg line="-o ${interface.thrift.dir}" />
        <arg line="cassandra.thrift" />
      </exec>
    </target>

    <!-- create properties file with C version -->
    <target name="createVersionPropFile">
      <taskdef name="propertyfile" classname="org.apache.tools.ant.taskdefs.optional.PropertyFile"/>
      <mkdir dir="${version.properties.dir}"/>
      <propertyfile file="${version.properties.dir}/version.properties">
        <entry key="CassandraVersion" value="${version}"/>
      </propertyfile>
    </target>

    <target name="test-run" depends="build"
            description="Run in test mode.  Not for production use!">
      <java classname="org.apache.cassandra.service.CassandraDaemon" fork="true">
        <classpath>
          <path refid="cassandra.classpath"/>
          <pathelement location="${test.conf}"/>
        </classpath>
        <jvmarg value="-Dstorage-config=${test.conf}"/>
        <jvmarg value="-javaagent:${basedir}/lib/jamm-0.3.0.jar" />
        <jvmarg value="-ea"/>
      </java>
    </target>

    <!--
        The build target builds all the .class files
    -->
    <target name="build"
        depends="maven-ant-tasks-retrieve-build,build-project" description="Compile Cassandra classes"/>
    <target name="codecoverage" depends="jacoco-run,jacoco-report" description="Create code coverage report"/>

    <target depends="init,gen-cql3-grammar,generate-cql-html,generate-jflex-java"
            name="build-project">
        <echo message="${ant.project.name}: ${ant.file}"/>
        <!-- Order matters! -->
        <javac fork="true"
               debug="true" debuglevel="${debuglevel}" encoding="utf-8"
               destdir="${build.classes.thrift}" includeantruntime="false" source="${source.version}" target="${target.version}"
               memorymaximumsize="512M">
            <src path="${interface.thrift.dir}/gen-java"/>
            <classpath refid="cassandra.classpath"/>
        </javac>
        <javac fork="true"
               debug="true" debuglevel="${debuglevel}" encoding="utf-8"
               destdir="${build.classes.main}" includeantruntime="false" source="${source.version}" target="${target.version}"
               memorymaximumsize="512M">
            <src path="${build.src.java}"/>
            <src path="${build.src.gen-java}"/>
            <compilerarg value="-XDignore.symbol.file"/>
            <compilerarg value="-Xbootclasspath/p:${build.src.jdkoverride}"/>
            <classpath refid="cassandra.classpath"/>
        </javac>
        <antcall target="createVersionPropFile"/>
        <copy todir="${build.classes.main}">
            <fileset dir="${build.src.resources}" />
        </copy>
	<copy todir="${basedir}/conf" file="${build.classes.main}/META-INF/hotspot_compiler"/>
    </target>

    <!-- Stress build file -->
    <property name="stress.build.src" value="${basedir}/tools/stress/src" />
    <property name="stress.test.src" value="${basedir}/tools/stress/test/unit" />
    <property name="stress.build.classes" value="${build.classes}/stress" />
    <property name="stress.test.classes" value="${build.dir}/test/stress-classes" />
	<property name="stress.manifest" value="${stress.build.classes}/MANIFEST.MF" />
    <path id="cassandra.classes">
        <pathelement location="${basedir}/build/classes/main" />
        <pathelement location="${basedir}/build/classes/thrift" />
    </path>

    <target name="stress-build-test" depends="stress-build" description="Compile stress tests">
        <javac debug="true" debuglevel="${debuglevel}" destdir="${stress.test.classes}"
               includeantruntime="false"
               source="${source.version}"
               target="${target.version}"
               encoding="utf-8">
            <classpath>
                <path refid="cassandra.classpath"/>
                <pathelement location="${stress.build.classes}" />
            </classpath>
            <src path="${stress.test.src}"/>
        </javac>
    </target>

    <target name="stress-build" depends="build" description="build stress tool">
    	<mkdir dir="${stress.build.classes}" />
        <javac compiler="modern" debug="true" debuglevel="${debuglevel}" encoding="utf-8" destdir="${stress.build.classes}" includeantruntime="true" source="${source.version}" target="${target.version}">
            <src path="${stress.build.src}" />
            <classpath>
                <path refid="cassandra.classes" />
                <path>
                    <fileset dir="${build.lib}">
                        <include name="**/*.jar" />
                    </fileset>
                </path>
            </classpath>
        </javac>
        <copy todir="${stress.build.classes}">
            <fileset dir="${stress.build.src}/resources" />
        </copy>
    </target>

    <target name="stress-test" depends="stress-build-test, build-test" description="Runs stress tests">
        <testmacro inputdir="${stress.test.src}"
                       timeout="${test.timeout}">
        </testmacro>
    </target>

	<target name="_write-poms" depends="maven-declare-dependencies">
	    <artifact:writepom pomRefId="parent-pom" file="${build.dir}/${final.name}-parent.pom"/>
	    <artifact:writepom pomRefId="thrift-pom"
	                       file="${build.dir}/${ant.project.name}-thrift-${version}.pom"/>
	    <artifact:writepom pomRefId="all-pom" file="${build.dir}/${final.name}.pom"/>
	</target>

	<target name="write-poms" unless="without.maven">
	    <antcall target="_write-poms" />
	</target>

    <!--
        The jar target makes cassandra.jar output.
    -->
    <target name="jar"
            depends="build, build-test, stress-build, write-poms"
            description="Assemble Cassandra JAR files">
      <mkdir dir="${build.classes.main}/META-INF" />
      <mkdir dir="${build.classes.thrift}/META-INF" />
      <copy file="LICENSE.txt"
            tofile="${build.classes.main}/META-INF/LICENSE.txt"/>
      <copy file="LICENSE.txt"
            tofile="${build.classes.thrift}/META-INF/LICENSE.txt"/>
      <copy file="NOTICE.txt"
            tofile="${build.classes.main}/META-INF/NOTICE.txt"/>
      <copy file="NOTICE.txt"
            tofile="${build.classes.thrift}/META-INF/NOTICE.txt"/>

      <!-- Thrift Jar -->
      <jar jarfile="${build.dir}/${ant.project.name}-thrift-${version}.jar"
           basedir="${build.classes.thrift}">
        <fileset dir="${build.classes.main}">
          <include name="org/apache/cassandra/thrift/ITransportFactory*.class" />
          <include name="org/apache/cassandra/thrift/TFramedTransportFactory*.class" />
        </fileset>
        <manifest>
          <attribute name="Implementation-Title" value="Cassandra"/>
          <attribute name="Implementation-Version" value="${version}"/>
          <attribute name="Implementation-Vendor" value="Apache"/>
        </manifest>
      </jar>

      <!-- Main Jar -->
      <jar jarfile="${build.dir}/${final.name}.jar">
        <fileset dir="${build.classes.main}">
          <exclude name="org/apache/cassandra/thrift/ITransportFactory*.class" />
          <exclude name="org/apache/cassandra/thrift/TFramedTransportFactory*.class" />
        </fileset>
        <manifest>
        <!-- <section name="org/apache/cassandra/infrastructure"> -->
          <attribute name="Implementation-Title" value="Cassandra"/>
          <attribute name="Implementation-Version" value="${version}"/>
          <attribute name="Implementation-Vendor" value="Apache"/>
          <attribute name="Premain-Class"
                     value="org.apache.cassandra.infrastructure.continuations.CAgent"/>
          <attribute name="Class-Path"
                     value="${ant.project.name}-thrift-${version}.jar" />
        <!-- </section> -->
        </manifest>
      </jar>

      <!-- Stress jar -->
      <manifest file="${stress.manifest}">
        <attribute name="Built-By" value="Pavel Yaskevich"/>
        <attribute name="Main-Class" value="org.apache.cassandra.stress.Stress"/>
      </manifest>
      <mkdir dir="${stress.build.classes}/META-INF" />
      <mkdir dir="${build.dir}/tools/lib/" />
      <jar destfile="${build.dir}/tools/lib/stress.jar" manifest="${stress.manifest}">
        <fileset dir="${stress.build.classes}"/>
      </jar>
    </target>

    <!--
        The javadoc-jar target makes cassandra-javadoc.jar output required for publishing to Maven central repository.
    -->
    <target name="javadoc-jar" description="Assemble Cassandra JavaDoc JAR file">
      <mkdir dir="${javadoc.jars.dir}"/>
      <create-javadoc destdir="${javadoc.jars.dir}/thrift">
        <filesets>
          <fileset dir="${interface.thrift.dir}/gen-java" defaultexcludes="yes">
            <include name="org/apache/**/*.java"/>
          </fileset>
        </filesets>
      </create-javadoc>
      <jar jarfile="${build.dir}/${ant.project.name}-thrift-${version}-javadoc.jar"
           basedir="${javadoc.jars.dir}/thrift"/>

      <create-javadoc destdir="${javadoc.jars.dir}/main">
        <filesets>
          <fileset dir="${build.src.java}" defaultexcludes="yes">
            <include name="org/apache/**/*.java"/>
          </fileset>
          <fileset dir="${build.src.gen-java}" defaultexcludes="yes">
            <include name="org/apache/**/*.java"/>
          </fileset>
        </filesets>
      </create-javadoc>
      <jar jarfile="${build.dir}/${final.name}-javadoc.jar"
           basedir="${javadoc.jars.dir}/main"/>

      <!-- javadoc task always rebuilds so might as well remove the generated docs to prevent
           being pulled into the distribution by accident -->
      <delete quiet="true" dir="${javadoc.jars.dir}"/>
    </target>

    <!--
        The sources-jar target makes cassandra-sources.jar output required for publishing to Maven central repository.
    -->
    <target name="sources-jar" depends="init" description="Assemble Cassandra Sources JAR file">
      <jar jarfile="${build.dir}/${ant.project.name}-thrift-${version}-sources.jar">
        <fileset dir="${interface.thrift.dir}/gen-java" defaultexcludes="yes">
          <include name="org/apache/**/*.java"/>
        </fileset>
      </jar>
      <jar jarfile="${build.dir}/${final.name}-sources.jar">
        <fileset dir="${build.src.java}" defaultexcludes="yes">
          <include name="org/apache/**/*.java"/>
        </fileset>
        <fileset dir="${build.src.gen-java}" defaultexcludes="yes">
          <include name="org/apache/**/*.java"/>
        </fileset>
      </jar>
    </target>

    <!-- creates release tarballs -->
    <target name="artifacts" depends="jar,javadoc,gen-doc"
            description="Create Cassandra release artifacts">
      <mkdir dir="${dist.dir}"/>
      <!-- fix the control linefeed so that builds on windows works on linux -->
      <fixcrlf srcdir="bin" includes="**/*" excludes="**/*.bat, **/*.ps1" eol="lf" eof="remove" />
      <fixcrlf srcdir="conf" includes="**/*" excludes="**/*.bat, **/*.ps1" eol="lf" eof="remove" />
      <fixcrlf srcdir="tools/bin" includes="**/*" excludes="**/*.bat, **/*.ps1" eol="lf" eof="remove" />
      <copy todir="${dist.dir}/lib">
        <fileset dir="${build.lib}"/>
        <fileset dir="${build.dir}">
          <include name="${final.name}.jar" />
          <include name="${ant.project.name}-thrift-${version}.jar" />
        </fileset>
      </copy>
      <copy todir="${dist.dir}/javadoc">
        <fileset dir="${javadoc.dir}"/>
      </copy>
      <copy todir="${dist.dir}/doc">
        <fileset dir="doc">
          <include name="cql3/CQL.html" />
          <include name="cql3/CQL.css" />
          <include name="SASI.md" />
        </fileset>
      </copy>
      <copy todir="${dist.dir}/doc/html">
        <fileset dir="doc" />
        <globmapper from="build/html/*" to="*"/>
      </copy>
      <copy todir="${dist.dir}/bin">
        <fileset dir="bin"/>
      </copy>
      <copy todir="${dist.dir}/conf">
        <fileset dir="conf"/>
      </copy>
      <copy todir="${dist.dir}/interface">
        <fileset dir="interface">
          <include name="**/*.thrift" />
        </fileset>
      </copy>
      <copy todir="${dist.dir}/pylib">
        <fileset dir="pylib">
          <include name="**" />
          <exclude name="**/*.pyc" />
        </fileset>
      </copy>
      <copy todir="${dist.dir}/">
        <fileset dir="${basedir}">
          <include name="*.txt" />
        </fileset>
      </copy>
      <copy todir="${dist.dir}/tools/bin">
        <fileset dir="${basedir}/tools/bin"/>
      </copy>
      <copy todir="${dist.dir}/tools/">
        <fileset dir="${basedir}/tools/">
            <include name="*.yaml"/>
	</fileset>
      </copy>
      <copy todir="${dist.dir}/tools/lib">
        <fileset dir="${build.dir}/tools/lib/">
            <include name="*.jar" />
        </fileset>
      </copy>
      <tar compression="gzip" longfile="gnu"
        destfile="${build.dir}/${final.name}-bin.tar.gz">

        <!-- Everything but bin/ (default mode) -->
        <tarfileset dir="${dist.dir}" prefix="${final.name}">
          <include name="**"/>
          <exclude name="bin/*" />
        </tarfileset>
        <!-- Shell includes in bin/ (default mode) -->
        <tarfileset dir="${dist.dir}" prefix="${final.name}">
          <include name="bin/*.in.sh" />
        </tarfileset>
        <!-- Executable scripts in bin/ -->
        <tarfileset dir="${dist.dir}" prefix="${final.name}" mode="755">
          <include name="bin/*"/>
          <include name="tools/bin/*"/>
          <not>
                <filename name="bin/*.in.sh" />
          </not>
        </tarfileset>
      </tar>

      <tar compression="gzip" longfile="gnu"
           destfile="${build.dir}/${final.name}-src.tar.gz">

        <tarfileset dir="${basedir}"
                    prefix="${final.name}-src">
          <include name="**"/>
          <exclude name="build/**" />
          <exclude name="src/gen-java/**" />
          <exclude name=".git/**" />
          <exclude name="bin/*" /> <!-- handled separately below -->
          <!-- exclude Eclipse files -->
          <exclude name=".project" />
          <exclude name=".classpath" />
          <exclude name=".settings/**" />
          <exclude name=".externalToolBuilders/**" />
        </tarfileset>

        <!-- Shell includes and batch files in bin/ -->
        <tarfileset dir="${basedir}" prefix="${final.name}-src">
          <include name="bin/*.in.sh" />
          <include name="bin/*.bat" />
        </tarfileset>
        <!-- Everything else (assumed to be scripts), is executable -->
        <tarfileset dir="${basedir}" prefix="${final.name}-src" mode="755">
          <include name="bin/*"/>
          <exclude name="bin/*.in.sh" />
          <exclude name="bin/*.bat" />
        </tarfileset>
      </tar>

      <checksum forceOverwrite="yes" todir="${build.dir}" fileext=".sha256" algorithm="SHA-256">
        <fileset dir="${build.dir}">
          <include name="${final.name}-bin.tar.gz" />
          <include name="${final.name}-src.tar.gz" />
        </fileset>
      </checksum>
      <checksum forceOverwrite="yes" todir="${build.dir}" fileext=".sha512" algorithm="SHA-512">
        <fileset dir="${build.dir}">
          <include name="${final.name}-bin.tar.gz" />
          <include name="${final.name}-src.tar.gz" />
        </fileset>
      </checksum>
    </target>

    <target name="rat" depends="rat-init" description="License checks on artifacts">
      <rat:report xmlns:rat="antlib:org.apache.rat.anttasks"
                  reportFile="${build.dir}/${final.name}-bin.rat.txt">
        <tarfileset>
          <gzipresource>
            <file file="${build.dir}/${final.name}-bin.tar.gz" />
          </gzipresource>
        </tarfileset>
      </rat:report>
      <rat:report xmlns:rat="antlib:org.apache.rat.anttasks"
                  reportFile="${build.dir}/${final.name}-src.rat.txt">
        <tarfileset>
          <gzipresource>
            <file file="${build.dir}/${final.name}-src.tar.gz" />
          </gzipresource>
        </tarfileset>
      </rat:report>
    </target>

  <target name="build-jmh" depends="build-test" description="Create JMH uber jar">
      <jar jarfile="${build.test.dir}/deps.jar">
          <zipgroupfileset dir="${build.dir.lib}/jars">
              <include name="*jmh*.jar"/>
              <include name="jopt*.jar"/>
              <include name="commons*.jar"/>
          </zipgroupfileset>
          <zipgroupfileset dir="${build.lib}" includes="*.jar"/>
      </jar>
      <jar jarfile="${build.test.dir}/benchmarks.jar">
          <manifest>
              <attribute name="Main-Class" value="org.openjdk.jmh.Main"/>
          </manifest>
          <zipfileset src="${build.test.dir}/deps.jar" excludes="META-INF/*.SF" />
          <fileset dir="${build.classes.main}"/>
          <fileset dir="${test.classes}"/>
      </jar>
  </target>

  <target name="build-test" depends="build" description="Compile test classes">
    <javac
     compiler="modern"
     debug="true"
     debuglevel="${debuglevel}"
     destdir="${test.classes}"
     includeantruntime="true"
     source="${source.version}"
     target="${target.version}"
     encoding="utf-8">
     <classpath>
        <path refid="cassandra.classpath"/>
     </classpath>
     <compilerarg value="-XDignore.symbol.file"/>
     <src path="${test.unit.src}"/>
     <src path="${test.long.src}"/>
     <src path="${test.burn.src}"/>
     <src path="${test.microbench.src}"/>
     <src path="${test.distributed.src}"/>
    </javac>

    <!-- Non-java resources needed by the test suite -->
    <copy todir="${test.classes}">
      <fileset dir="${test.resources}"/>
    </copy>
  </target>

  <!-- Defines how to run a set of tests. If you change the defaults for attributes
       you should also update them in testmacro.,
       The two are split because the helper doesn't generate
       a junit report or fail on errors, since this is called in parallel to run tests
       when we choose to run tests in parallel -->
  <macrodef name="testmacrohelper">
    <attribute name="inputdir" />
    <attribute name="timeout" default="${test.timeout}" />
    <attribute name="forkmode" default="perTest"/>
    <element name="optjvmargs" implicit="true" optional="true" />
    <attribute name="filter" default="**/${test.name}.java"/>
    <attribute name="exclude" default="" />
    <attribute name="filelist" default="" />
    <attribute name="poffset" default="0"/>
    <attribute name="testtag" default=""/>
    <attribute name="usejacoco" default="no"/>
    <attribute name="showoutput" default="false"/>

    <sequential>
      <condition property="additionalagent"
                 value="-javaagent:${build.dir.lib}/jars/jacocoagent.jar=destfile=${jacoco.partialexecfile}"
                 else="">
        <istrue value="${usejacoco}"/>
      </condition>
      <!-- use https://github.com/krummas/jstackjunit to get thread dumps when unit tests time out -->
      <taskdef name="junit-timeout" classname="org.krummas.junit.JStackJUnitTask" classpath="lib/jstackjunit-0.0.1.jar"/>
      <mkdir dir="${build.test.dir}/cassandra"/>
      <mkdir dir="${build.test.dir}/output"/>
      <mkdir dir="${build.test.dir}/output/@{testtag}"/>
      <junit-timeout fork="on" forkmode="@{forkmode}" failureproperty="testfailed" maxmemory="1024m" timeout="@{timeout}" showoutput="@{showoutput}">
        <formatter classname="org.apache.cassandra.CassandraXMLJUnitResultFormatter" extension=".xml" usefile="true"/>
        <formatter classname="org.apache.cassandra.CassandraBriefJUnitResultFormatter" usefile="false"/>
        <jvmarg value="-Dstorage-config=${test.conf}"/>
        <jvmarg value="-Djava.awt.headless=true"/>
        <!-- Cassandra 3.0+ needs <jvmarg line="... ${additionalagent}" /> here! (not value=) -->
        <jvmarg line="-javaagent:${basedir}/lib/jamm-0.3.0.jar ${additionalagent}" />
        <jvmarg value="-ea"/>
        <jvmarg value="-Dcassandra.debugrefcount=true"/>
        <jvmarg value="-Xss256k"/>
        <!-- When we do classloader manipulation SoftReferences can cause memory leaks
             that can OOM our test runs. The next two settings informs our GC
             algorithm to limit the metaspace size and clean up SoftReferences
             more aggressively rather than waiting. See CASSANDRA-14922 for more details.
        -->
        <jvmarg value="-XX:MaxMetaspaceSize=384M" />
        <jvmarg value="-XX:SoftRefLRUPolicyMSPerMB=0" />
        <jvmarg value="-Dcassandra.memtable_row_overhead_computation_step=100"/>
        <jvmarg value="-Dcassandra.test.use_prepared=${cassandra.test.use_prepared}"/>
        <jvmarg value="-Dcassandra.test.offsetseed=@{poffset}"/>
        <jvmarg value="-Dcassandra.test.sstableformatdevelopment=true"/>
        <!-- The first time SecureRandom initializes can be slow if it blocks on /dev/random -->
        <jvmarg value="-Djava.security.egd=file:/dev/urandom" />
        <jvmarg value="-Dcassandra.testtag=@{testtag}"/>
        <jvmarg value="-Dcassandra.keepBriefBrief=${cassandra.keepBriefBrief}" />
        <jvmarg value="-Dcassandra.strict.runtime.checks=true" />
	<optjvmargs/>
        <classpath>
          <pathelement path="${java.class.path}"/>
          <pathelement location="${stress.build.classes}"/>
          <path refid="cassandra.classpath" />
          <pathelement location="${test.classes}"/>
          <pathelement location="${stress.test.classes}"/>
          <pathelement location="${test.conf}"/>
          <fileset dir="${test.lib}">
            <include name="**/*.jar" />
          </fileset>
        </classpath>
        <batchtest todir="${build.test.dir}/output/@{testtag}">
            <fileset dir="@{inputdir}" includes="@{filter}" excludes="@{exclude}"/>
            <filelist dir="@{inputdir}" files="@{filelist}"/>
        </batchtest>
      </junit-timeout>

      <condition property="fileSep" value=";">
        <os family="windows"/>
      </condition>
      <condition property="fileSep" else=":">
        <isset property="fileSep"/>
      </condition>
      <fail unless="fileSep">Failed to set File Separator. This shouldn't happen.</fail>

      <delete quiet="true" failonerror="false" dir="${build.test.dir}/cassandra/commitlog${fileSep}@{poffset}"/>
      <delete quiet="true" failonerror="false" dir="${build.test.dir}/cassandra/cdc_raw${fileSep}@{poffset}"/>
      <delete quiet="true" failonerror="false" dir="${build.test.dir}/cassandra/data${fileSep}@{poffset}"/>
      <delete quiet="true" failonerror="false" dir="${build.test.dir}/cassandra/saved_caches${fileSep}@{poffset}"/>
      <delete quiet="true" failonerror="false" dir="${build.test.dir}/cassandra/hints${fileSep}@{poffset}"/>
    </sequential>
  </macrodef>

  <target name="testold" depends="build-test" description="Execute unit tests">
    <testmacro inputdir="${test.unit.src}" timeout="${test.timeout}">
      <jvmarg value="-Dlegacy-sstable-root=${test.data}/legacy-sstables"/>
      <jvmarg value="-Dinvalid-legacy-sstable-root=${test.data}/invalid-legacy-sstables"/>
      <jvmarg value="-Dmigration-sstable-root=${test.data}/migration-sstables"/>
      <jvmarg value="-Dcassandra.ring_delay_ms=1000"/>
      <jvmarg value="-Dcassandra.tolerate_sstable_size=true"/>
      <jvmarg value="-Djava.io.tmpdir=${tmp.dir}"/>
      <jvmarg value="-Dcassandra.skip_sync=true" />
    </testmacro>
    <fileset dir="${test.unit.src}" />
  </target>

  <!-- Will not generate a junit report or fail on error since it is called in parallel for test-compression
       That is taken care of by testparallel -->
  <macrodef name="testlist">
    <attribute name="test.file.list"/>
    <attribute name="testlist.offset"/>
    <sequential>
      <testmacrohelper inputdir="${test.dir}/${test.classlistprefix}" filelist="@{test.file.list}" poffset="@{testlist.offset}" exclude="**/*.java" timeout="${test.timeout}">
        <jvmarg value="-Dlegacy-sstable-root=${test.data}/legacy-sstables"/>
        <jvmarg value="-Dinvalid-legacy-sstable-root=${test.data}/invalid-legacy-sstables"/>
        <jvmarg value="-Dmigration-sstable-root=${test.data}/migration-sstables"/>
        <jvmarg value="-Dcassandra.ring_delay_ms=1000"/>
        <jvmarg value="-Dcassandra.tolerate_sstable_size=true"/>
        <jvmarg value="-Dcassandra.config.loader=org.apache.cassandra.OffsetAwareConfigurationLoader"/>
        <jvmarg value="-Dcassandra.skip_sync=true" />
      </testmacrohelper>
    </sequential>
  </macrodef>

  <!-- Will not generate a junit report or fail on error since it is called in parallel for test-compression
       That is taken care of by testparallel -->
  <macrodef name="testlist-compression">
    <attribute name="test.file.list" />
    <attribute name="testlist.offset" />
    <sequential>
      <property name="compressed_yaml" value="${build.test.dir}/cassandra.compressed.yaml"/>
      <concat destfile="${compressed_yaml}">
          <fileset file="${test.conf}/cassandra.yaml"/>
          <fileset file="${test.conf}/commitlog_compression.yaml"/>
      </concat>
      <testmacrohelper inputdir="${test.unit.src}" filelist="@{test.file.list}" poffset="@{testlist.offset}"
                       exclude="**/*.java" timeout="${test.timeout}" testtag="compression">
        <jvmarg value="-Dlegacy-sstable-root=${test.data}/legacy-sstables"/>
        <jvmarg value="-Dinvalid-legacy-sstable-root=${test.data}/invalid-legacy-sstables"/>
        <jvmarg value="-Dmigration-sstable-root=${test.data}/migration-sstables"/>
        <jvmarg value="-Dcassandra.test.compression=true"/>
        <jvmarg value="-Dcassandra.ring_delay_ms=1000"/>
        <jvmarg value="-Dcassandra.tolerate_sstable_size=true"/>
        <jvmarg value="-Dcassandra.config=file:///${compressed_yaml}"/>
        <jvmarg value="-Dcassandra.skip_sync=true" />
        <jvmarg value="-Dcassandra.config.loader=org.apache.cassandra.OffsetAwareConfigurationLoader"/>
      </testmacrohelper>
    </sequential>
  </macrodef>

  <macrodef name="testlist-cdc">
    <attribute name="test.file.list" />
    <attribute name="testlist.offset" />
    <sequential>
      <property name="cdc_yaml" value="${build.test.dir}/cassandra.cdc.yaml"/>
      <concat destfile="${cdc_yaml}">
        <fileset file="${test.conf}/cassandra.yaml"/>
        <fileset file="${test.conf}/cdc.yaml"/>
      </concat>
      <testmacrohelper inputdir="${test.unit.src}" filelist="@{test.file.list}" poffset="@{testlist.offset}"
                       exclude="**/*.java" timeout="${test.timeout}" testtag="cdc">
        <jvmarg value="-Dlegacy-sstable-root=${test.data}/legacy-sstables"/>
        <jvmarg value="-Dinvalid-legacy-sstable-root=${test.data}/invalid-legacy-sstables"/>
        <jvmarg value="-Dmigration-sstable-root=${test.data}/migration-sstables"/>
        <jvmarg value="-Dcassandra.ring_delay_ms=1000"/>
        <jvmarg value="-Dcassandra.tolerate_sstable_size=true"/>
        <jvmarg value="-Dcassandra.config=file:///${cdc_yaml}"/>
        <jvmarg value="-Dcassandra.skip_sync=true" />
        <jvmarg value="-Dcassandra.config.loader=org.apache.cassandra.OffsetAwareConfigurationLoader"/>
      </testmacrohelper>
    </sequential>
  </macrodef>

  <!--
    Run named ant task with jacoco, such as "ant jacoco-run -Dtaskname=test"
    the target run must enable the jacoco agent if usejacoco is 'yes' -->
  <target name="jacoco-run" description="run named task with jacoco instrumentation">
    <condition property="runtask" value="${taskname}" else="test">
      <isset property="taskname"/>
    </condition>
    <antcall target="${runtask}">
      <param name="usejacoco" value="yes"/>
    </antcall>
  </target>

  <!-- Use this with an FQDN for test class, and a csv list of methods like this:
    ant testsome -Dtest.name=org.apache.cassandra.service.StorageServiceServerTest -Dtest.methods=testRegularMode,testGetAllRangesEmpty
  -->
  <target name="testsome" depends="build-test" description="Execute specific unit tests" >
    <testmacro inputdir="${test.unit.src}" timeout="${test.timeout}">
      <test name="${test.name}" methods="${test.methods}" outfile="build/test/output/TEST-${test.name}-${test.methods}"/>
      <jvmarg value="-Dlegacy-sstable-root=${test.data}/legacy-sstables"/>
      <jvmarg value="-Dinvalid-legacy-sstable-root=${test.data}/invalid-legacy-sstables"/>
      <jvmarg value="-Dmigration-sstable-root=${test.data}/migration-sstables"/>
      <jvmarg value="-Dcassandra.ring_delay_ms=1000"/>
      <jvmarg value="-Dcassandra.tolerate_sstable_size=true"/>
      <jvmarg value="-Dcassandra.skip_sync=true" />
    </testmacro>
  </target>

  <!-- Use this with an FQDN for test class, and a csv list of methods like this:
    ant burn-testsome -Dtest.name=org.apache.cassandra.utils.memory.LongBufferPoolTest -Dtest.methods=testAllocate
  -->
  <target name="burn-testsome" depends="build-test" description="Execute specific burn unit tests" >
    <testmacro inputdir="${test.burn.src}" timeout="${test.burn.timeout}">
      <test name="${test.name}" methods="${test.methods}"/>
    </testmacro>
  </target>
  <target name="test-compression" depends="build-test,stress-build" description="Execute unit tests with sstable compression enabled">
    <path id="all-test-classes-path">
      <fileset dir="${test.unit.src}" includes="**/${test.name}.java" />
      <fileset dir="${test.distributed.src}" includes="**/${test.name}.java" />
    </path>
    <property name="all-test-classes" refid="all-test-classes-path"/>
    <testparallel testdelegate="testlist-compression" />
  </target>

  <target name="test-cdc" depends="build-test" description="Execute unit tests with change-data-capture enabled">
    <path id="all-test-classes-path">
      <fileset dir="${test.unit.src}" includes="**/${test.name}.java" />
    </path>
    <property name="all-test-classes" refid="all-test-classes-path"/>
    <testparallel testdelegate="testlist-cdc" />
  </target>

  <target name="msg-ser-gen-test" depends="build-test" description="Generates message serializations">
    <testmacro inputdir="${test.unit.src}"
        timeout="${test.timeout}" filter="**/SerializationsTest.java">
      <jvmarg value="-Dcassandra.test-serialization-writes=True"/>
    </testmacro>
  </target>

  <target name="msg-ser-test" depends="build-test" description="Tests message serializations">
      <testmacro inputdir="${test.unit.src}" timeout="${test.timeout}"
               filter="**/SerializationsTest.java"/>
  </target>

  <target name="msg-ser-test-7" depends="build-test" description="Generates message serializations">
    <testmacro inputdir="${test.unit.src}"
        timeout="${test.timeout}" filter="**/SerializationsTest.java">
      <jvmarg value="-Dcassandra.version=0.7"/>
    </testmacro>
  </target>

  <target name="msg-ser-test-10" depends="build-test" description="Tests message serializations on 1.0 messages">
    <testmacro inputdir="${test.unit.src}"
        timeout="${test.timeout}" filter="**/SerializationsTest.java">
      <jvmarg value="-Dcassandra.version=1.0"/>
    </testmacro>
  </target>

  <target name="test-burn" depends="build-test" description="Execute functional tests">
    <testmacro inputdir="${test.burn.src}"
               timeout="${test.burn.timeout}">
    </testmacro>
  </target>

  <target name="long-test" depends="build-test" description="Execute functional tests">
    <testmacro inputdir="${test.long.src}"
               timeout="${test.long.timeout}">
      <jvmarg value="-Dcassandra.ring_delay_ms=1000"/>
      <jvmarg value="-Dcassandra.tolerate_sstable_size=true"/>
    </testmacro>
  </target>

  <target name="cql-test" depends="build-test" description="Execute CQL tests">
    <sequential>
      <echo message="running CQL tests"/>
      <mkdir dir="${build.test.dir}/cassandra"/>
      <mkdir dir="${build.test.dir}/output"/>
      <junit fork="on" forkmode="once" failureproperty="testfailed" maxmemory="1024m" timeout="${test.timeout}">
        <formatter type="brief" usefile="false"/>
        <jvmarg value="-Dstorage-config=${test.conf}"/>
        <jvmarg value="-Djava.awt.headless=true"/>
        <jvmarg value="-javaagent:${basedir}/lib/jamm-0.3.0.jar" />
        <jvmarg value="-ea"/>
        <jvmarg value="-Xss256k"/>
        <jvmarg value="-Dcassandra.memtable_row_overhead_computation_step=100"/>
        <jvmarg value="-Dcassandra.test.use_prepared=${cassandra.test.use_prepared}"/>
        <jvmarg value="-Dcassandra.skip_sync=true" />
        <classpath>
          <path refid="cassandra.classpath" />
          <pathelement location="${test.classes}"/>
          <pathelement location="${test.conf}"/>
          <fileset dir="${test.lib}">
            <include name="**/*.jar" />
          </fileset>
        </classpath>
        <batchtest todir="${build.test.dir}/output">
            <fileset dir="${test.unit.src}" includes="**/cql3/*Test.java">
                <contains text="CQLTester" casesensitive="yes"/>
            </fileset>
        </batchtest>
      </junit>
      <fail message="Some CQL test(s) failed.">
        <condition>
            <and>
            <isset property="testfailed"/>
            <not>
              <isset property="ant.test.failure.ignore"/>
            </not>
          </and>
        </condition>
      </fail>
    </sequential>
  </target>

  <target name="cql-test-some" depends="build-test" description="Execute specific CQL tests" >
    <sequential>
      <echo message="running ${test.methods} tests from ${test.name}"/>
      <mkdir dir="${build.test.dir}/cassandra"/>
      <mkdir dir="${build.test.dir}/output"/>
      <junit fork="on" forkmode="once" failureproperty="testfailed" maxmemory="1024m" timeout="${test.timeout}">
        <formatter type="brief" usefile="false"/>
        <jvmarg value="-Dstorage-config=${test.conf}"/>
        <jvmarg value="-Djava.awt.headless=true"/>
        <jvmarg value="-javaagent:${basedir}/lib/jamm-0.3.0.jar" />
        <jvmarg value="-ea"/>
        <jvmarg value="-Xss256k"/>
        <jvmarg value="-Dcassandra.test.use_prepared=${cassandra.test.use_prepared}"/>
        <jvmarg value="-Dcassandra.memtable_row_overhead_computation_step=100"/>
        <jvmarg value="-Dcassandra.skip_sync=true" />
        <classpath>
          <path refid="cassandra.classpath" />
          <pathelement location="${test.classes}"/>
          <pathelement location="${test.conf}"/>
          <fileset dir="${test.lib}">
            <include name="**/*.jar" />
          </fileset>
        </classpath>
        <test name="org.apache.cassandra.cql3.${test.name}" methods="${test.methods}" todir="${build.test.dir}/output"/>
      </junit>
    </sequential>
  </target>

  <!-- Use JaCoCo ant extension without needing externally saved lib -->
  <target name="jacoco-init" depends="maven-ant-tasks-init">
    <artifact:dependencies pathId="jacocoant.classpath">
      <dependency groupId="org.jacoco" artifactId="org.jacoco.ant" version="${jacoco.version}" />
    </artifact:dependencies>
    <typedef uri="antlib:org.jacoco.ant" classpathref="jacocoant.classpath"/>
  </target>

  <target name="jacoco-merge" depends="jacoco-init">
    <jacoco:merge destfile="${jacoco.finalexecfile}" xmlns:jacoco="antlib:org.jacoco.ant">
        <fileset dir="${jacoco.export.dir}" includes="*.exec,**/*.exec"/>
    </jacoco:merge>
  </target>

  <target name="jacoco-report" depends="jacoco-merge">
    <jacoco:report xmlns:jacoco="antlib:org.jacoco.ant">
      <executiondata>
        <file file="${jacoco.finalexecfile}" />
      </executiondata>
      <structure name="JaCoCo Cassandara Coverage Report">
        <classfiles>
          <fileset dir="${build.classes.main}">
            <include name="**/*.class"/>
          </fileset>
        </classfiles>
        <sourcefiles encoding="UTF-8">
          <dirset dir="${build.src}">
            <include name="java"/>
            <include name="gen-java"/>
          </dirset>
        </sourcefiles>
      </structure>
      <!-- to produce reports in different formats. -->
      <html destdir="${jacoco.export.dir}" />
      <csv destfile="${jacoco.export.dir}/report.csv" />
      <xml destfile="${jacoco.export.dir}/report.xml" />
    </jacoco:report>
  </target>

  <target name="jacoco-cleanup" description="Destroy JaCoCo exec data and reports">
    <delete file="${jacoco.partialexecfile}"/>
    <delete dir="${jacoco.export.dir}"/>
  </target>

  <!--
    License audit tool
  -->
  <target name="rat-init" depends="maven-ant-tasks-init">
    <artifact:dependencies pathId="rat.classpath">
      <dependency groupId="org.apache.rat" artifactId="apache-rat-tasks" version="0.6" />
    </artifact:dependencies>
    <typedef uri="antlib:org.apache.rat.anttasks" classpathref="rat.classpath"/>
  </target>

  <target name="rat-check" depends="rat-init">
    <rat:report xmlns:rat="antlib:org.apache.rat.anttasks"
                reportFile="${build.dir}/rat-report.log">
      <fileset dir="."  excludesfile=".rat-excludes" />
    </rat:report>
    <condition property="rat.passed">
      <isfileselected file="${build.dir}/rat-report.log">
        <containsregexp expression="^0 Unknown Licenses"/>
      </isfileselected>
    </condition>
    <fail unless="rat.passed">Unknown licenses: See build/rat-report.log.</fail>
  </target>

  <target name="rat-write" depends="rat-init">
    <echo>RAT: invoking addLicense to write missing headers</echo>
    <java classname="org.apache.rat.Report" fork="true"
          output="${build.dir}/rat-report.log">
      <classpath refid="rat.classpath" />
      <arg value="-a" />
      <arg value="--force" />
      <arg value="." />
    </java>
  </target>

  <target name="javadoc" depends="init" description="Create javadoc" unless="no-javadoc">
    <create-javadoc destdir="${javadoc.dir}">
      <filesets>
      <fileset dir="${build.src.java}" defaultexcludes="yes">
        <include name="org/apache/**/*.java"/>
      </fileset>
      <fileset dir="${interface.thrift.gen-java}" defaultexcludes="yes">
        <include name="org/apache/**/*.java"/>
      </fileset>
      </filesets>
    </create-javadoc>
   </target>

  <!-- Run tests not in parallel and reports errors and generates a junit report after -->
  <macrodef name="testmacro">
    <attribute name="inputdir" />
    <attribute name="timeout" default="${test.timeout}" />
    <attribute name="forkmode" default="perTest"/>
    <attribute name="showoutput" default="true"/>
    <element name="optjvmargs" implicit="true" optional="true" />
    <attribute name="filter" default="**/${test.name}.java"/>
    <attribute name="exclude" default="" />
    <attribute name="filelist" default="" />
    <attribute name="poffset" default="0"/>
    <attribute name="testtag" default=""/>

    <sequential>
      <testmacrohelper inputdir="@{inputdir}" timeout="@{timeout}"
                       forkmode="@{forkmode}" filter="@{filter}"
                       exclude="@{exclude}" filelist="@{filelist}" poffset="@{poffset}"
                       testtag="@{testtag}" showoutput="false" >
          <optjvmargs/>
      </testmacrohelper>
      <junitreport todir="${build.test.dir}">
        <fileset dir="${build.test.dir}/output">
          <include name="**/TEST-*.xml"/>
        </fileset>
        <report format="frames" todir="${build.test.dir}/junitreport"/>
      </junitreport>
      <fail message="Some test(s) failed.">
        <condition>
            <and>
            <isset property="testfailed"/>
            <not>
              <isset property="ant.test.failure.ignore"/>
            </not>
          </and>
        </condition>
      </fail>
    </sequential>
  </macrodef>

  <!-- Run tests in parallel and report errors after and generate a junit report -->
  <macrodef name="testparallel">
    <attribute name="testdelegate"/>
    <sequential>
      <testparallelhelper testdelegate="@{testdelegate}"/>
      <junitreport todir="${build.test.dir}">
        <fileset dir="${build.test.dir}/output">
          <include name="**/TEST-*.xml"/>
        </fileset>
        <report format="frames" todir="${build.test.dir}/junitreport"/>
      </junitreport>
      <fail message="Some test(s) failed.">
        <condition>
            <and>
            <isset property="testfailed"/>
            <not>
              <isset property="ant.test.failure.ignore"/>
            </not>
          </and>
        </condition>
      </fail>
    </sequential>
  </macrodef>

  <!-- Run multiple junit tasks in parallel, but don't track errors or generate a report after
       If a test fails the testfailed property will be set. All the tests are run using te testdelegate
       macro that is specified as an attribute and they will be run concurrently in this ant process -->
  <scriptdef name="testparallelhelper" language="javascript">
    <attribute name="testdelegate"/>
    <![CDATA[
        sep = project.getProperty("path.separator");
        all = project.getProperty("all-test-classes").split(sep);
        runners = project.getProperty("test.runners")
        cores = project.getProperty("cores.count")
        mem = project.getProperty("mem.size")

        numRunners = 1
        if (runners != null) // there's test.runners override
            numRunners = parseInt(runners) || 1;
        else if (cores != null && mem != null) // only if cores and memory size is set
            numRunners = Math.min(Math.floor(Math.sqrt(parseInt(cores) || 1)),
                                  Math.floor((parseInt(mem) || 1)/(4*1024*1024*1024)));

        if (numRunners < 1)
            numRunners = 1

        var echo = project.createTask("echo");
        echo.setMessage("Number of test runners: " + numRunners);
        echo.perform();

        var p = project.createTask('parallel');
        p.setThreadCount(numRunners);

        for (i = 0; i < all.length; i++) {

            if (all[i] == undefined) continue;

            task = project.createTask( attributes.get("testdelegate") );

            task.setDynamicAttribute( "test.file.list", "" + all[i]);

            task.setDynamicAttribute( "testlist.offset", "" + i );

            p.addTask(task);
        }

        p.perform();
    ]]>
  </scriptdef>

  <target name="get-cores">
    <property environment="env"/>
    <!-- support for Windows -->
    <condition property="cores.count" value="${env.NUMBER_OF_PROCESSORS}">
      <os family="windows" />
    </condition>
    <!-- support for Linux and Solaris (package SUNWgnu-coreutils is required) -->
    <exec executable="nproc" outputproperty="cores.count" os="Linux,SunOS,Solaris" failifexecutionfails="false">
      <arg value="--all"/>
    </exec>
    <!-- support for Mac OS X -->
    <exec executable="sysctl" outputproperty="cores.count" os="Mac,Mac OS X,Darwin" failifexecutionfails="false">
      <arg value="-n"/>
      <arg value="hw.ncpu"/>
    </exec>
    <echo message="Number of cores: ${cores.count}"/>
  </target>

  <target name="get-mem">
    <condition property="mem.size" value="unknown">
      <os family="windows" />
    </condition>
    <!-- support for Linux and Solaris (package SUNWgnu-coreutils is required) -->
    <exec executable="bash" outputproperty="mem.size" os="Linux,SunOS,Solaris" failifexecutionfails="false">
      <arg value="-c"/>
      <arg value="free -b | grep Mem: | awk '{print $2}'"/>
    </exec>
    <!-- support for Mac OS X -->
    <exec executable="sysctl" outputproperty="mem.size" os="Mac,Mac OS X,Darwin" failifexecutionfails="false">
      <arg value="-n"/>
      <arg value="hw.memsize"/>
    </exec>
    <echo message="Mem size : ${mem.size}"/>
  </target>

  <target name="test" depends="eclipse-warnings,build-test,get-cores,get-mem" description="Parallel Test Runner">
    <path id="all-test-classes-path">
      <fileset dir="${test.unit.src}" includes="**/${test.name}.java" excludes="**/distributed/test/UpgradeTest*.java" />
    </path>
    <property name="all-test-classes" refid="all-test-classes-path"/>
    <testparallel testdelegate="testlist"/>
  </target>

  <!-- run a list of tests as provided in -Dtest.classlistfile (or default of 'testnames.txt')
  The class list file should be one test class per line, with the path starting after test/unit
  e.g. org/apache/cassandra/hints/HintMessageTest.java -->
  <target name="testclasslist" depends="build-test" description="Parallel-run tests given in file -Dtest.classlistfile (one-class-per-line, e.g. org/apache/cassandra/db/SomeTest.java)">
    <path id="all-test-classes-path">
      <fileset dir="${test.dir}/${test.classlistprefix}" includesfile="${test.classlistfile}"/>
    </path>
    <property name="all-test-classes" refid="all-test-classes-path"/>
    <testparallel testdelegate="testlist"/>
  </target>
  <target name="testclasslist-compression" depends="build-test" description="Parallel-run tests given in file -Dtest.classlistfile (one-class-per-line, e.g. org/apache/cassandra/db/SomeTest.java)">
      <path id="all-test-classes-path">
          <fileset dir="${test.dir}/${test.classlistprefix}" includesfile="${test.classlistfile}"/>
      </path>
      <property name="all-test-classes" refid="all-test-classes-path"/>
      <testparallel testdelegate="testlist-compression"/>
  </target>
  <target name="testclasslist-cdc" depends="build-test" description="Parallel-run tests given in file -Dtest.classlistfile (one-class-per-line, e.g. org/apache/cassandra/db/SomeTest.java)">
      <path id="all-test-classes-path">
          <fileset dir="${test.dir}/${test.classlistprefix}" includesfile="${test.classlistfile}"/>
      </path>
      <property name="all-test-classes" refid="all-test-classes-path"/>
      <testparallel testdelegate="testlist-cdc"/>
  </target>

  <!-- In-JVM dtest targets -->
  <target name="list-jvm-dtests" depends="build-test">
    <java classname="org.apache.cassandra.distributed.test.TestLocator" fork="no">
          <classpath>
              <path refid="cassandra.classpath" />
              <pathelement location="${test.classes}"/>
              <pathelement location="${test.conf}"/>
              <fileset dir="${test.lib}">
                  <include name="**/*.jar" />
              </fileset>
          </classpath>
        <arg value="${test.distributed.listfile}"/>
    </java>
  </target>

  <target name="test-jvm-dtest-forking" depends="list-jvm-dtests" description="Execute In-JVM 'distributed' tests" >
    <chmod file="${test.distributed.listfile}" perm="+x"/>
    <exec executable="./${test.distributed.listfile}" failonerror="true"/>
    <delete file="${test.distributed.listfile}"/>
  </target>

  <target name="dtest-jar" depends="build-test, build" description="Create dtest-compatible jar, including all dependencies">
      <jar jarfile="${build.dir}/dtest-${base.version}.jar">
          <zipgroupfileset dir="${build.lib}" includes="*.jar" excludes="META-INF/*.SF"/>
          <fileset dir="${build.classes.main}"/>
          <fileset dir="${test.classes}"/>
          <fileset dir="${test.conf}" />
      </jar>
  </target>

  <target name="test-jvm-dtest" depends="build-test" description="Execute in-jvm dtests">
    <testmacro inputdir="${test.distributed.src}" timeout="${test.distributed.timeout}" forkmode="once" showoutput="true" filter="**/test/*Test.java">
      <jvmarg value="-Dlogback.configurationFile=test/conf/logback-dtest.xml"/>
      <jvmarg value="-Dcassandra.ring_delay_ms=10000"/>
      <jvmarg value="-Dcassandra.tolerate_sstable_size=true"/>
      <jvmarg value="-Djava.io.tmpdir=${tmp.dir}"/>
      <jvmarg value="-Dcassandra.skip_sync=true" />
    </testmacro>
  </target>

  <!-- In-JVM upgrade dtests -->
  <target name="list-jvm-upgrade-dtests" depends="build-test">
    <java classname="org.apache.cassandra.distributed.test.TestLocator" fork="no">
          <classpath>
              <path refid="cassandra.classpath" />
              <pathelement location="${test.classes}"/>
              <pathelement location="${test.conf}"/>
              <fileset dir="${test.lib}">
                  <include name="**/*.jar" />
              </fileset>
          </classpath>
          <arg value="${test.distributed.upgrade.listfile}"/>
          <arg value="${test.distributed.upgrade.package}"/>
    </java>
  </target>

  <target name="test-jvm-upgrade-dtest-forking" depends="list-jvm-upgrade-dtests" description="Execute In-JVM 'distributed' upgrade tests" >
    <chmod file="${test.distributed.upgrade.listfile}" perm="+x"/>
    <exec executable="./${test.distributed.upgrade.listfile}" failonerror="true"/>
    <delete file="${test.distributed.upgrade.listfile}"/>
  </target>

  <target name="test-jvm-upgrade-dtest" depends="build-test" description="Execute in-jvm dtests">
    <testmacro inputdir="${test.distributed.src}" timeout="${test.distributed.timeout}" forkmode="once" showoutput="true" filter="**/upgrade/*Test.java">
      <jvmarg value="-Dlogback.configurationFile=test/conf/logback-dtest.xml"/>
      <jvmarg value="-Dcassandra.ring_delay_ms=10000"/>
      <jvmarg value="-Dcassandra.tolerate_sstable_size=true"/>
      <jvmarg value="-Djava.io.tmpdir=${tmp.dir}"/>
      <jvmarg value="-Dcassandra.skip_sync=true" />
      <jvmarg value="-XX:MaxMetaspaceSize=512M"/>
    </testmacro>
  </target>

  <!-- Use this with an FQDN for test class, and a csv list of methods like this:
      ant test-jvm-dtest-some -Dtest.name=org.apache.cassandra.distributed.test.ResourceLeakTest -Dtest.methods=looperTest
    -->
  <target name="test-jvm-dtest-some" depends="build-test" description="Execute some in-jvm dtests">
    <testmacro inputdir="${test.distributed.src}" timeout="${test.distributed.timeout}" forkmode="once" showoutput="true">
      <test name="${test.name}" methods="${test.methods}" outfile="build/test/output/TEST-${test.name}-${test.methods}"/>
      <jvmarg value="-Dlogback.configurationFile=test/conf/logback-dtest.xml"/>
      <jvmarg value="-Dcassandra.ring_delay_ms=10000"/>
      <jvmarg value="-Dcassandra.tolerate_sstable_size=true"/>
      <jvmarg value="-Djava.io.tmpdir=${tmp.dir}"/>
      <jvmarg value="-Dcassandra.skip_sync=true" />
    </testmacro>
  </target>

  <!-- run microbenchmarks suite -->
  <target name="microbench" depends="build-jmh">
      <java classname="org.openjdk.jmh.Main"
            fork="true"
            failonerror="true">
          <classpath>
              <path refid="cassandra.classpath" />
              <pathelement location="${test.classes}"/>
              <pathelement location="${test.conf}"/>
              <fileset dir="${test.lib}">
                  <include name="**/*.jar" />
              </fileset>
          </classpath>
          <arg value=".*microbench.*${benchmark.name}"/>
      </java>
  </target>

  <!-- run arbitrary mains in tests, for example to run the long running memory tests with lots of memory pressure
      ant run-main -Dmainclass=org.apache.cassandra.utils.memory.LongBufferPoolTest -Dvmargs="-Xmx30m -XX:-UseGCOverheadLimit"
  -->
  <target name="run-main" depends="build-test">
      <property name="mainclass" value="" />
      <property name="vmargs" value="" />
      <property name="args" value="" />
      <java classname="${mainclass}"
            fork="true"
            failonerror="true">
          <jvmarg value="-server" />
          <jvmarg value="-ea" />
          <jvmarg line="${vmargs}" />
          <arg line="${args}" />
          <classpath>
              <path refid="cassandra.classpath" />
              <pathelement location="${test.classes}"/>
              <pathelement location="${test.conf}"/>
              <fileset dir="${test.lib}">
                  <include name="**/*.jar" />
              </fileset>
          </classpath>
      </java>
  </target>

  <!-- Generate IDEA project description files -->
  <target name="generate-idea-files" depends="build-test" description="Generate IDEA files">
    <mkdir dir=".idea"/>
    <mkdir dir=".idea/libraries"/>
    <copy todir=".idea">
        <fileset dir="ide/idea"/>
    </copy>
    <copy tofile="${eclipse.project.name}.iml" file="ide/idea-iml-file.xml"/>
    <echo file=".idea/.name">Apache Cassandra ${eclipse.project.name}</echo>
    <echo file=".idea/modules.xml"><![CDATA[<?xml version="1.0" encoding="UTF-8"?>
<project version="4">
  <component name="ProjectModuleManager">
    <modules>
      <module fileurl="file://$PROJECT_DIR$/]]>${eclipse.project.name}<![CDATA[.iml" filepath="$PROJECT_DIR$/]]>${eclipse.project.name}<![CDATA[.iml" />
    </modules>
  </component>
</project>]]></echo>
  </target>

  <!-- Generate Eclipse project description files -->
  <target name="generate-eclipse-files" depends="build-test" description="Generate eclipse files">
    <echo file=".project"><![CDATA[<?xml version="1.0" encoding="UTF-8"?>
<projectDescription>
  <name>${eclipse.project.name}</name>
  <comment></comment>
  <projects>
  </projects>
  <buildSpec>
    <buildCommand>
      <name>org.eclipse.jdt.core.javabuilder</name>
    </buildCommand>
  </buildSpec>
  <natures>
    <nature>org.eclipse.jdt.core.javanature</nature>
  </natures>
</projectDescription>]]>
    </echo>
	<echo file=".classpath"><![CDATA[<?xml version="1.0" encoding="UTF-8"?>
<classpath>
  <classpathentry kind="src" path="src/java"/>
  <classpathentry kind="src" path="src/resources"/>
  <classpathentry kind="src" path="src/gen-java"/>
  <classpathentry kind="src" path="conf" including="hotspot_compiler"/>
  <classpathentry kind="src" path="interface/thrift/gen-java"/>
  <classpathentry kind="src" output="build/test/classes" path="test/unit"/>
  <classpathentry kind="src" output="build/test/classes" path="test/long"/>
  <classpathentry kind="src" output="build/test/classes" path="test/distributed"/>
  <classpathentry kind="src" output="build/test/classes" path="test/resources" />
  <classpathentry kind="src" path="tools/stress/src"/>
  <classpathentry kind="src" output="build/test/stress-classes" path="tools/stress/test/unit" />
  <classpathentry kind="con" path="org.eclipse.jdt.launching.JRE_CONTAINER"/>
  <classpathentry kind="output" path="build/classes/eclipse"/>
  <classpathentry kind="lib" path="build/classes/thrift" sourcepath="interface/thrift/gen-java/"/>
  <classpathentry kind="lib" path="test/conf"/>
  <classpathentry kind="lib" path="${java.home}/../lib/tools.jar"/>
]]>
	</echo>
  	<path id="eclipse-project-libs-path">
  	 <fileset dir="lib">
  	    <include name="**/*.jar" />
     </fileset>
 	 <fileset dir="build/lib/jars">
  	    <include name="**/*.jar" />
  	 </fileset>
  	</path>
  	<property name="eclipse-project-libs" refid="eclipse-project-libs-path"/>
  	<script language="javascript" classpathref="cassandra.classpath"> <![CDATA[
  		var File = java.io.File;
  		var FilenameUtils = Packages.org.apache.commons.io.FilenameUtils;
  		jars = project.getProperty("eclipse-project-libs").split(project.getProperty("path.separator"));

  		cp = "";
  	    for (i=0; i< jars.length; i++) {
  	       srcjar = FilenameUtils.getBaseName(jars[i]) + '-sources.jar';
  		   srcdir = FilenameUtils.concat(project.getProperty("build.dir.lib"), 'sources');
  		   srcfile = new File(FilenameUtils.concat(srcdir, srcjar));

  		   cp += ' <classpathentry kind="lib" path="' + jars[i] + '"';
  		   if (srcfile.exists()) {
  		      cp += ' sourcepath="' + srcfile.getAbsolutePath() + '"';
  		   }
  		   cp += '/>\n';
  		}

  		cp += '</classpath>';

  		echo = project.createTask("echo");
  	    echo.setMessage(cp);
  		echo.setFile(new File(".classpath"));
  		echo.setAppend(true);
  	    echo.perform();
  	]]> </script>
    <mkdir dir=".settings" />
  </target>

  <pathconvert property="eclipse.project.name">
    <path path="${basedir}" />
    <regexpmapper from="^.*/([^/]+)$$" to="\1" handledirsep="yes" />
  </pathconvert>

  <!-- Clean Eclipse project description files -->
  <target name="clean-eclipse-files">
    <delete file=".project" />
    <delete file=".classpath" />
    <delete dir=".settings" />
  	<delete dir=".externalToolBuilders" />
  	<delete dir="build/eclipse-classes" />
  </target>


  <target name="eclipse-warnings" depends="build" description="Run eclipse compiler code analysis">
        <property name="ecj.log.dir" value="${build.dir}/ecj" />
        <property name="ecj.warnings.file" value="${ecj.log.dir}/eclipse_compiler_checks.txt"/>
        <mkdir  dir="${ecj.log.dir}" />

        <property name="ecj.properties" value="${basedir}/eclipse_compiler.properties" />

        <echo message="Running Eclipse Code Analysis.  Output logged to ${ecj.warnings.file}" />

	<java
	    jar="${build.dir.lib}/jars/ecj-${ecj.version}.jar"
            fork="true"
	    failonerror="true"
            maxmemory="512m">
            <arg value="-source"/>
	    <arg value="${source.version}" />
	    <arg value="-target"/>
	    <arg value="${target.version}" />
	    <arg value="-d" />
            <arg value="none" />
	    <arg value="-proc:none" />
            <arg value="-log" />
            <arg value="${ecj.warnings.file}" />
            <arg value="-properties" />
            <arg value="${ecj.properties}" />
            <arg value="-cp" />
            <arg value="${toString:cassandra.classpath}" />
            <arg value="${build.src.java}" />
        </java>
  </target>


  <!-- Installs artifacts to local Maven repository -->
  <target name="mvn-install"
          depends="maven-declare-dependencies,jar,sources-jar,javadoc-jar"
          description="Installs the artifacts in the Maven Local Repository">

    <!-- the parent -->
    <install pomFile="${build.dir}/${final.name}-parent.pom"
             file="${build.dir}/${final.name}-parent.pom"
             packaging="pom"/>

    <!-- the cassandra-thrift jar -->
    <install pomFile="${build.dir}/${ant.project.name}-thrift-${version}.pom"
             file="${build.dir}/${ant.project.name}-thrift-${version}.jar"/>
    <install pomFile="${build.dir}/${ant.project.name}-thrift-${version}.pom"
             file="${build.dir}/${ant.project.name}-thrift-${version}-sources.jar"
             classifier="sources"/>
    <install pomFile="${build.dir}/${ant.project.name}-thrift-${version}.pom"
             file="${build.dir}/${ant.project.name}-thrift-${version}-javadoc.jar"
             classifier="javadoc"/>

    <!-- the cassandra-all jar -->
    <install pomFile="${build.dir}/${final.name}.pom"
             file="${build.dir}/${final.name}.jar"/>
    <install pomFile="${build.dir}/${final.name}.pom"
             file="${build.dir}/${final.name}-sources.jar"
             classifier="sources"/>
    <install pomFile="${build.dir}/${final.name}.pom"
             file="${build.dir}/${final.name}-javadoc.jar"
             classifier="javadoc"/>
  </target>

  <!-- Publish artifacts to remote Maven repository -->
  <target name="publish"
          depends="mvn-install,artifacts"
          if="release"
          description="Publishes the artifacts to the Maven repository">

    <!-- the parent -->
    <deploy pomFile="${build.dir}/${final.name}-parent.pom"
            file="${build.dir}/${final.name}-parent.pom"
            packaging="pom"/>

    <!-- the cassandra-thrift jar -->
    <deploy pomFile="${build.dir}/${ant.project.name}-thrift-${version}.pom"
            file="${build.dir}/${ant.project.name}-thrift-${version}.jar"/>
    <deploy pomFile="${build.dir}/${ant.project.name}-thrift-${version}.pom"
            file="${build.dir}/${ant.project.name}-thrift-${version}-sources.jar"
            classifier="sources"/>
    <deploy pomFile="${build.dir}/${ant.project.name}-thrift-${version}.pom"
            file="${build.dir}/${ant.project.name}-thrift-${version}-javadoc.jar"
            classifier="javadoc"/>

    <!-- the cassandra-all jar -->
    <deploy pomFile="${build.dir}/${final.name}.pom"
            file="${build.dir}/${final.name}.jar"/>
    <deploy pomFile="${build.dir}/${final.name}.pom"
            file="${build.dir}/${final.name}-sources.jar"
            classifier="sources"/>
    <deploy pomFile="${build.dir}/${final.name}.pom"
            file="${build.dir}/${final.name}-javadoc.jar"
            classifier="javadoc"/>

    <!-- the distribution -->
    <sign-dist file="${build.dir}/${final.name}-bin.tar.gz" />
    <sign-dist file="${build.dir}/${final.name}-src.tar.gz" />

  </target>

</project><|MERGE_RESOLUTION|>--- conflicted
+++ resolved
@@ -565,7 +565,8 @@
                 artifactId="cassandra-parent"
                 version="${version}"/>
         <dependency groupId="junit" artifactId="junit"/>
-<<<<<<< HEAD
+        <dependency groupId="org.mockito" artifactId="mockito-core" />
+        <dependency groupId="org.apache.cassandra" artifactId="dtest-api" />
         <dependency groupId="com.datastax.cassandra" artifactId="cassandra-driver-core" classifier="shaded">
           <exclusion groupId="io.netty" artifactId="netty-buffer"/>
           <exclusion groupId="io.netty" artifactId="netty-codec"/>
@@ -573,10 +574,6 @@
           <exclusion groupId="io.netty" artifactId="netty-transport"/>
         </dependency>
         <dependency groupId="io.netty" artifactId="netty-all"/>
-=======
-        <dependency groupId="org.mockito" artifactId="mockito-core" />
-        <dependency groupId="com.datastax.cassandra" artifactId="cassandra-driver-core" classifier="shaded"/>
->>>>>>> c2cfebf4
         <dependency groupId="org.eclipse.jdt.core.compiler" artifactId="ecj"/>
         <dependency groupId="org.caffinitas.ohc" artifactId="ohc-core"/>
         <dependency groupId="org.openjdk.jmh" artifactId="jmh-core"/>
