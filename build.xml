<?xml version="1.0" encoding="UTF-8" standalone="no"?>
<!--
 ~ Licensed to the Apache Software Foundation (ASF) under one
 ~ or more contributor license agreements.  See the NOTICE file
 ~ distributed with this work for additional information
 ~ regarding copyright ownership.  The ASF licenses this file
 ~ to you under the Apache License, Version 2.0 (the
 ~ "License"); you may not use this file except in compliance
 ~ with the License.  You may obtain a copy of the License at
 ~
 ~    http://www.apache.org/licenses/LICENSE-2.0
 ~
 ~ Unless required by applicable law or agreed to in writing,
 ~ software distributed under the License is distributed on an
 ~ "AS IS" BASIS, WITHOUT WARRANTIES OR CONDITIONS OF ANY
 ~ KIND, either express or implied.  See the License for the
 ~ specific language governing permissions and limitations
 ~ under the License.
 -->
<project basedir="." default="build" name="apache-cassandra"
         xmlns:artifact="antlib:org.apache.maven.artifact.ant">
    <property environment="env"/>
    <property file="build.properties" />
    <property name="debuglevel" value="source,lines,vars"/>

    <property name="basedir" value="."/>
    <property name="build.src" value="${basedir}/src"/>
    <property name="build.src.java" value="${basedir}/src/java"/>
    <property name="build.src.driver" value="${basedir}/drivers/java/src" />
    <property name="avro.src" value="${basedir}/src/avro"/>
    <property name="build.src.gen-java" value="${basedir}/src/gen-java"/>
    <property name="build.lib" value="${basedir}/lib"/>
    <property name="build.dir" value="${basedir}/build"/>
    <property name="build.dir.lib" value="${basedir}/build/lib"/>
    <property name="build.test.dir" value="${build.dir}/test"/>
    <property name="build.classes" value="${build.dir}/classes"/>
    <property name="build.classes.main" value="${build.classes}/main" />
    <property name="build.classes.thrift" value="${build.classes}/thrift" />
    <property name="build.classes.cql" value="${build.classes}/cql" />
    <property name="javadoc.dir" value="${build.dir}/javadoc"/>
    <property name="interface.dir" value="${basedir}/interface"/>
    <property name="interface.thrift.dir" value="${interface.dir}/thrift"/>
    <property name="interface.thrift.gen-java" value="${interface.thrift.dir}/gen-java"/>
    <property name="test.dir" value="${basedir}/test"/>
    <property name="test.resources" value="${test.dir}/resources"/>
    <property name="test.lib" value="${build.dir}/test/lib"/>
    <property name="test.classes" value="${build.dir}/test/classes"/>
    <property name="test.conf" value="${test.dir}/conf"/>
    <property name="test.data" value="${test.dir}/data"/>
    <property name="test.name" value="*Test"/>
    <property name="test.unit.src" value="${test.dir}/unit"/>
    <property name="test.src.driver" value="${basedir}/drivers/java/test"/>
    <property name="test.long.src" value="${test.dir}/long"/>
    <property name="test.distributed.src" value="${test.dir}/distributed"/>
    <property name="dist.dir" value="${build.dir}/dist"/>
<<<<<<< HEAD
    <property name="base.version" value="0.8.0"/>
=======
    <property name="base.version" value="0.7.3"/>
>>>>>>> 77b4e088
    <condition property="version" value="${base.version}">
      <isset property="release"/>
    </condition>
    <property name="version" value="${base.version}-SNAPSHOT"/>
    <property name="version.properties.dir"
              value="${build.classes.main}/org/apache/cassandra/config/" />
    <property name="final.name" value="${ant.project.name}-${version}"/>
    <property name="maven-ant-tasks.version" value="2.1.1" />
    <property name="maven-ant-tasks.url"
              value="http://repo2.maven.org/maven2/org/apache/maven/maven-ant-tasks" />
    <property name="test.timeout" value="60000" />
    <property name="test.long.timeout" value="300000" />

    <!-- http://cobertura.sourceforge.net/ -->
    <property name="cobertura.version" value="1.9.4.1"/>
    <property name="cobertura.build.dir" value="${build.dir}/cobertura"/>
    <property name="cobertura.report.dir" value="${cobertura.build.dir}/report"/>
    <property name="cobertura.classes.dir" value="${cobertura.build.dir}/classes"/>
    <property name="cobertura.datafile" value="${cobertura.build.dir}/cobertura.ser"/>

    <condition property="maven-ant-tasks.jar.exists">
      <available file="${build.dir}/maven-ant-tasks-${maven-ant-tasks.version}.jar" />
    </condition>

    <condition property="is.source.artifact">
      <available file="${build.src.java}" type="dir" />
    </condition>

    <!--
         Add all the dependencies.
    -->
    <path id="maven-ant-tasks.classpath" path="${build.dir}/maven-ant-tasks-${maven-ant-tasks.version}.jar" />
    <path id="cassandra.classpath">
        <pathelement location="${cobertura.classes.dir}"/>
        <pathelement location="${build.classes.main}" />
        <pathelement location="${build.classes.thrift}" />
        <fileset dir="${build.lib}">
          <include name="**/*.jar" />
        </fileset>
        <fileset dir="${build.dir.lib}">
          <include name="**/*.jar" />
        </fileset>
    </path>

    <!--
        Setup the output directories.
    -->
    <target name="init">
        <fail unless="is.source.artifact"
            message="Not a source artifact, stopping here." />
        <mkdir dir="${build.classes.main}"/>
        <mkdir dir="${build.classes.thrift}"/>
        <mkdir dir="${build.classes.cql}"/>
        <mkdir dir="${test.lib}"/>
        <mkdir dir="${test.classes}"/>
        <mkdir dir="${build.src.gen-java}"/>
    </target>

    <target name="clean" description="Remove all locally created artifacts">
        <delete dir="${build.test.dir}" />
        <delete dir="${build.classes}" />
        <delete dir="${cobertura.classes.dir}" />
        <delete dir="${build.src.gen-java}" />
        <delete file="${build.dir}/internode.avpr" />
    </target>
    <target depends="clean" name="cleanall"/>

    <target name="realclean" depends="clean">
        <delete dir="${build.dir}" />
    </target>

    <!--
       This generates the CLI grammar files from Cli.g
    -->
    <target name="check-gen-cli-grammar">
        <uptodate property="cliUpToDate"
                srcfile="${build.src.java}/org/apache/cassandra/cli/Cli.g"
                targetfile="${build.src.gen-java}/org/apache/cassandra/cli/Cli.tokens"/>
    </target>

    <target name="gen-cli-grammar" depends="check-gen-cli-grammar" unless="cliUpToDate">
      <echo>Building Grammar ${build.src.java}/org/apache/cassandra/cli/Cli.g  ....</echo>
      <java classname="org.antlr.Tool"
            classpath="${build.lib}/antlr-3.2.jar"
            fork="true"
            failonerror="true">
         <arg value="${build.src.java}/org/apache/cassandra/cli/Cli.g" />
         <arg value="-fo" />
         <arg value="${build.src.gen-java}/org/apache/cassandra/cli/" />
      </java>
    </target>

    <!--
       This generates the CQL grammar files from Cql.g
    -->
    <target name="check-gen-cql-grammar">
      <uptodate property="cqlcurrent" 
                srcfile="${build.src.java}/org/apache/cassandra/cql/Cql.g" 
                targetfile="${build.src.gen-java}/org/apache/cassandra/cql/Cql.tokens"/>
    </target>
 
    <target name="gen-cql-grammar" depends="check-gen-cql-grammar" unless="cqlcurrent">
      <echo>Building Grammar ${build.src.java}/org/apache/cassandra/cql/Cql.g  ...</echo>
      <java classname="org.antlr.Tool"
            classpath="${build.lib}/antlr-3.2.jar"
            fork="true"
            failonerror="true">
         <arg value="${build.src.java}/org/apache/cassandra/cql/Cql.g" />
         <arg value="-fo" />
         <arg value="${build.src.gen-java}/org/apache/cassandra/cql/" />
      </java> 
    </target>

    <!--
       Fetch Maven Ant Tasks and Cassandra's dependencies
       These targets are intentionally free of dependencies so that they
       can be run stand-alone from a binary release artifact.
    -->
    <target name="maven-ant-tasks-download" unless="maven-ant-tasks.jar.exists">
      <echo>Downloading Maven ANT Tasks...</echo>
      <mkdir dir="${build.dir}" />
      <get src="${maven-ant-tasks.url}/${maven-ant-tasks.version}/maven-ant-tasks-${maven-ant-tasks.version}.jar"
           dest="${build.dir}/maven-ant-tasks-${maven-ant-tasks.version}.jar" usetimestamp="true" />
    </target>

    <target name="maven-ant-tasks-init" depends="maven-ant-tasks-download" unless="maven-ant-tasks.initialized">
      <mkdir dir="${build.dir.lib}"/>
      <typedef uri="antlib:org.apache.maven.artifact.ant" classpathref="maven-ant-tasks.classpath" />

      <!-- define the remote repositories we use -->
      <artifact:remoteRepository id="central" url="http://repo1.maven.org/maven2"/>
      <artifact:remoteRepository id="java.net2" url="http://download.java.net/maven/2"/>
      <artifact:remoteRepository id="apache"    url="https://repository.apache.org/content/repositories/releases"/>
      <artifact:remoteRepository id="cloudera"  url="https://repository.cloudera.com/content/repositories/releases"/>
      <!-- for distributed tests -->
      <artifact:remoteRepository id="jclouds"   url="http://jclouds.googlecode.com/svn/repo"/>
      <artifact:remoteRepository id="oauth"     url="http://oauth.googlecode.com/svn/code/maven"/>
      <artifact:remoteRepository id="twttr"     url="http://maven.twttr.com"/>

      <property name="maven-ant-tasks.initialized" value="true"/>
    </target>

    <target name="maven-ant-tasks-retrieve-build" depends="maven-ant-tasks-init">
      <artifact:dependencies filesetId="build-dependency-jars" 
                             sourcesFilesetId="build-dependency-sources" 
                             cacheDependencyRefs="true" 
                             dependencyRefsBuildFile="${build.dir}/build-dependencies.xml">
          <!-- FIXME: paranamer can be dropped after we're depending on avro
          (since it depends on them). -->
          <dependency groupId="com.thoughtworks.paranamer" artifactId="paranamer-ant" version="2.1"/>
          <dependency groupId="junit" artifactId="junit" version="4.6" />
          <dependency groupId="commons-logging" artifactId="commons-logging" version="1.1.1"/>
          <dependency groupId="org.apache.rat" artifactId="apache-rat" version="0.6" />
          <dependency groupId="com.cloudera.hadoop" artifactId="hadoop-core" version="0.20.2-320"/>
          <dependency groupId="com.cloudera.hadoop" artifactId="hadoop-streaming" version="0.20.2-320"/>
          <dependency groupId="net.sf.jopt-simple" artifactId="jopt-simple" version="3.2"/>

          <dependency groupId="net.java.dev.jna" artifactId="jna" version="3.2.7"/>
          <remoteRepository refid="central"/>
          <remoteRepository refid="apache"/>
          <remoteRepository refid="cloudera"/>
          <remoteRepository refid="java.net2"/>
      </artifact:dependencies>
      <artifact:dependencies pathId="cobertura.classpath">
          <dependency groupId="net.sourceforge.cobertura" artifactId="cobertura" version="${cobertura.version}"/>
          <remoteRepository refid="central"/>
      </artifact:dependencies>

      <copy todir="${build.dir.lib}/jars">
          <fileset refid="build-dependency-jars"/>
          <mapper type="flatten"/>
      </copy>
      <copy todir="${build.dir.lib}/sources">
          <fileset refid="build-dependency-sources"/>
          <mapper type="flatten"/>
      </copy>
    </target>

    <target name="maven-ant-tasks-retrieve-test" depends="maven-ant-tasks-init">
      <artifact:dependencies filesetId="test-dependency-jars" 
                             sourcesFilesetId="test-dependency-sources" 
                             cacheDependencyRefs="true" 
                             dependencyRefsBuildFile="${build.dir}/test-dependencies.xml">
        <dependency groupId="org.apache.whirr" artifactId="whirr-core" version="0.3.0-incubating-SNAPSHOT"/>
        <dependency groupId="org.apache.whirr" artifactId="whirr-cli" version="0.3.0-incubating-SNAPSHOT"/>
        <remoteRepository refid="apache"/>
        <remoteRepository refid="central"/>
        <remoteRepository refid="jclouds"/>
        <remoteRepository refid="oauth"/>
        <remoteRepository refid="twttr"/>
      </artifact:dependencies>
      <copy todir="${test.lib}/jars">
        <fileset refid="test-dependency-jars"/>
        <mapper type="flatten"/>
      </copy>
      <copy todir="${test.lib}/sources">
        <fileset refid="test-dependency-sources"/>
        <mapper type="flatten"/>
      </copy>
    </target>

    <!--
       Generate avro code
    -->
    <target name="check-avro-generate" depends="maven-ant-tasks-init">
      <taskdef name="avro-protocol" classname="org.apache.avro.specific.ProtocolTask">
        <classpath refid="cassandra.classpath" />
      </taskdef>
      <uptodate property="avroInterfaceUpToDate"
                srcfile="${build.src.java}/org/apache/cassandra/hadoop/hadoop.genavro"
                targetfile="${build.src.gen-java}/org/apache/cassandra/hadoop/hadoop.avpr" />
      <uptodate property="avroINProtoUpToDate" srcfile="${avro.src}/internode.genavro"
                targetfile="${build.dir}/internode.avpr" />
    </target>

    <target name="avro-generate"
            depends="avro-interface-generate-hadoop,avro-interface-generate-internode"
            description="Generates Java Avro classes for client and internal use." />

    <target name="avro-interface-generate-hadoop" unless="avroInterfaceUpToDate"
            depends="init,check-avro-generate,maven-ant-tasks-retrieve-build">
      <avromacro protocolname="hadoop"
                 inputfile="${build.src.java}/org/apache/cassandra/hadoop/hadoop.genavro"
                 jsondir="${build.src.gen-java}/org/apache/cassandra/hadoop"
                 outputdir="${build.src}" />
    </target>
    <target name="avro-interface-generate-internode" unless="avroINProtoUpToDate"
            depends="init,check-avro-generate,maven-ant-tasks-retrieve-build">
      <avromacro protocolname="internode" inputfile="${avro.src}/internode.genavro"
                 jsondir="${build.dir}" outputdir="${build.src}"/>
    </target>

    <macrodef name="avromacro">
      <attribute name="protocolname" />
      <attribute name="inputfile" />
      <attribute name="jsondir" />
      <attribute name="outputdir" />
      <sequential>
        <echo message="Generating Avro @{protocolname} code..." />
        <mkdir dir="@{jsondir}" />
        <!-- Generate json schema from genavro IDL -->
        <java classname="org.apache.avro.tool.Main" fork="true">
          <classpath refid="cassandra.classpath" />
          <arg value="idl" />
          <arg value="@{inputfile}" />
          <arg value="@{jsondir}/@{protocolname}.avpr" />
        </java>

        <!-- Generate java code from JSON protocol schema -->
        <avro-protocol destdir="@{outputdir}/gen-java">
            <fileset file="@{jsondir}/@{protocolname}.avpr" />
        </avro-protocol>
      </sequential>
    </macrodef>


    <!--
       Generate thrift code.  We have targets to build java because
       Cassandra depends on it, and python because that is what the system
       tests run.
    -->
    <target name="gen-thrift-java" depends="rat-init" description="Generate Thrift Java artifacts">
      <echo>Generating Thrift Java code from ${basedir}/interface/cassandra.thrift ....</echo>
      <exec executable="thrift" dir="${basedir}/interface" failonerror="true">
        <arg line="--gen java:hashcode" />
        <arg line="-o ${interface.thrift.dir}" />
        <arg line="cassandra.thrift" />
      </exec>
      <java classname="org.apache.rat.Report" fork="true"
            output="${build.dir}/rat-report.log">
        <classpath refid="rat.classpath" />
        <arg value="-a" />
        <arg value="--force" />
        <arg value="interface/thrift" />
      </java>
    </target>
    <target name="gen-thrift-py" description="Generate Thrift Python artifacts">
      <echo>Generating Thrift Python code from ${basedir}/interface/cassandra.thrift ....</echo>
      <exec executable="thrift" dir="${basedir}/interface" failonerror="true">
        <arg line="--gen py" />
        <arg line="-o ${interface.thrift.dir}" />
        <arg line="cassandra.thrift" />
      </exec>
    </target>

    <!-- create properties file with C version -->
    <target name="createVersionPropFile">
      <taskdef name="propertyfile" classname="org.apache.tools.ant.taskdefs.optional.PropertyFile"/>
      <propertyfile file="${version.properties.dir}/version.properties">
        <entry key="CassandraVersion" value="${version}"/>
      </propertyfile>
    </target>

    <!--
        The build target builds all the .class files
    -->
    <target name="build"
        depends="maven-ant-tasks-retrieve-build,avro-generate,build-subprojects,build-project" description="Compile Cassandra classes"/>
    <target name="build-subprojects" description="Compile Cassandra contrib projects"/>
    <target name="codecoverage" depends="cobertura-instrument,test,cobertura-report" description="Create code coverage report"/>

    <target depends="init,avro-generate,gen-cli-grammar,gen-cql-grammar"
            name="build-project">
        <echo message="${ant.project.name}: ${ant.file}"/>
        <!-- Order matters! -->
        <javac debug="true" debuglevel="${debuglevel}"
               destdir="${build.classes.thrift}" includeantruntime="false">
            <src path="${interface.thrift.dir}/gen-java"/>
            <classpath refid="cassandra.classpath"/>
        </javac>
        <javac debug="true" debuglevel="${debuglevel}"
               destdir="${build.classes.main}" includeantruntime="false">
            <src path="${build.src.java}"/>
            <src path="${build.src.gen-java}"/>
            <src path="${build.src.driver}" />
            <classpath refid="cassandra.classpath"/>
        </javac>
        <javac debug="true" debuglevel="${debuglevel}"
               destdir="${build.classes.cql}" includeantruntime="false">
            <src path="${build.src.driver}" />
            <classpath refid="cassandra.classpath"/>
        </javac>

        <taskdef name="paranamer" classname="com.thoughtworks.paranamer.ant.ParanamerGeneratorTask">
          <classpath refid="cassandra.classpath" />
        </taskdef>

        <antcall target="createVersionPropFile"/>
    </target>


    <!--
        The jar target makes cassandra.jar output.
    -->
    <target name="jar" depends="build" description="Assemble Cassandra JAR files">
      <mkdir dir="${build.classes.main}/META-INF" />
      <mkdir dir="${build.classes.thrift}/META-INF" />
      <copy file="LICENSE.txt"
            tofile="${build.classes.main}/META-INF/LICENSE.txt"/>
      <copy file="LICENSE.txt"
            tofile="${build.classes.thrift}/META-INF/LICENSE.txt"/>
      <copy file="NOTICE.txt"
            tofile="${build.classes.main}/META-INF/NOTICE.txt"/>
      <copy file="NOTICE.txt"
            tofile="${build.classes.thrift}/META-INF/NOTICE.txt"/>

      <!-- Thrift Jar -->
      <jar jarfile="${build.dir}/${ant.project.name}-thrift-${version}.jar"
           basedir="${build.classes.thrift}">
        <manifest>
          <attribute name="Implementation-Title" value="Cassandra"/>
          <attribute name="Implementation-Version" value="${version}"/>
          <attribute name="Implementation-Vendor" value="Apache"/>
        </manifest>
      </jar>

      <!-- Main Jar -->
      <jar jarfile="${build.dir}/${final.name}.jar"
           basedir="${build.classes.main}">
        <manifest>
        <!-- <section name="org/apache/cassandra/infrastructure"> -->
          <attribute name="Implementation-Title" value="Cassandra"/>
          <attribute name="Implementation-Version" value="${version}"/>
          <attribute name="Implementation-Vendor" value="Apache"/>
          <attribute name="Premain-Class"
                     value="org.apache.cassandra.infrastructure.continuations.CAgent"/>
          <attribute name="Class-Path"
                     value="${ant.project.name}-thrift-${version}.jar" />
        <!-- </section> -->
        </manifest>
      </jar>

      <!-- CQL driver Jar -->
      <jar jarfile="${build.dir}/${ant.project.name}-cql-${version}.jar"
           basedir="${build.classes.cql}">
        <manifest>
          <attribute name="Implementation-Title" value="Cassandra"/>
          <attribute name="Implementation-Version" value="${version}"/>
          <attribute name="Implementation-Vendor" value="Apache"/>
          <attribute name="Class-Path"
                     value="${ant.project.name}-thrift-${version}.jar" />
        </manifest>
      </jar>
    </target>

    <!-- creates release tarballs -->
    <target name="artifacts" depends="jar,javadoc"
            description="Create Cassandra release artifacts">
      <mkdir dir="${dist.dir}"/>
      <copy todir="${dist.dir}/lib">
        <fileset dir="${build.lib}"/>
        <fileset dir="${build.dir}">
          <include name="${final.name}.jar" />
        </fileset>
      </copy>
      <copy todir="${dist.dir}/javadoc">
        <fileset dir="${javadoc.dir}"/>
      </copy>
      <copy todir="${dist.dir}/bin">
        <fileset dir="bin"/>
      </copy>
      <copy todir="${dist.dir}/conf">
        <fileset dir="conf"/>
      </copy>
      <copy todir="${dist.dir}/interface">
        <fileset dir="interface">
          <include name="**/*.thrift" />
        </fileset>
      </copy>
      <copy todir="${dist.dir}/">
        <fileset dir="${basedir}">
          <include name="*.txt" />
        </fileset>
      </copy>

      <tar compression="gzip" longfile="gnu"
        destfile="${build.dir}/${final.name}-bin.tar.gz">

        <!-- Everything but bin/ (default mode) -->
        <tarfileset dir="${dist.dir}" prefix="${final.name}">
          <include name="**"/>
          <exclude name="bin/*" />
        </tarfileset>
        <!-- Shell includes in bin/ (default mode) -->
        <tarfileset dir="${dist.dir}" prefix="${final.name}">
          <include name="bin/*.in.sh" />
        </tarfileset>
        <!-- Executable scripts in bin/ -->
        <tarfileset dir="${dist.dir}" prefix="${final.name}" mode="755">
          <include name="bin/*"/>
          <not>
                <filename name="bin/*.in.sh" />
          </not>
        </tarfileset>
      </tar>

      <tar compression="gzip" longfile="gnu"
           destfile="${build.dir}/${final.name}-src.tar.gz">

        <tarfileset dir="${basedir}"
                    prefix="${final.name}-src">
          <include name="**"/>
          <exclude name="build/**" />
          <exclude name="src/gen-java/**" />
          <exclude name=".git/**" />
          <exclude name="bin/*" /> <!-- handled separately below -->
          <!-- exclude Eclipse files -->
          <exclude name=".project" />
          <exclude name=".classpath" />
          <exclude name=".settings/**" />
          <exclude name=".externalToolBuilders/**" />
        </tarfileset>

        <!-- Shell includes and batch files in bin/ -->
        <tarfileset dir="${basedir}" prefix="${final.name}-src">
          <include name="bin/*.in.sh" />
          <include name="bin/*.bat" />
        </tarfileset>
        <!-- Everything else (assumed to be scripts), is executable -->
        <tarfileset dir="${basedir}" prefix="${final.name}-src" mode="755">
          <include name="bin/*"/>
          <exclude name="bin/*.in.sh" />
          <exclude name="bin/*.bat" />
        </tarfileset>
      </tar>
    </target>

    <target name="release" depends="artifacts,rat-init"
            description="Create and QC release artifacts">
      <checksum file="${build.dir}/${final.name}-bin.tar.gz"
                forceOverwrite="yes"
                todir="${build.dir}"
                fileext=".md5"
                algorithm="MD5" />
      <checksum file="${build.dir}/${final.name}-src.tar.gz"
                forceOverwrite="yes"
                todir="${build.dir}"
                fileext=".md5"
                algorithm="MD5" />
      <checksum file="${build.dir}/${final.name}-bin.tar.gz"
                forceOverwrite="yes"
                todir="${build.dir}"
                fileext=".sha"
                algorithm="SHA" />
      <checksum file="${build.dir}/${final.name}-src.tar.gz"
                forceOverwrite="yes"
                todir="${build.dir}"
                fileext=".sha"
                algorithm="SHA" />

      <rat:report xmlns:rat="antlib:org.apache.rat.anttasks"
                  reportFile="${build.dir}/${final.name}-bin.rat.txt">
        <tarfileset>
          <gzipresource>
            <file file="${build.dir}/${final.name}-bin.tar.gz" />
          </gzipresource>
        </tarfileset>
      </rat:report>

      <rat:report xmlns:rat="antlib:org.apache.rat.anttasks"
                  reportFile="${build.dir}/${final.name}-src.rat.txt">
        <tarfileset>
          <gzipresource>
            <file file="${build.dir}/${final.name}-src.tar.gz" />
          </gzipresource>
        </tarfileset>
      </rat:report>
    </target>

  <target name="build-test" depends="build" description="Compile test classes">
    <javac
     debug="true"
     debuglevel="${debuglevel}"
     destdir="${test.classes}">
      <classpath refid="cassandra.classpath"/>
      <src path="${test.unit.src}"/>
      <src path="${test.long.src}"/>
      <src path="${test.src.driver}"/>
    </javac>

    <!-- Non-java resources needed by the test suite -->
    <copy todir="${test.classes}">
      <fileset dir="${test.resources}"/>
    </copy>
  </target>

  <target name="build-distributed-test" depends="build-test,maven-ant-tasks-retrieve-test" description="Compile distributed test classes (which have additional deps)">
    <javac
     debug="true"
     debuglevel="${debuglevel}"
     destdir="${test.classes}">
      <classpath>
          <path refid="cassandra.classpath"/>
          <pathelement location="${test.classes}"/>
          <fileset dir="${test.lib}">
            <include name="**/*.jar" />
          </fileset>
      </classpath>
      <src path="${test.distributed.src}"/>
    </javac>
  </target>

  <macrodef name="testmacro">
    <attribute name="suitename" />
    <attribute name="inputdir" />
    <attribute name="timeout" />
    <attribute name="forkmode" default="perTest"/>
    <element name="optjvmargs" implicit="true" optional="true" />
    <attribute name="filter" default="**/${test.name}.java"/>
    <sequential>
      <echo message="running @{suitename} tests"/>
      <mkdir dir="${build.test.dir}/cassandra"/>
      <mkdir dir="${build.test.dir}/output"/>
      <junit fork="on" forkmode="@{forkmode}" failureproperty="testfailed" maxmemory="1024m" timeout="@{timeout}">
        <sysproperty key="net.sourceforge.cobertura.datafile" file="${cobertura.datafile}"/>
        <formatter type="xml" usefile="true"/>
        <formatter type="brief" usefile="false"/>
        <jvmarg value="-Dstorage-config=${test.conf}"/>
        <jvmarg value="-Daccess.properties=${test.conf}/access.properties"/>
        <jvmarg value="-Dlog4j.configuration=log4j-junit.properties" />
        <jvmarg value="-ea"/>
        <optjvmargs/>
        <classpath>
          <path refid="cassandra.classpath" />
          <pathelement location="${test.classes}"/>
          <path refid="cobertura.classpath"/>
          <pathelement location="${test.conf}"/>
          <fileset dir="${test.lib}">
            <include name="**/*.jar" />
          </fileset>
        </classpath>
        <batchtest todir="${build.test.dir}/output">
          <fileset dir="@{inputdir}" includes="@{filter}" />
        </batchtest>
      </junit>
      <fail if="testfailed" message="Some @{suitename} test(s) failed."/>
    </sequential>
  </macrodef>

  <target name="test" depends="build-test" description="Execute unit tests">
    <testmacro suitename="unit" inputdir="${test.unit.src}" timeout="60000">
      <jvmarg value="-Dlegacy-sstable-root=${test.data}/legacy-sstables"/>
      <jvmarg value="-Dcorrupt-sstable-root=${test.data}/corrupt-sstables"/>
    </testmacro>
    <testmacro suitename="driverunit" inputdir="${test.src.driver}" timeout="60000">
      <jvmarg value="-Dlegacy-sstable-root=${test.data}/legacy-sstables"/>
    </testmacro>
  </target>
    
  <target name="msg-ser-gen-test" depends="build-test" description="Generates message serializations">
    <testmacro suitename="unit" inputdir="${test.unit.src}" 
               timeout="60000" filter="**/SerializationsTest.java">
      <jvmarg value="-Dcassandra.test-serialization-writes=True"/>
    </testmacro>
  </target>
  
  <target name="msg-ser-test" depends="build-test" description="Tests message serializations">
    <testmacro suitename="unit" inputdir="${test.unit.src}" timeout="60000"
               filter="**/SerializationsTest.java"/>
  </target>
  
  <target name="msg-ser-test-7" depends="build-test" description="Generates message serializations">
    <testmacro suitename="unit" inputdir="${test.unit.src}" 
               timeout="60000" filter="**/SerializationsTest.java">
      <jvmarg value="-Dcassandra.version=0.7"/>
    </testmacro>
  </target>


  <target name="long-test" depends="build-test" description="Execute functional tests">
    <testmacro suitename="long" inputdir="${test.long.src}"
               timeout="${test.long.timeout}" />
  </target>

  <!-- Depends on artifacts so that we can push a tarball to remote nodes, and has its own build target for cloudy deps. -->
  <target name="distributed-test" depends="build-distributed-test,artifacts" description="Execute distributed tests: see ${test.distributed.src}/README.txt">
    <testmacro suitename="distributed" inputdir="${test.distributed.src}" timeout="1200000" forkmode="once">
      <jvmarg value="-Dwhirr.config=${whirr.config}"/>
      <jvmarg value="-Dwhirr.cassandra_tarball=${build.dir}/${final.name}-bin.tar.gz"/>
    </testmacro>
  </target>

  <!-- instruments the classes to later create code coverage reports -->
  <target name="cobertura-instrument" depends="build,build-test">
    <taskdef resource="tasks.properties">
<<<<<<< HEAD
      <classpath>
        <fileset dir="${cobertura.dir}">
            <include name="cobertura.jar" />
            <include name="lib/**/*.jar" />
            <include name="log4j-1.2.jar" />
            <include name="oro.jar" />
            <include name="asm2.jar" />
            <include name="asm2-tree.jar" />
        </fileset>
      </classpath>
=======
      <classpath refid="cobertura.classpath"/>
>>>>>>> 77b4e088
    </taskdef>

    <delete file="${cobertura.datafile}"/>

    <cobertura-instrument todir="${cobertura.classes.dir}" datafile="${cobertura.datafile}">
      <ignore regex="org.apache.log4j.*"/>

      <fileset dir="${build.classes.main}">
        <include name="**/*.class"/>
        <exclude name="**/*Test.class"/>
        <exclude name="**/*TestCase.class"/>
        <exclude name="**/test/*.class"/>
        <exclude name="${cobertura.excludes}"/>
      </fileset>

    </cobertura-instrument>
  </target>

  <!-- create both html and xml code coverage reports -->
  <target name="cobertura-report">
    <cobertura-report format="html" destdir="${cobertura.report.dir}" srcdir="${build.src.java}"
      datafile="${cobertura.datafile}"/>
    <cobertura-report format="xml" destdir="${cobertura.report.dir}" srcdir="${build.src.java}"
      datafile="${cobertura.datafile}"/>
  </target>

  <!--
    License audit tool
  -->
  <target name="rat-init" depends="maven-ant-tasks-init">
    <artifact:dependencies pathId="rat.classpath">
      <dependency groupId="org.apache.rat" artifactId="apache-rat-tasks" version="0.6" />
    </artifact:dependencies>
    <typedef uri="antlib:org.apache.rat.anttasks" classpathref="rat.classpath"/>
  </target>

  <target name="rat-check" depends="rat-init">
    <rat:report xmlns:rat="antlib:org.apache.rat.anttasks"
                reportFile="${build.dir}/rat-report.log">
      <fileset dir="."  excludesfile=".rat-excludes" />
    </rat:report>
    <condition property="rat.passed">
      <isfileselected file="${build.dir}/rat-report.log">
        <containsregexp expression="^0 Unknown Licenses"/>
      </isfileselected>
    </condition>
    <fail unless="rat.passed">Unknown licenses: See build/rat-report.log.</fail>
  </target>

  <target name="rat-write" depends="rat-init">
    <echo>RAT: invoking addLicense to write missing headers</echo>
    <java classname="org.apache.rat.Report" fork="true"
          output="${build.dir}/rat-report.log">
      <classpath refid="rat.classpath" />
      <arg value="-a" />
      <arg value="--force" />
      <arg value="." />
    </java>
  </target>

  <target name="javadoc" depends="init" description="Create javadoc">
    <tstamp>
      <format property="YEAR" pattern="yyyy"/>
    </tstamp>
    <javadoc destdir="${javadoc.dir}" author="true" version="true" use="true"
      windowtitle="${ant.project.name} API" classpathref="cassandra.classpath"
      bottom="Copyright &amp;copy; ${YEAR} The Apache Software Foundation"
      useexternalfile="yes"
      maxmemory="256m">

      <fileset dir="${build.src.java}" defaultexcludes="yes">
        <include name="org/apache/**/*.java"/>
      </fileset>
      <fileset dir="${interface.thrift.gen-java}" defaultexcludes="yes">
        <include name="org/apache/**/*.java"/>
      </fileset>
    </javadoc>
   </target>

  <!-- Generate Eclipse project description files -->
  <target name="generate-eclipse-files" depends="build">
    <echo file=".project"><![CDATA[<?xml version="1.0" encoding="UTF-8"?>
<projectDescription>
  <name>${eclipse.project.name}</name>
  <comment></comment>
  <projects>
  </projects>
    <buildSpec>
      <buildCommand>
        <name>org.eclipse.ui.externaltools.ExternalToolBuilder</name>
        <triggers>full,incremental,auto,clean,</triggers>
        <arguments>
          <dictionary>
            <key>LaunchConfigHandle</key>
            <value>&lt;project&gt;/.externalToolBuilders/Cassandra_Ant_Builder.launch</value>
          </dictionary>
        </arguments>
      </buildCommand>
    </buildSpec>
  <natures>
    <nature>org.eclipse.jdt.core.javanature</nature>
  </natures>
</projectDescription>]]>
    </echo>
	<echo file=".classpath"><![CDATA[<?xml version="1.0" encoding="UTF-8"?>
<classpath>
  <classpathentry kind="src" path="src/java"/>
  <classpathentry kind="src" path="src/gen-java"/>
  <classpathentry kind="src" path="interface/thrift/gen-java"/>
  <classpathentry kind="src" path="drivers/java/src"/>
  <classpathentry kind="src" path="drivers/java/test"/>
  <classpathentry kind="src" path="test/unit"/>
  <classpathentry kind="src" path="test/long"/>
  <classpathentry kind="con" path="org.eclipse.jdt.launching.JRE_CONTAINER"/>
  <classpathentry kind="output" path="build/classes/main"/>
  <classpathentry kind="lib" path="build/classes/thrift"/>
  <classpathentry kind="lib" path="build/test/classes"/>
  <classpathentry kind="lib" path="test/conf"/>
]]>
	</echo>	  
  	<path id="eclipse-project-libs-path">
  	 <fileset dir="lib">
  	    <include name="**/*.jar" />
     </fileset>
 	 <fileset dir="build/lib/jars">
  	    <include name="**/*.jar" />
  	 </fileset>
  	</path>
  	<property name="eclipse-project-libs" refid="eclipse-project-libs-path"/>
  	<script language="javascript"> <![CDATA[
  		importClass(java.io.File);
  		jars = project.getProperty("eclipse-project-libs").split(":");  
  		
  		cp = "";
  	    for (i=0; i< jars.length; i++) {
  	       cp += ' <classpathentry kind="lib" path="'+jars[i]+'"/>\n';
  		}
  		
  		cp += '</classpath>';
  	    
  		echo = project.createTask("echo");
  	    echo.setMessage(cp);
  		echo.setFile(new File(".classpath"));
  		echo.setAppend(true);
  	    echo.perform();	     
  	]]> </script>
    <mkdir dir=".settings" />
    <mkdir dir=".externalToolBuilders" />
    <echo file=".externalToolBuilders/Cassandra_Ant_Builder.launch"><![CDATA[<?xml version="1.0" encoding="UTF-8" standalone="no"?>
<launchConfiguration type="org.eclipse.ant.AntBuilderLaunchConfigurationType">
<stringAttribute key="org.eclipse.ant.ui.ATTR_ANT_AFTER_CLEAN_TARGETS" value="build,build-test,"/>
<stringAttribute key="org.eclipse.ant.ui.ATTR_ANT_AUTO_TARGETS" value="build,build-test,"/>
<stringAttribute key="org.eclipse.ant.ui.ATTR_ANT_CLEAN_TARGETS" value="build,build-test,"/>
<stringAttribute key="org.eclipse.ant.ui.ATTR_ANT_MANUAL_TARGETS" value="build,build-test,"/>
<booleanAttribute key="org.eclipse.ant.ui.ATTR_TARGETS_UPDATED" value="true"/>
<booleanAttribute key="org.eclipse.ant.ui.DEFAULT_VM_INSTALL" value="false"/>
<listAttribute key="org.eclipse.debug.core.MAPPED_RESOURCE_PATHS">
<listEntry value="/${eclipse.project.name}/build.xml"/>
</listAttribute>
<listAttribute key="org.eclipse.debug.core.MAPPED_RESOURCE_TYPES">
<listEntry value="1"/>
</listAttribute>
<booleanAttribute key="org.eclipse.debug.ui.ATTR_LAUNCH_IN_BACKGROUND" value="false"/>
<stringAttribute key="org.eclipse.jdt.launching.CLASSPATH_PROVIDER" value="org.eclipse.ant.ui.AntClasspathProvider"/>
<booleanAttribute key="org.eclipse.jdt.launching.DEFAULT_CLASSPATH" value="true"/>
<stringAttribute key="org.eclipse.jdt.launching.PROJECT_ATTR" value="${eclipse.project.name}"/>
<stringAttribute key="org.eclipse.ui.externaltools.ATTR_LOCATION" value="$${workspace_loc:/${eclipse.project.name}/build.xml}"/>
<stringAttribute key="org.eclipse.ui.externaltools.ATTR_RUN_BUILD_KINDS" value="full,incremental,auto,clean,"/>
<booleanAttribute key="org.eclipse.ui.externaltools.ATTR_TRIGGERS_CONFIGURED" value="true"/>
<stringAttribute key="org.eclipse.ui.externaltools.ATTR_WORKING_DIRECTORY" value="$${workspace_loc:/${eclipse.project.name}}"/>
</launchConfiguration>]]>
    </echo>
  </target>

  <pathconvert property="eclipse.project.name">
    <path path="${basedir}" />
    <regexpmapper from="^.*/([^/]+)$$" to="\1" handledirsep="yes" />
  </pathconvert>

  <!-- Clean Eclipse project description files -->
  <target name="clean-eclipse-files">
    <delete file=".project" />
    <delete file=".classpath" />
    <delete dir=".settings" />
  	<delete dir=".externalToolBuilders" />
  	<delete dir="build/eclipse-classes" />
  </target>

</project><|MERGE_RESOLUTION|>--- conflicted
+++ resolved
@@ -53,11 +53,7 @@
     <property name="test.long.src" value="${test.dir}/long"/>
     <property name="test.distributed.src" value="${test.dir}/distributed"/>
     <property name="dist.dir" value="${build.dir}/dist"/>
-<<<<<<< HEAD
     <property name="base.version" value="0.8.0"/>
-=======
-    <property name="base.version" value="0.7.3"/>
->>>>>>> 77b4e088
     <condition property="version" value="${base.version}">
       <isset property="release"/>
     </condition>
@@ -683,20 +679,7 @@
   <!-- instruments the classes to later create code coverage reports -->
   <target name="cobertura-instrument" depends="build,build-test">
     <taskdef resource="tasks.properties">
-<<<<<<< HEAD
-      <classpath>
-        <fileset dir="${cobertura.dir}">
-            <include name="cobertura.jar" />
-            <include name="lib/**/*.jar" />
-            <include name="log4j-1.2.jar" />
-            <include name="oro.jar" />
-            <include name="asm2.jar" />
-            <include name="asm2-tree.jar" />
-        </fileset>
-      </classpath>
-=======
       <classpath refid="cobertura.classpath"/>
->>>>>>> 77b4e088
     </taskdef>
 
     <delete file="${cobertura.datafile}"/>
