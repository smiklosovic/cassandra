/*
 * Licensed to the Apache Software Foundation (ASF) under one
 * or more contributor license agreements.  See the NOTICE file
 * distributed with this work for additional information
 * regarding copyright ownership.  The ASF licenses this file
 * to you under the Apache License, Version 2.0 (the
 * "License"); you may not use this file except in compliance
 * with the License.  You may obtain a copy of the License at
 *
 *     http://www.apache.org/licenses/LICENSE-2.0
 *
 * Unless required by applicable law or agreed to in writing, software
 * distributed under the License is distributed on an "AS IS" BASIS,
 * WITHOUT WARRANTIES OR CONDITIONS OF ANY KIND, either express or implied.
 * See the License for the specific language governing permissions and
 * limitations under the License.
 */
package org.apache.cassandra.cql3;

import java.nio.ByteBuffer;
import java.util.*;
import java.util.concurrent.ConcurrentHashMap;
import java.util.concurrent.ConcurrentMap;
import java.util.concurrent.TimeUnit;
import java.util.concurrent.atomic.AtomicInteger;

import com.google.common.annotations.VisibleForTesting;
import com.google.common.base.Predicate;
import com.google.common.collect.Iterables;
import com.google.common.collect.Iterators;
import com.google.common.primitives.Ints;
import org.slf4j.Logger;
import org.slf4j.LoggerFactory;

import com.googlecode.concurrentlinkedhashmap.ConcurrentLinkedHashMap;
import com.googlecode.concurrentlinkedhashmap.EntryWeigher;
import com.googlecode.concurrentlinkedhashmap.EvictionListener;
import org.antlr.runtime.*;
import org.apache.cassandra.concurrent.ScheduledExecutors;
import org.apache.cassandra.config.Schema;
import org.apache.cassandra.cql3.functions.Function;
import org.apache.cassandra.cql3.functions.FunctionName;
import org.apache.cassandra.cql3.statements.*;
import org.apache.cassandra.db.*;
import org.apache.cassandra.db.rows.RowIterator;
import org.apache.cassandra.db.partitions.PartitionIterator;
import org.apache.cassandra.db.partitions.PartitionIterators;
import org.apache.cassandra.db.marshal.AbstractType;
import org.apache.cassandra.exceptions.*;
import org.apache.cassandra.metrics.CQLMetrics;
import org.apache.cassandra.service.*;
import org.apache.cassandra.service.pager.QueryPager;
import org.apache.cassandra.thrift.ThriftClientState;
import org.apache.cassandra.tracing.Tracing;
import org.apache.cassandra.transport.Server;
import org.apache.cassandra.transport.messages.ResultMessage;
import org.apache.cassandra.utils.*;
import org.github.jamm.MemoryMeter;

public class QueryProcessor implements QueryHandler
{
    public static final CassandraVersion CQL_VERSION = new CassandraVersion("3.4.0");

    public static final QueryProcessor instance = new QueryProcessor();

    private static final Logger logger = LoggerFactory.getLogger(QueryProcessor.class);
    private static final MemoryMeter meter = new MemoryMeter().withGuessing(MemoryMeter.Guess.FALLBACK_BEST).ignoreKnownSingletons();
    private static final long MAX_CACHE_PREPARED_MEMORY = Runtime.getRuntime().maxMemory() / 256;

    private static final EntryWeigher<MD5Digest, ParsedStatement.Prepared> cqlMemoryUsageWeigher = new EntryWeigher<MD5Digest, ParsedStatement.Prepared>()
    {
        @Override
        public int weightOf(MD5Digest key, ParsedStatement.Prepared value)
        {
            return Ints.checkedCast(measure(key) + measure(value.statement) + measure(value.boundNames));
        }
    };

    private static final EntryWeigher<Integer, ParsedStatement.Prepared> thriftMemoryUsageWeigher = new EntryWeigher<Integer, ParsedStatement.Prepared>()
    {
        @Override
        public int weightOf(Integer key, ParsedStatement.Prepared value)
        {
            return Ints.checkedCast(measure(key) + measure(value.statement) + measure(value.boundNames));
        }
    };

    private static final ConcurrentLinkedHashMap<MD5Digest, ParsedStatement.Prepared> preparedStatements;
    private static final ConcurrentLinkedHashMap<Integer, ParsedStatement.Prepared> thriftPreparedStatements;

    // A map for prepared statements used internally (which we don't want to mix with user statement, in particular we don't
    // bother with expiration on those.
    private static final ConcurrentMap<String, ParsedStatement.Prepared> internalStatements = new ConcurrentHashMap<>();

    // Direct calls to processStatement do not increment the preparedStatementsExecuted/regularStatementsExecuted
    // counters. Callers of processStatement are responsible for correctly notifying metrics
    public static final CQLMetrics metrics = new CQLMetrics();

    private static final AtomicInteger lastMinuteEvictionsCount = new AtomicInteger(0);

    static
    {
        preparedStatements = new ConcurrentLinkedHashMap.Builder<MD5Digest, ParsedStatement.Prepared>()
                             .maximumWeightedCapacity(MAX_CACHE_PREPARED_MEMORY)
                             .weigher(cqlMemoryUsageWeigher)
                             .listener(new EvictionListener<MD5Digest, ParsedStatement.Prepared>()
                             {
                                 public void onEviction(MD5Digest md5Digest, ParsedStatement.Prepared prepared)
                                 {
                                     metrics.preparedStatementsEvicted.inc();
                                     lastMinuteEvictionsCount.incrementAndGet();
                                 }
                             }).build();

        thriftPreparedStatements = new ConcurrentLinkedHashMap.Builder<Integer, ParsedStatement.Prepared>()
                                   .maximumWeightedCapacity(MAX_CACHE_PREPARED_MEMORY)
                                   .weigher(thriftMemoryUsageWeigher)
                                   .listener(new EvictionListener<Integer, ParsedStatement.Prepared>()
                                   {
                                       public void onEviction(Integer integer, ParsedStatement.Prepared prepared)
                                       {
                                           metrics.preparedStatementsEvicted.inc();
                                           lastMinuteEvictionsCount.incrementAndGet();
                                       }
                                   })
                                   .build();

        ScheduledExecutors.scheduledTasks.scheduleAtFixedRate(new Runnable()
        {
            public void run()
            {
                long count = lastMinuteEvictionsCount.getAndSet(0);
                if (count > 0)
                    logger.info("{} prepared statements discarded in the last minute because cache limit reached ({} bytes)",
                                count,
                                MAX_CACHE_PREPARED_MEMORY);
            }
        }, 1, 1, TimeUnit.MINUTES);
    }

    public static int preparedStatementsCount()
    {
        return preparedStatements.size() + thriftPreparedStatements.size();
    }

    // Work around initialization dependency
    private static enum InternalStateInstance
    {
        INSTANCE;

        private final QueryState queryState;

        InternalStateInstance()
        {
            ClientState state = ClientState.forInternalCalls();
            state.setKeyspace(SystemKeyspace.NAME);
            this.queryState = new QueryState(state);
        }
    }

    private static QueryState internalQueryState()
    {
        return InternalStateInstance.INSTANCE.queryState;
    }

    private QueryProcessor()
    {
        MigrationManager.instance.register(new MigrationSubscriber());
    }

    public ParsedStatement.Prepared getPrepared(MD5Digest id)
    {
        return preparedStatements.get(id);
    }

    public ParsedStatement.Prepared getPreparedForThrift(Integer id)
    {
        return thriftPreparedStatements.get(id);
    }

    public static void validateKey(ByteBuffer key) throws InvalidRequestException
    {
        if (key == null || key.remaining() == 0)
        {
            throw new InvalidRequestException("Key may not be empty");
        }
        if (key == ByteBufferUtil.UNSET_BYTE_BUFFER)
            throw new InvalidRequestException("Key may not be unset");

        // check that key can be handled by FBUtilities.writeShortByteArray
        if (key.remaining() > FBUtilities.MAX_UNSIGNED_SHORT)
        {
            throw new InvalidRequestException("Key length of " + key.remaining() +
                                              " is longer than maximum of " + FBUtilities.MAX_UNSIGNED_SHORT);
        }
    }

    public ResultMessage processStatement(CQLStatement statement, QueryState queryState, QueryOptions options)
    throws RequestExecutionException, RequestValidationException
    {
        logger.trace("Process {} @CL.{}", statement, options.getConsistency());
        ClientState clientState = queryState.getClientState();
        statement.checkAccess(clientState);
        statement.validate(clientState);

        ResultMessage result = statement.execute(queryState, options);
        return result == null ? new ResultMessage.Void() : result;
    }

    public static ResultMessage process(String queryString, ConsistencyLevel cl, QueryState queryState)
    throws RequestExecutionException, RequestValidationException
    {
        return instance.process(queryString, queryState, QueryOptions.forInternalCalls(cl, Collections.<ByteBuffer>emptyList()));
    }

    public ResultMessage process(String query,
                                 QueryState state,
                                 QueryOptions options,
                                 Map<String, ByteBuffer> customPayload)
                                         throws RequestExecutionException, RequestValidationException
    {
        return process(query, state, options);
    }

    public ResultMessage process(String queryString, QueryState queryState, QueryOptions options)
    throws RequestExecutionException, RequestValidationException
    {
        ParsedStatement.Prepared p = getStatement(queryString, queryState.getClientState());
        options.prepare(p.boundNames);
        CQLStatement prepared = p.statement;
        if (prepared.getBoundTerms() != options.getValues().size())
            throw new InvalidRequestException("Invalid amount of bind variables");

        if (!queryState.getClientState().isInternal)
            metrics.regularStatementsExecuted.inc();

        return processStatement(prepared, queryState, options);
    }

    public static ParsedStatement.Prepared parseStatement(String queryStr, QueryState queryState) throws RequestValidationException
    {
        return getStatement(queryStr, queryState.getClientState());
    }

    public static UntypedResultSet process(String query, ConsistencyLevel cl) throws RequestExecutionException
    {
        return process(query, cl, Collections.<ByteBuffer>emptyList());
    }

    public static UntypedResultSet process(String query, ConsistencyLevel cl, List<ByteBuffer> values) throws RequestExecutionException
    {
        ResultMessage result = instance.process(query, QueryState.forInternalCalls(), QueryOptions.forInternalCalls(cl, values));
        if (result instanceof ResultMessage.Rows)
            return UntypedResultSet.create(((ResultMessage.Rows)result).result);
        else
            return null;
    }

    private static QueryOptions makeInternalOptions(ParsedStatement.Prepared prepared, Object[] values)
    {
        return makeInternalOptions(prepared, values, ConsistencyLevel.ONE);
    }

    private static QueryOptions makeInternalOptions(ParsedStatement.Prepared prepared, Object[] values, ConsistencyLevel cl)
    {
        if (prepared.boundNames.size() != values.length)
            throw new IllegalArgumentException(String.format("Invalid number of values. Expecting %d but got %d", prepared.boundNames.size(), values.length));

        List<ByteBuffer> boundValues = new ArrayList<ByteBuffer>(values.length);
        for (int i = 0; i < values.length; i++)
        {
            Object value = values[i];
            AbstractType type = prepared.boundNames.get(i).type;
            boundValues.add(value instanceof ByteBuffer || value == null ? (ByteBuffer)value : type.decompose(value));
        }
        return QueryOptions.forInternalCalls(cl, boundValues);
    }

    public static ParsedStatement.Prepared prepareInternal(String query) throws RequestValidationException
    {
        ParsedStatement.Prepared prepared = internalStatements.get(query);
        if (prepared != null)
            return prepared;

        // Note: if 2 threads prepare the same query, we'll live so don't bother synchronizing
        prepared = parseStatement(query, internalQueryState());
        prepared.statement.validate(internalQueryState().getClientState());
        internalStatements.putIfAbsent(query, prepared);
        return prepared;
    }

    public static UntypedResultSet executeInternal(String query, Object... values)
    {
        ParsedStatement.Prepared prepared = prepareInternal(query);
        ResultMessage result = prepared.statement.executeInternal(internalQueryState(), makeInternalOptions(prepared, values));
        if (result instanceof ResultMessage.Rows)
            return UntypedResultSet.create(((ResultMessage.Rows)result).result);
        else
            return null;
    }

    public static UntypedResultSet execute(String query, ConsistencyLevel cl, QueryState state, Object... values)
    throws RequestExecutionException
    {
        try
        {
            ParsedStatement.Prepared prepared = prepareInternal(query);
            ResultMessage result = prepared.statement.execute(state, makeInternalOptions(prepared, values, cl));
            if (result instanceof ResultMessage.Rows)
                return UntypedResultSet.create(((ResultMessage.Rows)result).result);
            else
                return null;
        }
        catch (RequestValidationException e)
        {
            throw new RuntimeException("Error validating " + query, e);
        }
    }

    public static UntypedResultSet executeInternalWithPaging(String query, int pageSize, Object... values)
    {
        ParsedStatement.Prepared prepared = prepareInternal(query);
        if (!(prepared.statement instanceof SelectStatement))
            throw new IllegalArgumentException("Only SELECTs can be paged");

        SelectStatement select = (SelectStatement)prepared.statement;
        QueryPager pager = select.getQuery(makeInternalOptions(prepared, values), FBUtilities.nowInSeconds()).getPager(null, Server.CURRENT_VERSION);
        return UntypedResultSet.create(select, pager, pageSize);
    }

    /**
     * Same than executeInternal, but to use for queries we know are only executed once so that the
     * created statement object is not cached.
     */
    public static UntypedResultSet executeOnceInternal(String query, Object... values)
    {
        ParsedStatement.Prepared prepared = parseStatement(query, internalQueryState());
        prepared.statement.validate(internalQueryState().getClientState());
        ResultMessage result = prepared.statement.executeInternal(internalQueryState(), makeInternalOptions(prepared, values));
        if (result instanceof ResultMessage.Rows)
            return UntypedResultSet.create(((ResultMessage.Rows)result).result);
        else
            return null;
    }

<<<<<<< HEAD
    public static UntypedResultSet resultify(String query, RowIterator partition)
=======
    /**
     * A special version of executeInternal that takes the time used as "now" for the query in argument.
     * Note that this only make sense for Selects so this only accept SELECT statements and is only useful in rare
     * cases.
     */
    public static UntypedResultSet executeInternalWithNow(long now, String query, Object... values)
    {
        try
        {
            ParsedStatement.Prepared prepared = prepareInternal(query);
            assert prepared.statement instanceof SelectStatement;
            SelectStatement select = (SelectStatement)prepared.statement;
            ResultMessage result = select.executeInternal(internalQueryState(), makeInternalOptions(prepared, values), now);
            assert result instanceof ResultMessage.Rows;
            return UntypedResultSet.create(((ResultMessage.Rows)result).result);
        }
        catch (RequestExecutionException e)
        {
            throw new RuntimeException(e);
        }
        catch (RequestValidationException e)
        {
            throw new RuntimeException("Error validating query " + query, e);
        }
    }

    public static UntypedResultSet resultify(String query, Row row)
>>>>>>> 6555a87b
    {
        return resultify(query, PartitionIterators.singletonIterator(partition));
    }

    public static UntypedResultSet resultify(String query, PartitionIterator partitions)
    {
        try (PartitionIterator iter = partitions)
        {
            SelectStatement ss = (SelectStatement) getStatement(query, null).statement;
            ResultSet cqlRows = ss.process(iter, FBUtilities.nowInSeconds());
            return UntypedResultSet.create(cqlRows);
        }
    }

    public ResultMessage.Prepared prepare(String query,
                                          QueryState state,
                                          Map<String, ByteBuffer> customPayload) throws RequestValidationException
    {
        return prepare(query, state);
    }

    public ResultMessage.Prepared prepare(String queryString, QueryState queryState)
    {
        ClientState cState = queryState.getClientState();
        return prepare(queryString, cState, cState instanceof ThriftClientState);
    }

    public static ResultMessage.Prepared prepare(String queryString, ClientState clientState, boolean forThrift)
    {
        ResultMessage.Prepared existing = getStoredPreparedStatement(queryString, clientState.getRawKeyspace(), forThrift);
        if (existing != null)
            return existing;

        ParsedStatement.Prepared prepared = getStatement(queryString, clientState);
        int boundTerms = prepared.statement.getBoundTerms();
        if (boundTerms > FBUtilities.MAX_UNSIGNED_SHORT)
            throw new InvalidRequestException(String.format("Too many markers(?). %d markers exceed the allowed maximum of %d", boundTerms, FBUtilities.MAX_UNSIGNED_SHORT));
        assert boundTerms == prepared.boundNames.size();

        return storePreparedStatement(queryString, clientState.getRawKeyspace(), prepared, forThrift);
    }

    private static MD5Digest computeId(String queryString, String keyspace)
    {
        String toHash = keyspace == null ? queryString : keyspace + queryString;
        return MD5Digest.compute(toHash);
    }

    private static Integer computeThriftId(String queryString, String keyspace)
    {
        String toHash = keyspace == null ? queryString : keyspace + queryString;
        return toHash.hashCode();
    }

    private static ResultMessage.Prepared getStoredPreparedStatement(String queryString, String keyspace, boolean forThrift)
    throws InvalidRequestException
    {
        if (forThrift)
        {
            Integer thriftStatementId = computeThriftId(queryString, keyspace);
            ParsedStatement.Prepared existing = thriftPreparedStatements.get(thriftStatementId);
            return existing == null ? null : ResultMessage.Prepared.forThrift(thriftStatementId, existing.boundNames);
        }
        else
        {
            MD5Digest statementId = computeId(queryString, keyspace);
            ParsedStatement.Prepared existing = preparedStatements.get(statementId);
            return existing == null ? null : new ResultMessage.Prepared(statementId, existing);
        }
    }

    private static ResultMessage.Prepared storePreparedStatement(String queryString, String keyspace, ParsedStatement.Prepared prepared, boolean forThrift)
    throws InvalidRequestException
    {
        // Concatenate the current keyspace so we don't mix prepared statements between keyspace (#5352).
        // (if the keyspace is null, queryString has to have a fully-qualified keyspace so it's fine.
        long statementSize = measure(prepared.statement);
        // don't execute the statement if it's bigger than the allowed threshold
        if (statementSize > MAX_CACHE_PREPARED_MEMORY)
            throw new InvalidRequestException(String.format("Prepared statement of size %d bytes is larger than allowed maximum of %d bytes.",
                                                            statementSize,
                                                            MAX_CACHE_PREPARED_MEMORY));
        if (forThrift)
        {
            Integer statementId = computeThriftId(queryString, keyspace);
            thriftPreparedStatements.put(statementId, prepared);
            return ResultMessage.Prepared.forThrift(statementId, prepared.boundNames);
        }
        else
        {
            MD5Digest statementId = computeId(queryString, keyspace);
            preparedStatements.put(statementId, prepared);
            return new ResultMessage.Prepared(statementId, prepared);
        }
    }

    public ResultMessage processPrepared(CQLStatement statement,
                                         QueryState state,
                                         QueryOptions options,
                                         Map<String, ByteBuffer> customPayload)
                                                 throws RequestExecutionException, RequestValidationException
    {
        return processPrepared(statement, state, options);
    }

    public ResultMessage processPrepared(CQLStatement statement, QueryState queryState, QueryOptions options)
    throws RequestExecutionException, RequestValidationException
    {
        List<ByteBuffer> variables = options.getValues();
        // Check to see if there are any bound variables to verify
        if (!(variables.isEmpty() && (statement.getBoundTerms() == 0)))
        {
            if (variables.size() != statement.getBoundTerms())
                throw new InvalidRequestException(String.format("there were %d markers(?) in CQL but %d bound variables",
                                                                statement.getBoundTerms(),
                                                                variables.size()));

            // at this point there is a match in count between markers and variables that is non-zero

            if (logger.isTraceEnabled())
                for (int i = 0; i < variables.size(); i++)
                    logger.trace("[{}] '{}'", i+1, variables.get(i));
        }

        metrics.preparedStatementsExecuted.inc();
        return processStatement(statement, queryState, options);
    }

    public ResultMessage processBatch(BatchStatement statement,
                                      QueryState state,
                                      BatchQueryOptions options,
                                      Map<String, ByteBuffer> customPayload)
                                              throws RequestExecutionException, RequestValidationException
    {
        return processBatch(statement, state, options);
    }

    public ResultMessage processBatch(BatchStatement batch, QueryState queryState, BatchQueryOptions options)
    throws RequestExecutionException, RequestValidationException
    {
        ClientState clientState = queryState.getClientState();
        batch.checkAccess(clientState);
        batch.validate();
        batch.validate(clientState);
        return batch.execute(queryState, options);
    }

    public static ParsedStatement.Prepared getStatement(String queryStr, ClientState clientState)
    throws RequestValidationException
    {
        Tracing.trace("Parsing {}", queryStr);
        ParsedStatement statement = parseStatement(queryStr);

        // Set keyspace for statement that require login
        if (statement instanceof CFStatement)
            ((CFStatement)statement).prepareKeyspace(clientState);

        Tracing.trace("Preparing statement");
        return statement.prepare();
    }

    public static ParsedStatement parseStatement(String queryStr) throws SyntaxException
    {
        try
        {
            return CQLFragmentParser.parseAnyUnhandled(CqlParser::query, queryStr);
        }
        catch (CassandraException ce)
        {
            throw ce;
        }
        catch (RuntimeException re)
        {
            logger.error(String.format("The statement: [%s] could not be parsed.", queryStr), re);
            throw new SyntaxException(String.format("Failed parsing statement: [%s] reason: %s %s",
                                                    queryStr,
                                                    re.getClass().getSimpleName(),
                                                    re.getMessage()));
        }
        catch (RecognitionException e)
        {
            throw new SyntaxException("Invalid or malformed CQL query string: " + e.getMessage());
        }
    }

    private static long measure(Object key)
    {
        return meter.measureDeep(key);
    }

    /**
     * Clear our internal statmeent cache for test purposes.
     */
    @VisibleForTesting
    public static void clearInternalStatementsCache()
    {
        internalStatements.clear();
    }

    private static class MigrationSubscriber extends MigrationListener
    {
        private void removeInvalidPreparedStatements(String ksName, String cfName)
        {
            removeInvalidPreparedStatements(internalStatements.values().iterator(), ksName, cfName);
            removeInvalidPreparedStatements(preparedStatements.values().iterator(), ksName, cfName);
            removeInvalidPreparedStatements(thriftPreparedStatements.values().iterator(), ksName, cfName);
        }

        private void removeInvalidPreparedStatements(Iterator<ParsedStatement.Prepared> iterator, String ksName, String cfName)
        {
            while (iterator.hasNext())
            {
                if (shouldInvalidate(ksName, cfName, iterator.next().statement))
                    iterator.remove();
            }
        }

        private boolean shouldInvalidate(String ksName, String cfName, CQLStatement statement)
        {
            String statementKsName;
            String statementCfName;

            if (statement instanceof ModificationStatement)
            {
                ModificationStatement modificationStatement = ((ModificationStatement) statement);
                statementKsName = modificationStatement.keyspace();
                statementCfName = modificationStatement.columnFamily();
            }
            else if (statement instanceof SelectStatement)
            {
                SelectStatement selectStatement = ((SelectStatement) statement);
                statementKsName = selectStatement.keyspace();
                statementCfName = selectStatement.columnFamily();
            }
            else if (statement instanceof BatchStatement)
            {
                BatchStatement batchStatement = ((BatchStatement) statement);
                for (ModificationStatement stmt : batchStatement.getStatements())
                {
                    if (shouldInvalidate(ksName, cfName, stmt))
                        return true;
                }
                return false;
            }
            else
            {
                return false;
            }

            return ksName.equals(statementKsName) && (cfName == null || cfName.equals(statementCfName));
        }

        public void onCreateFunction(String ksName, String functionName, List<AbstractType<?>> argTypes)
        {
            onCreateFunctionInternal(ksName, functionName, argTypes);
        }

        public void onCreateAggregate(String ksName, String aggregateName, List<AbstractType<?>> argTypes)
        {
            onCreateFunctionInternal(ksName, aggregateName, argTypes);
        }

        private static void onCreateFunctionInternal(String ksName, String functionName, List<AbstractType<?>> argTypes)
        {
            // in case there are other overloads, we have to remove all overloads since argument type
            // matching may change (due to type casting)
            if (Schema.instance.getKSMetaData(ksName).functions.get(new FunctionName(ksName, functionName)).size() > 1)
                removeAllInvalidPreparedStatementsForFunction(ksName, functionName);
        }

        public void onUpdateColumnFamily(String ksName, String cfName, boolean affectsStatements)
        {
            logger.trace("Column definitions for {}.{} changed, invalidating related prepared statements", ksName, cfName);
            if (affectsStatements)
                removeInvalidPreparedStatements(ksName, cfName);
        }

        public void onUpdateFunction(String ksName, String functionName, List<AbstractType<?>> argTypes)
        {
            // Updating a function may imply we've changed the body of the function, so we need to invalid statements so that
            // the new definition is picked (the function is resolved at preparation time).
            // TODO: if the function has multiple overload, we could invalidate only the statement refering to the overload
            // that was updated. This requires a few changes however and probably doesn't matter much in practice.
            removeAllInvalidPreparedStatementsForFunction(ksName, functionName);
        }

        public void onUpdateAggregate(String ksName, String aggregateName, List<AbstractType<?>> argTypes)
        {
            // Updating a function may imply we've changed the body of the function, so we need to invalid statements so that
            // the new definition is picked (the function is resolved at preparation time).
            // TODO: if the function has multiple overload, we could invalidate only the statement refering to the overload
            // that was updated. This requires a few changes however and probably doesn't matter much in practice.
            removeAllInvalidPreparedStatementsForFunction(ksName, aggregateName);
        }

        public void onDropKeyspace(String ksName)
        {
            logger.trace("Keyspace {} was dropped, invalidating related prepared statements", ksName);
            removeInvalidPreparedStatements(ksName, null);
        }

        public void onDropColumnFamily(String ksName, String cfName)
        {
            logger.trace("Table {}.{} was dropped, invalidating related prepared statements", ksName, cfName);
            removeInvalidPreparedStatements(ksName, cfName);
        }

        public void onDropFunction(String ksName, String functionName, List<AbstractType<?>> argTypes)
        {
            removeAllInvalidPreparedStatementsForFunction(ksName, functionName);
        }

        public void onDropAggregate(String ksName, String aggregateName, List<AbstractType<?>> argTypes)
        {
            removeAllInvalidPreparedStatementsForFunction(ksName, aggregateName);
        }

        private static void removeAllInvalidPreparedStatementsForFunction(String ksName, String functionName)
        {
            removeInvalidPreparedStatementsForFunction(internalStatements.values().iterator(), ksName, functionName);
            removeInvalidPreparedStatementsForFunction(preparedStatements.values().iterator(), ksName, functionName);
            removeInvalidPreparedStatementsForFunction(thriftPreparedStatements.values().iterator(), ksName, functionName);
        }

        private static void removeInvalidPreparedStatementsForFunction(Iterator<ParsedStatement.Prepared> statements,
                                                                       final String ksName,
                                                                       final String functionName)
        {
            Predicate<Function> matchesFunction = f -> ksName.equals(f.name().keyspace) && functionName.equals(f.name().name);
            Iterators.removeIf(statements, statement -> Iterables.any(statement.statement.getFunctions(), matchesFunction));
        }
    }
}<|MERGE_RESOLUTION|>--- conflicted
+++ resolved
@@ -343,37 +343,22 @@
             return null;
     }
 
-<<<<<<< HEAD
-    public static UntypedResultSet resultify(String query, RowIterator partition)
-=======
     /**
      * A special version of executeInternal that takes the time used as "now" for the query in argument.
      * Note that this only make sense for Selects so this only accept SELECT statements and is only useful in rare
      * cases.
      */
-    public static UntypedResultSet executeInternalWithNow(long now, String query, Object... values)
-    {
-        try
-        {
-            ParsedStatement.Prepared prepared = prepareInternal(query);
-            assert prepared.statement instanceof SelectStatement;
-            SelectStatement select = (SelectStatement)prepared.statement;
-            ResultMessage result = select.executeInternal(internalQueryState(), makeInternalOptions(prepared, values), now);
-            assert result instanceof ResultMessage.Rows;
-            return UntypedResultSet.create(((ResultMessage.Rows)result).result);
-        }
-        catch (RequestExecutionException e)
-        {
-            throw new RuntimeException(e);
-        }
-        catch (RequestValidationException e)
-        {
-            throw new RuntimeException("Error validating query " + query, e);
-        }
-    }
-
-    public static UntypedResultSet resultify(String query, Row row)
->>>>>>> 6555a87b
+    public static UntypedResultSet executeInternalWithNow(int nowInSec, String query, Object... values)
+    {
+        ParsedStatement.Prepared prepared = prepareInternal(query);
+        assert prepared.statement instanceof SelectStatement;
+        SelectStatement select = (SelectStatement)prepared.statement;
+        ResultMessage result = select.executeInternal(internalQueryState(), makeInternalOptions(prepared, values), nowInSec);
+        assert result instanceof ResultMessage.Rows;
+        return UntypedResultSet.create(((ResultMessage.Rows)result).result);
+    }
+
+    public static UntypedResultSet resultify(String query, RowIterator partition)
     {
         return resultify(query, PartitionIterators.singletonIterator(partition));
     }
