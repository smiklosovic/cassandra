--- conflicted
+++ resolved
@@ -135,11 +135,7 @@
 
         // we can't preheat until the tracker has been set. This doesn't happen until we tell the cfs to
         // replace the old entries.  Track entries to preheat here until then.
-<<<<<<< HEAD
-        Map<SSTableReader, Map<DecoratedKey, RowIndexEntry>> cachedKeyMap =  new HashMap<SSTableReader, Map<DecoratedKey, RowIndexEntry>>();
-=======
-        Map<Descriptor, Map<DecoratedKey, Long>> cachedKeyMap =  new HashMap<Descriptor, Map<DecoratedKey, Long>>();
->>>>>>> 3cc8656f
+        Map<Descriptor, Map<DecoratedKey, RowIndexEntry>> cachedKeyMap =  new HashMap<Descriptor, Map<DecoratedKey, RowIndexEntry>>();
 
         Collection<SSTableReader> sstables = new ArrayList<SSTableReader>();
         Collection<SSTableWriter> writers = new ArrayList<SSTableWriter>();
@@ -193,10 +189,8 @@
 
                 if (newSSTableSegmentThresholdReached(writer))
                 {
-<<<<<<< HEAD
-                    SSTableReader sstable = writer.closeAndOpenReader(getMaxDataAge(toCompact));
-                    cachedKeyMap.put(sstable, cachedKeys);
-                    sstables.add(sstable);
+                    // tmp = false because later we want to query it with descriptor from SSTableReader
+                    cachedKeyMap.put(writer.descriptor.asTemporary(false), cachedKeys);
                     writer = cfs.createCompactionWriter(keysPerSSTable, cfs.directories.getLocationForDisk(dataDirectory), toCompact);
                     writers.add(writer);
                     cachedKeys = new HashMap<DecoratedKey, RowIndexEntry>();
@@ -205,46 +199,29 @@
 
             if (writer.getFilePointer() > 0)
             {
-                SSTableReader sstable = writer.closeAndOpenReader(getMaxDataAge(toCompact));
-                cachedKeyMap.put(sstable, cachedKeys);
-                sstables.add(sstable);
+                cachedKeyMap.put(writer.descriptor.asTemporary(false), cachedKeys);
             }
             else
             {
                 writer.abort();
-            }
-=======
-                    // tmp = false because later we want to query it with descriptor from SSTableReader
-                    cachedKeyMap.put(writer.descriptor.asTemporary(false), cachedKeys);
-                    if (nni.hasNext())
-                    {
-                        writer = cfs.createCompactionWriter(keysPerSSTable, compactionFileLocation, toCompact);
-                        writers.add(writer);
-                        cachedKeys = new HashMap<DecoratedKey, Long>();
-                    }
-                }
+                writers.remove(writer);
             }
 
             long maxAge = getMaxDataAge(toCompact);
             for (SSTableWriter completedWriter : writers)
                 sstables.add(completedWriter.closeAndOpenReader(maxAge));
->>>>>>> 3cc8656f
         }
         catch (Throwable t)
         {
             for (SSTableWriter writer : writers)
                 writer.abort();
-<<<<<<< HEAD
-            throw Throwables.propagate(t);
-=======
             // also remove already completed SSTables
             for (SSTableReader sstable : sstables)
             {
                 sstable.markCompacted();
                 sstable.releaseReference();
             }
-            throw FBUtilities.unchecked(e);
->>>>>>> 3cc8656f
+            throw Throwables.propagate(t);
         }
         finally
         {
@@ -265,18 +242,10 @@
 
         cfs.replaceCompactedSSTables(toCompact, sstables, compactionType);
         // TODO: this doesn't belong here, it should be part of the reader to load when the tracker is wired up
-<<<<<<< HEAD
-        for (Map.Entry<SSTableReader, Map<DecoratedKey, RowIndexEntry>> ssTableReaderMapEntry : cachedKeyMap.entrySet())
-        {
-            SSTableReader key = ssTableReaderMapEntry.getKey();
-            for (Map.Entry<DecoratedKey, RowIndexEntry> entry : ssTableReaderMapEntry.getValue().entrySet())
-               key.cacheKey(entry.getKey(), entry.getValue());
-=======
         for (SSTableReader sstable : sstables)
         {
-            for (Map.Entry<DecoratedKey, Long> entry : cachedKeyMap.get(sstable.descriptor).entrySet())
+            for (Map.Entry<DecoratedKey, RowIndexEntry> entry : cachedKeyMap.get(sstable.descriptor).entrySet())
                sstable.cacheKey(entry.getKey(), entry.getValue());
->>>>>>> 3cc8656f
         }
 
         // log a bunch of statistics about the result
