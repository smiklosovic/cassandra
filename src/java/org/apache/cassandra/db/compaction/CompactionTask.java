/**
 * Licensed to the Apache Software Foundation (ASF) under one
 * or more contributor license agreements.  See the NOTICE file
 * distributed with this work for additional information
 * regarding copyright ownership.  The ASF licenses this file
 * to you under the Apache License, Version 2.0 (the
 * "License"); you may not use this file except in compliance
 * with the License.  You may obtain a copy of the License at
 *
 *     http://www.apache.org/licenses/LICENSE-2.0
 *
 * Unless required by applicable law or agreed to in writing, software
 * distributed under the License is distributed on an "AS IS" BASIS,
 * WITHOUT WARRANTIES OR CONDITIONS OF ANY KIND, either express or implied.
 * See the License for the specific language governing permissions and
 * limitations under the License.
 */

package org.apache.cassandra.db.compaction;

import java.io.File;
import java.io.IOException;
import java.util.*;
import java.util.Map.Entry;

import com.google.common.base.Predicates;
import com.google.common.collect.Iterators;
import org.slf4j.Logger;
import org.slf4j.LoggerFactory;
import org.apache.commons.lang.StringUtils;

import org.apache.cassandra.config.DatabaseDescriptor;
import org.apache.cassandra.db.ColumnFamilyStore;
import org.apache.cassandra.db.DecoratedKey;
import org.apache.cassandra.db.compaction.CompactionManager.CompactionExecutorStatsCollector;
import org.apache.cassandra.io.sstable.SSTable;
import org.apache.cassandra.io.sstable.SSTableReader;
import org.apache.cassandra.io.sstable.SSTableWriter;
import org.apache.cassandra.utils.CloseableIterator;
import org.apache.cassandra.utils.FBUtilities;

public class CompactionTask extends AbstractCompactionTask
{
    protected static final Logger logger = LoggerFactory.getLogger(CompactionTask.class);
    protected final int gcBefore;
    protected boolean isUserDefined;
    protected OperationType compactionType;
    protected static long totalBytesCompacted = 0;

    public CompactionTask(ColumnFamilyStore cfs, Collection<SSTableReader> sstables, final int gcBefore)
    {
        super(cfs, sstables);
        this.gcBefore = gcBefore;
        this.isUserDefined = false;
        this.compactionType = OperationType.COMPACTION;
    }

    public static synchronized long addToTotalBytesCompacted(long bytesCompacted)
    {
        return totalBytesCompacted += bytesCompacted;
    }

    /**
     * For internal use and testing only.  The rest of the system should go through the submit* methods,
     * which are properly serialized.
     * Caller is in charge of marking/unmarking the sstables as compacting.
     */
    public int execute(CompactionExecutorStatsCollector collector) throws IOException
    {
        // The collection of sstables passed may be empty (but not null); even if
        // it is not empty, it may compact down to nothing if all rows are deleted.
        assert sstables != null;

        Set<SSTableReader> toCompact = new HashSet<SSTableReader>(sstables);
        if (!isCompactionInteresting(toCompact))
            return 0;

<<<<<<< HEAD
        // If use defined, we don't want to "trust" our space estimation. If
        // there isn't enough room, it's the user problem
        long expectedSize = isUserDefined ? 0 : cfs.getExpectedCompactedFileSize(toCompact);
        File compactionFileLocation = cfs.directories.getDirectoryForNewSSTables(expectedSize);
        if (partialCompactionsAcceptable())
=======
        if (compactionFileLocation == null)
            compactionFileLocation = cfs.table.getDataFileLocation(cfs.getExpectedCompactedFileSize(toCompact), ensureFreeSpace());

        if (compactionFileLocation == null && partialCompactionsAcceptable())
>>>>>>> fbdf7b03
        {
            // If the compaction file path is null that means we have no space left for this compaction.
            // Try again w/o the largest one.
            while (compactionFileLocation == null && toCompact.size() > 1)
            {
<<<<<<< HEAD
                while (compactionFileLocation == null && toCompact.size() > 1)
                {
                    logger.warn("insufficient space to compact all requested files " + StringUtils.join(toCompact, ", "));
                    // Note that we have removed files that are still marked as compacting. This suboptimal but ok since the caller will unmark all
                    // the sstables at the end.
                    toCompact.remove(cfs.getMaxSizeFile(toCompact));
                    compactionFileLocation = cfs.directories.getDirectoryForNewSSTables(cfs.getExpectedCompactedFileSize(toCompact));
                }
=======
                logger.warn("insufficient space to compact all requested files " + StringUtils.join(toCompact, ", "));
                // Note that we have removed files that are still marked as compacting.
                // This suboptimal but ok since the caller will unmark all the sstables at the end.
                toCompact.remove(cfs.getMaxSizeFile(toCompact));
                compactionFileLocation = cfs.table.getDataFileLocation(cfs.getExpectedCompactedFileSize(toCompact),
                                                                       ensureFreeSpace());
>>>>>>> fbdf7b03
            }

        }

        if (compactionFileLocation == null)
        {
            logger.warn("insufficient space to compact even the two smallest files, aborting");
            return 0;
        }
        assert compactionFileLocation != null;

        if (DatabaseDescriptor.isSnapshotBeforeCompaction())
            cfs.snapshotWithoutFlush(System.currentTimeMillis() + "-" + "compact-" + cfs.columnFamily);

        // sanity check: all sstables must belong to the same cfs
        for (SSTableReader sstable : toCompact)
            assert sstable.descriptor.cfname.equals(cfs.columnFamily);

        CompactionController controller = new CompactionController(cfs, toCompact, gcBefore, isUserDefined);
        // new sstables from flush can be added during a compaction, but only the compaction can remove them,
        // so in our single-threaded compaction world this is a valid way of determining if we're compacting
        // all the sstables (that existed when we started)
        logger.info("Compacting {}", toCompact);

        long startTime = System.currentTimeMillis();
        long totalkeysWritten = 0;

        long estimatedTotalKeys = Math.max(DatabaseDescriptor.getIndexInterval(), SSTableReader.getApproximateKeyCount(toCompact));
        long estimatedSSTables = Math.max(1, SSTable.getTotalBytes(toCompact) / cfs.getCompactionStrategy().getMaxSSTableSize());
        long keysPerSSTable = (long) Math.ceil((double) estimatedTotalKeys / estimatedSSTables);
        if (logger.isDebugEnabled())
            logger.debug("Expected bloom filter size : " + keysPerSSTable);

        AbstractCompactionIterable ci = DatabaseDescriptor.isMultithreadedCompaction()
                                      ? new ParallelCompactionIterable(compactionType, toCompact, controller)
                                      : new CompactionIterable(compactionType, toCompact, controller);
        CloseableIterator<AbstractCompactedRow> iter = ci.iterator();
        Iterator<AbstractCompactedRow> nni = Iterators.filter(iter, Predicates.notNull());
        Map<DecoratedKey, Long> cachedKeys = new HashMap<DecoratedKey, Long>();

        // we can't preheat until the tracker has been set. This doesn't happen until we tell the cfs to
        // replace the old entries.  Track entries to preheat here until then.
        Map<SSTableReader, Map<DecoratedKey, Long>> cachedKeyMap =  new HashMap<SSTableReader, Map<DecoratedKey, Long>>();

        Collection<SSTableReader> sstables = new ArrayList<SSTableReader>();
        Collection<SSTableWriter> writers = new ArrayList<SSTableWriter>();

        if (collector != null)
            collector.beginCompaction(ci);
        try
        {
            if (!nni.hasNext())
            {
                // don't mark compacted in the finally block, since if there _is_ nondeleted data,
                // we need to sync it (via closeAndOpen) first, so there is no period during which
                // a crash could cause data loss.
                cfs.markCompacted(toCompact, compactionType);
                return 0;
            }

            SSTableWriter writer = cfs.createCompactionWriter(keysPerSSTable, compactionFileLocation, toCompact);
            writers.add(writer);
            while (nni.hasNext())
            {
                if (ci.isStopped())
                    throw new CompactionInterruptedException(ci.getCompactionInfo());

                AbstractCompactedRow row = nni.next();
                if (row.isEmpty())
                    continue;

                long position = writer.append(row);
                totalkeysWritten++;

                if (DatabaseDescriptor.getPreheatKeyCache())
                {
                    for (SSTableReader sstable : toCompact)
                    {
                        if (sstable.getCachedPosition(row.key, false) != null)
                        {
                            cachedKeys.put(row.key, position);
                            break;
                        }
                    }
                }
                if (!nni.hasNext() || newSSTableSegmentThresholdReached(writer, position))
                {
                    SSTableReader toIndex = writer.closeAndOpenReader(getMaxDataAge(toCompact));
                    cachedKeyMap.put(toIndex, cachedKeys);
                    sstables.add(toIndex);
                    if (nni.hasNext())
                    {
                        writer = cfs.createCompactionWriter(keysPerSSTable, compactionFileLocation, toCompact);
                        writers.add(writer);
                        cachedKeys = new HashMap<DecoratedKey, Long>();
                    }
                }
            }
        }
        catch (Exception e)
        {
            for (SSTableWriter writer : writers)
                writer.abort();
            throw FBUtilities.unchecked(e);
        }
        finally
        {
            iter.close();
            if (collector != null)
                collector.finishCompaction(ci);
        }

        cfs.replaceCompactedSSTables(toCompact, sstables, compactionType);
        // TODO: this doesn't belong here, it should be part of the reader to load when the tracker is wired up
        for (Entry<SSTableReader, Map<DecoratedKey, Long>> ssTableReaderMapEntry : cachedKeyMap.entrySet())
        {
            SSTableReader key = ssTableReaderMapEntry.getKey();
            for (Entry<DecoratedKey, Long> entry : ssTableReaderMapEntry.getValue().entrySet())
               key.cacheKey(entry.getKey(), entry.getValue());
        }

        long dTime = System.currentTimeMillis() - startTime;
        long startsize = SSTable.getTotalBytes(toCompact);
        long endsize = SSTable.getTotalBytes(sstables);
        double ratio = (double)endsize / (double)startsize;

        StringBuilder builder = new StringBuilder();
        builder.append("[");
        for (SSTableReader reader : sstables)
            builder.append(reader.getFilename()).append(",");
        builder.append("]");

        double mbps = dTime > 0 ? (double)endsize/(1024*1024)/((double)dTime/1000) : 0;
        logger.info(String.format("Compacted to %s.  %,d to %,d (~%d%% of original) bytes for %,d keys at %fMB/s.  Time: %,dms.",
                                  builder.toString(), startsize, endsize, (int) (ratio * 100), totalkeysWritten, mbps, dTime));
        logger.debug(String.format("CF Total Bytes Compacted: %,d", CompactionTask.addToTotalBytesCompacted(endsize)));
        return toCompact.size();
    }

    protected boolean partialCompactionsAcceptable()
    {
        return !isUserDefined;
    }

    protected boolean ensureFreeSpace()
    {
        return !isUserDefined;
    }

    //extensibility point for other strategies that may want to limit the upper bounds of the sstable segment size
    protected boolean newSSTableSegmentThresholdReached(SSTableWriter writer, long position)
    {
        return false;
    }

    /**
     * @return true if the proposed compaction is worth proceeding with.  We allow leveled compaction to
     * override this to allow "promoting" sstables from one level to another w/o rewriting them, if there is no overlapping.
     */
    protected boolean isCompactionInteresting(Set<SSTableReader> toCompact)
    {
        if (isUserDefined || toCompact.size() >= 2)
            return true;
        logger.info(String.format("Nothing to compact in %s.  Use forceUserDefinedCompaction if you wish to force compaction of single sstables (e.g. for tombstone collection)",
                                   cfs.getColumnFamilyName()));
        return false;
    }

    public static long getMaxDataAge(Collection<SSTableReader> sstables)
    {
        long max = 0;
        for (SSTableReader sstable : sstables)
        {
            if (sstable.maxDataAge > max)
                max = sstable.maxDataAge;
        }
        return max;
    }

    public CompactionTask isUserDefined(boolean isUserDefined)
    {
        this.isUserDefined = isUserDefined;
        return this;
    }

    public CompactionTask setCompactionType(OperationType compactionType)
    {
        this.compactionType = compactionType;
        return this;
    }
}<|MERGE_RESOLUTION|>--- conflicted
+++ resolved
@@ -75,42 +75,22 @@
         if (!isCompactionInteresting(toCompact))
             return 0;
 
-<<<<<<< HEAD
-        // If use defined, we don't want to "trust" our space estimation. If
-        // there isn't enough room, it's the user problem
-        long expectedSize = isUserDefined ? 0 : cfs.getExpectedCompactedFileSize(toCompact);
-        File compactionFileLocation = cfs.directories.getDirectoryForNewSSTables(expectedSize);
-        if (partialCompactionsAcceptable())
-=======
-        if (compactionFileLocation == null)
-            compactionFileLocation = cfs.table.getDataFileLocation(cfs.getExpectedCompactedFileSize(toCompact), ensureFreeSpace());
+        File compactionFileLocation = cfs.directories.getDirectoryForNewSSTables(cfs.getExpectedCompactedFileSize(toCompact),
+                                                                                 ensureFreeSpace());
 
         if (compactionFileLocation == null && partialCompactionsAcceptable())
->>>>>>> fbdf7b03
         {
             // If the compaction file path is null that means we have no space left for this compaction.
             // Try again w/o the largest one.
             while (compactionFileLocation == null && toCompact.size() > 1)
             {
-<<<<<<< HEAD
-                while (compactionFileLocation == null && toCompact.size() > 1)
-                {
-                    logger.warn("insufficient space to compact all requested files " + StringUtils.join(toCompact, ", "));
-                    // Note that we have removed files that are still marked as compacting. This suboptimal but ok since the caller will unmark all
-                    // the sstables at the end.
-                    toCompact.remove(cfs.getMaxSizeFile(toCompact));
-                    compactionFileLocation = cfs.directories.getDirectoryForNewSSTables(cfs.getExpectedCompactedFileSize(toCompact));
-                }
-=======
                 logger.warn("insufficient space to compact all requested files " + StringUtils.join(toCompact, ", "));
                 // Note that we have removed files that are still marked as compacting.
                 // This suboptimal but ok since the caller will unmark all the sstables at the end.
                 toCompact.remove(cfs.getMaxSizeFile(toCompact));
-                compactionFileLocation = cfs.table.getDataFileLocation(cfs.getExpectedCompactedFileSize(toCompact),
-                                                                       ensureFreeSpace());
->>>>>>> fbdf7b03
+                compactionFileLocation = cfs.directories.getDirectoryForNewSSTables(cfs.getExpectedCompactedFileSize(toCompact),
+                                                                                    ensureFreeSpace());
             }
-
         }
 
         if (compactionFileLocation == null)
