--- conflicted
+++ resolved
@@ -636,11 +636,7 @@
 
     public static void validateKeyspaceNotSystem(String modifiedKeyspace) throws org.apache.cassandra.exceptions.InvalidRequestException
     {
-<<<<<<< HEAD
-        if (SchemaConstants.isSystemKeyspace(modifiedKeyspace))
-=======
-        if (Schema.isLocalSystemKeyspace(modifiedKeyspace))
->>>>>>> 9e37967e
+        if (SchemaConstants.isLocalSystemKeyspace(modifiedKeyspace))
             throw new org.apache.cassandra.exceptions.InvalidRequestException(String.format("%s keyspace is not user-modifiable", modifiedKeyspace));
     }
 
