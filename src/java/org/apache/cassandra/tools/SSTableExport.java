/*
 * Licensed to the Apache Software Foundation (ASF) under one
 * or more contributor license agreements.  See the NOTICE file
 * distributed with this work for additional information
 * regarding copyright ownership.  The ASF licenses this file
 * to you under the Apache License, Version 2.0 (the
 * "License"); you may not use this file except in compliance
 * with the License.  You may obtain a copy of the License at
 *
 *     http://www.apache.org/licenses/LICENSE-2.0
 *
 * Unless required by applicable law or agreed to in writing, software
 * distributed under the License is distributed on an "AS IS" BASIS,
 * WITHOUT WARRANTIES OR CONDITIONS OF ANY KIND, either express or implied.
 * See the License for the specific language governing permissions and
 * limitations under the License.
 */
package org.apache.cassandra.tools;

import java.io.File;
import java.io.IOException;
import java.io.PrintStream;
import java.util.*;

import org.apache.commons.cli.*;

import org.apache.cassandra.config.CFMetaData;
import org.apache.cassandra.config.DatabaseDescriptor;
import org.apache.cassandra.config.Schema;
import org.apache.cassandra.db.*;
import org.apache.cassandra.db.composites.CellNameType;
import org.apache.cassandra.db.marshal.AbstractType;
import org.apache.cassandra.dht.IPartitioner;
import org.apache.cassandra.exceptions.ConfigurationException;
import org.apache.cassandra.io.sstable.*;
import org.apache.cassandra.io.util.RandomAccessReader;
import org.apache.cassandra.utils.ByteBufferUtil;
import org.codehaus.jackson.JsonGenerator;
import org.codehaus.jackson.map.ObjectMapper;

import static org.apache.cassandra.utils.ByteBufferUtil.bytesToHex;
import static org.apache.cassandra.utils.ByteBufferUtil.hexToBytes;

/**
 * Export SSTables to JSON format.
 */
public class SSTableExport
{
    private static final ObjectMapper jsonMapper = new ObjectMapper();

    private static final String KEY_OPTION = "k";
    private static final String EXCLUDEKEY_OPTION = "x";
    private static final String ENUMERATEKEYS_OPTION = "e";

    private static final Options options = new Options();
    private static CommandLine cmd;

    static
    {
        Option optKey = new Option(KEY_OPTION, true, "Row key");
        // Number of times -k <key> can be passed on the command line.
        optKey.setArgs(500);
        options.addOption(optKey);

        Option excludeKey = new Option(EXCLUDEKEY_OPTION, true, "Excluded row key");
        // Number of times -x <key> can be passed on the command line.
        excludeKey.setArgs(500);
        options.addOption(excludeKey);

        Option optEnumerate = new Option(ENUMERATEKEYS_OPTION, false, "enumerate keys only");
        options.addOption(optEnumerate);

        // disabling auto close of the stream
        jsonMapper.configure(JsonGenerator.Feature.AUTO_CLOSE_TARGET, false);
    }

    /**
     * Checks if PrintStream error and throw exception
     *
     * @param out The PrintStream to be check
     */
    private static void checkStream(PrintStream out) throws IOException
    {
        if (out.checkError())
            throw new IOException("Error writing output stream");
    }

    /**
     * JSON Hash Key serializer
     *
     * @param out   The output steam to write data
     * @param value value to set as a key
     */
    private static void writeKey(PrintStream out, String value)
    {
        writeJSON(out, value);
        out.print(": ");
    }

    private static List<Object> serializeAtom(OnDiskAtom atom, CFMetaData cfMetaData)
    {
        if (atom instanceof Cell)
        {
            return serializeColumn((Cell) atom, cfMetaData);
        }
        else
        {
            assert atom instanceof RangeTombstone;
            RangeTombstone rt = (RangeTombstone) atom;
            ArrayList<Object> serializedColumn = new ArrayList<Object>();
            serializedColumn.add(cfMetaData.comparator.getString(rt.min));
            serializedColumn.add(cfMetaData.comparator.getString(rt.max));
            serializedColumn.add(rt.data.markedForDeleteAt);
            serializedColumn.add("t");
            serializedColumn.add(rt.data.localDeletionTime);
            return serializedColumn;
        }
    }

    /**
     * Serialize a given cell to a List of Objects that jsonMapper knows how to turn into strings.  Format is
     *
     * human_readable_name, value, timestamp, [flag, [options]]
     *
     * Value is normally the human readable value as rendered by the validator, but for deleted cells we
     * give the local deletion time instead.
     *
     * Flag may be exactly one of {d,e,c} for deleted, expiring, or counter:
     *  - No options for deleted cells
     *  - If expiring, options will include the TTL and local deletion time.
     *  - If counter, options will include timestamp of last delete
     *
     * @param cell     cell presentation
     * @param cfMetaData Column Family metadata (to get validator)
     * @return cell as serialized list
     */
    private static List<Object> serializeColumn(Cell cell, CFMetaData cfMetaData)
    {
        CellNameType comparator = cfMetaData.comparator;
        ArrayList<Object> serializedColumn = new ArrayList<Object>();

        serializedColumn.add(comparator.getString(cell.name()));

        if (cell instanceof DeletedCell)
        {
            serializedColumn.add(cell.getLocalDeletionTime());
        }
        else
        {
            AbstractType<?> validator = cfMetaData.getValueValidator(cell.name());
            serializedColumn.add(validator.getString(cell.value()));
        }

        serializedColumn.add(cell.timestamp());

        if (cell instanceof DeletedCell)
        {
            serializedColumn.add("d");
        }
        else if (cell instanceof ExpiringCell)
        {
            serializedColumn.add("e");
            serializedColumn.add(((ExpiringCell) cell).getTimeToLive());
            serializedColumn.add(cell.getLocalDeletionTime());
        }
        else if (cell instanceof CounterCell)
        {
            serializedColumn.add("c");
            serializedColumn.add(((CounterCell) cell).timestampOfLastDelete());
        }

        return serializedColumn;
    }

    /**
     * Get portion of the columns and serialize in loop while not more columns left in the row
     *
     * @param row SSTableIdentityIterator row representation with Column Family
     * @param key Decorated Key for the required row
     * @param out output stream
     */
    private static void serializeRow(SSTableIdentityIterator row, DecoratedKey key, PrintStream out)
    {
        serializeRow(row.getColumnFamily().deletionInfo(), row, row.getColumnFamily().metadata(), key, out);
    }

    private static void serializeRow(DeletionInfo deletionInfo, Iterator<OnDiskAtom> atoms, CFMetaData metadata, DecoratedKey key, PrintStream out)
    {
        out.print("{");
        writeKey(out, "key");
        writeJSON(out, bytesToHex(key.getKey()));
        out.print(",\n");

        if (!deletionInfo.isLive())
        {
            out.print(" ");
            writeKey(out, "metadata");
            out.print("{");
            writeKey(out, "deletionInfo");
            writeJSON(out, deletionInfo.getTopLevelDeletion());
            out.print("}");
            out.print(",\n");
        }

        out.print(" ");
        writeKey(out, "cells");
        out.print("[");
        while (atoms.hasNext())
        {
            writeJSON(out, serializeAtom(atoms.next(), metadata));

            if (atoms.hasNext())
                out.print(",\n           ");
        }
        out.print("]");

        out.print("}");
    }

    /**
     * Enumerate row keys from an SSTableReader and write the result to a PrintStream.
     *
     * @param desc the descriptor of the file to export the rows from
     * @param outs PrintStream to write the output to
     * @throws IOException on failure to read/write input/output
     */
    public static void enumeratekeys(Descriptor desc, PrintStream outs)
    throws IOException
    {
        KeyIterator iter = new KeyIterator(desc);
        try
        {
            DecoratedKey lastKey = null;
            while (iter.hasNext())
            {
                DecoratedKey key = iter.next();

                // validate order of the keys in the sstable
                if (lastKey != null && lastKey.compareTo(key) > 0)
                    throw new IOException("Key out of order! " + lastKey + " > " + key);
                lastKey = key;

<<<<<<< HEAD
            outs.println(bytesToHex(key.getKey()));
            checkStream(outs); // flushes
=======
                outs.println(bytesToHex(key.key));
                checkStream(outs); // flushes
            }
        }
        finally
        {
            iter.close();
>>>>>>> f3f69cb4
        }
    }

    /**
     * Export specific rows from an SSTable and write the resulting JSON to a PrintStream.
     *
     * @param desc     the descriptor of the sstable to read from
     * @param outs     PrintStream to write the output to
     * @param toExport the keys corresponding to the rows to export
     * @param excludes keys to exclude from export
     * @throws IOException on failure to read/write input/output
     */
    public static void export(Descriptor desc, PrintStream outs, Collection<String> toExport, String[] excludes) throws IOException
    {
        SSTableReader sstable = SSTableReader.open(desc);
        RandomAccessReader dfile = sstable.openDataReader();
        try
        {
            IPartitioner<?> partitioner = sstable.partitioner;

            if (excludes != null)
                toExport.removeAll(Arrays.asList(excludes));

            outs.println("[");

            int i = 0;

            // last key to compare order
            DecoratedKey lastKey = null;

            for (String key : toExport)
            {
                DecoratedKey decoratedKey = partitioner.decorateKey(hexToBytes(key));

                if (lastKey != null && lastKey.compareTo(decoratedKey) > 0)
                    throw new IOException("Key out of order! " + lastKey + " > " + decoratedKey);

                lastKey = decoratedKey;

                RowIndexEntry entry = sstable.getPosition(decoratedKey, SSTableReader.Operator.EQ);
                if (entry == null)
                    continue;

                dfile.seek(entry.position);
                ByteBufferUtil.readWithShortLength(dfile); // row key
                if (sstable.descriptor.version.hasRowSizeAndColumnCount)
                    dfile.readLong(); // row size
                DeletionInfo deletionInfo = new DeletionInfo(DeletionTime.serializer.deserialize(dfile));
                int columnCount = sstable.descriptor.version.hasRowSizeAndColumnCount ? dfile.readInt()
                        : Integer.MAX_VALUE;

<<<<<<< HEAD
            dfile.seek(entry.position);
            ByteBufferUtil.readWithShortLength(dfile); // row key
            DeletionInfo deletionInfo = new DeletionInfo(DeletionTime.serializer.deserialize(dfile));
            Iterator<OnDiskAtom> atomIterator = sstable.metadata.getOnDiskIterator(dfile, sstable.descriptor.version);
=======
                Iterator<OnDiskAtom> atomIterator = sstable.metadata.getOnDiskIterator(dfile, columnCount,
                        sstable.descriptor.version);

                checkStream(outs);
>>>>>>> f3f69cb4

                if (i != 0)
                    outs.println(",");
                i++;
                serializeRow(deletionInfo, atomIterator, sstable.metadata, decoratedKey, outs);
            }

            outs.println("\n]");
            outs.flush();
        }
        finally
        {
            dfile.close();
        }
    }

    // This is necessary to accommodate the test suite since you cannot open a Reader more
    // than once from within the same process.
    static void export(SSTableReader reader, PrintStream outs, String[] excludes) throws IOException
    {
        Set<String> excludeSet = new HashSet<String>();

        if (excludes != null)
            excludeSet = new HashSet<String>(Arrays.asList(excludes));

        SSTableIdentityIterator row;
        SSTableScanner scanner = reader.getScanner();
        try
        {
            outs.println("[");

            int i = 0;

            // collecting keys to export
            while (scanner.hasNext())
            {
                row = (SSTableIdentityIterator) scanner.next();

                String currentKey = bytesToHex(row.getKey().key);

<<<<<<< HEAD
            String currentKey = bytesToHex(row.getKey().getKey());
=======
                if (excludeSet.contains(currentKey))
                    continue;
                else if (i != 0)
                    outs.println(",");
>>>>>>> f3f69cb4

                serializeRow(row, row.getKey(), outs);
                checkStream(outs);

                i++;
            }

            outs.println("\n]");
            outs.flush();
        }
        finally
        {
            scanner.close();
        }
    }

    /**
     * Export an SSTable and write the resulting JSON to a PrintStream.
     *
     * @param desc     the descriptor of the sstable to read from
     * @param outs     PrintStream to write the output to
     * @param excludes keys to exclude from export
     * @throws IOException on failure to read/write input/output
     */
    public static void export(Descriptor desc, PrintStream outs, String[] excludes) throws IOException
    {
        export(SSTableReader.open(desc), outs, excludes);
    }

    /**
     * Export an SSTable and write the resulting JSON to standard out.
     *
     * @param desc     the descriptor of the sstable to read from
     * @param excludes keys to exclude from export
     * @throws IOException on failure to read/write SSTable/standard out
     */
    public static void export(Descriptor desc, String[] excludes) throws IOException
    {
        export(desc, System.out, excludes);
    }

    /**
     * Given arguments specifying an SSTable, and optionally an output file,
     * export the contents of the SSTable to JSON.
     *
     * @param args command lines arguments
     * @throws IOException            on failure to open/read/write files or output streams
     * @throws ConfigurationException on configuration failure (wrong params given)
     */
    public static void main(String[] args) throws ConfigurationException
    {
        String usage = String.format("Usage: %s <sstable> [-k key [-k key [...]] -x key [-x key [...]]]%n", SSTableExport.class.getName());

        CommandLineParser parser = new PosixParser();
        try
        {
            cmd = parser.parse(options, args);
        }
        catch (ParseException e1)
        {
            System.err.println(e1.getMessage());
            System.err.println(usage);
            System.exit(1);
        }


        if (cmd.getArgs().length != 1)
        {
            System.err.println("You must supply exactly one sstable");
            System.err.println(usage);
            System.exit(1);
        }


        String[] keys = cmd.getOptionValues(KEY_OPTION);
        String[] excludes = cmd.getOptionValues(EXCLUDEKEY_OPTION);
        String ssTableFileName = new File(cmd.getArgs()[0]).getAbsolutePath();

        DatabaseDescriptor.loadSchemas();
        Descriptor descriptor = Descriptor.fromFilename(ssTableFileName);

        // Start by validating keyspace name
        if (Schema.instance.getKSMetaData(descriptor.ksname) == null)
        {
            System.err.println(String.format("Filename %s references to nonexistent keyspace: %s!",
                                             ssTableFileName, descriptor.ksname));
            System.exit(1);
        }
        Keyspace keyspace = Keyspace.open(descriptor.ksname);

        // Make it work for indexes too - find parent cf if necessary
        String baseName = descriptor.cfname;
        if (descriptor.cfname.contains("."))
        {
            String[] parts = descriptor.cfname.split("\\.", 2);
            baseName = parts[0];
        }

        // IllegalArgumentException will be thrown here if ks/cf pair does not exist
        try
        {
            keyspace.getColumnFamilyStore(baseName);
        }
        catch (IllegalArgumentException e)
        {
            System.err.println(String.format("The provided column family is not part of this cassandra keyspace: keyspace = %s, column family = %s",
                                             descriptor.ksname, descriptor.cfname));
            System.exit(1);
        }

        try
        {
            if (cmd.hasOption(ENUMERATEKEYS_OPTION))
            {
                enumeratekeys(descriptor, System.out);
            }
            else
            {
                if ((keys != null) && (keys.length > 0))
                    export(descriptor, System.out, Arrays.asList(keys), excludes);
                else
                    export(descriptor, excludes);
            }
        }
        catch (IOException e)
        {
            // throwing exception outside main with broken pipe causes windows cmd to hang
            e.printStackTrace(System.err);
        }

        System.exit(0);
    }

    private static void writeJSON(PrintStream out, Object value)
    {
        try
        {
            jsonMapper.writeValue(out, value);
        }
        catch (Exception e)
        {
            throw new RuntimeException(e.getMessage(), e);
        }
    }
}<|MERGE_RESOLUTION|>--- conflicted
+++ resolved
@@ -240,18 +240,13 @@
                     throw new IOException("Key out of order! " + lastKey + " > " + key);
                 lastKey = key;
 
-<<<<<<< HEAD
-            outs.println(bytesToHex(key.getKey()));
-            checkStream(outs); // flushes
-=======
-                outs.println(bytesToHex(key.key));
+                outs.println(bytesToHex(key.getKey()));
                 checkStream(outs); // flushes
             }
         }
         finally
         {
             iter.close();
->>>>>>> f3f69cb4
         }
     }
 
@@ -297,23 +292,10 @@
 
                 dfile.seek(entry.position);
                 ByteBufferUtil.readWithShortLength(dfile); // row key
-                if (sstable.descriptor.version.hasRowSizeAndColumnCount)
-                    dfile.readLong(); // row size
                 DeletionInfo deletionInfo = new DeletionInfo(DeletionTime.serializer.deserialize(dfile));
-                int columnCount = sstable.descriptor.version.hasRowSizeAndColumnCount ? dfile.readInt()
-                        : Integer.MAX_VALUE;
-
-<<<<<<< HEAD
-            dfile.seek(entry.position);
-            ByteBufferUtil.readWithShortLength(dfile); // row key
-            DeletionInfo deletionInfo = new DeletionInfo(DeletionTime.serializer.deserialize(dfile));
-            Iterator<OnDiskAtom> atomIterator = sstable.metadata.getOnDiskIterator(dfile, sstable.descriptor.version);
-=======
-                Iterator<OnDiskAtom> atomIterator = sstable.metadata.getOnDiskIterator(dfile, columnCount,
-                        sstable.descriptor.version);
-
+
+                Iterator<OnDiskAtom> atomIterator = sstable.metadata.getOnDiskIterator(dfile, sstable.descriptor.version);
                 checkStream(outs);
->>>>>>> f3f69cb4
 
                 if (i != 0)
                     outs.println(",");
@@ -352,16 +334,12 @@
             {
                 row = (SSTableIdentityIterator) scanner.next();
 
-                String currentKey = bytesToHex(row.getKey().key);
-
-<<<<<<< HEAD
-            String currentKey = bytesToHex(row.getKey().getKey());
-=======
+                String currentKey = bytesToHex(row.getKey().getKey());
+
                 if (excludeSet.contains(currentKey))
                     continue;
                 else if (i != 0)
                     outs.println(",");
->>>>>>> f3f69cb4
 
                 serializeRow(row, row.getKey(), outs);
                 checkStream(outs);
