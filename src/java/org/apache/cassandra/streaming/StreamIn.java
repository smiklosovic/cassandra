package org.apache.cassandra.streaming;
/*
 * 
 * Licensed to the Apache Software Foundation (ASF) under one
 * or more contributor license agreements.  See the NOTICE file
 * distributed with this work for additional information
 * regarding copyright ownership.  The ASF licenses this file
 * to you under the Apache License, Version 2.0 (the
 * "License"); you may not use this file except in compliance
 * with the License.  You may obtain a copy of the License at
 * 
 *   http://www.apache.org/licenses/LICENSE-2.0
 * 
 * Unless required by applicable law or agreed to in writing,
 * software distributed under the License is distributed on an
 * "AS IS" BASIS, WITHOUT WARRANTIES OR CONDITIONS OF ANY
 * KIND, either express or implied.  See the License for the
 * specific language governing permissions and limitations
 * under the License.
 * 
 */


import java.io.IOException;
import java.net.InetAddress;
import java.util.Collection;

import org.apache.cassandra.gms.Gossiper;
import org.apache.commons.lang.StringUtils;
import org.slf4j.Logger;
import org.slf4j.LoggerFactory;

import org.apache.cassandra.db.ColumnFamilyStore;
import org.apache.cassandra.db.Table;
import org.apache.cassandra.dht.Range;
import org.apache.cassandra.io.sstable.Descriptor;
import org.apache.cassandra.net.Message;
import org.apache.cassandra.net.MessagingService;
import org.apache.cassandra.utils.FBUtilities;

/**
 * for streaming data from other nodes in to this one.
 * Sends a STREAM_REQUEST Message to the source node(s), after which StreamOut on that side takes over.
 * See StreamOut for details.
 */
public class StreamIn
{
    private static Logger logger = LoggerFactory.getLogger(StreamIn.class);

    /**
     * Request ranges to be transferred from source to local node
     */
<<<<<<< HEAD
    public static void requestRanges(InetAddress source, String tableName, Collection<Range> ranges, OperationType type)
    {
        requestRanges(source, tableName, ranges, null, type);
    }

    public static void requestRanges(InetAddress source, String tableName, Collection<Range> ranges, Runnable callback, OperationType type)
=======
    public static void requestRanges(InetAddress source, String tableName, Collection<Range> ranges, Runnable callback)
>>>>>>> 2f90f45c
    {
        assert ranges.size() > 0;

        if (logger.isDebugEnabled())
            logger.debug("Requesting from {} ranges {}", source, StringUtils.join(ranges, ", "));
        StreamInSession session = StreamInSession.create(source, callback);
        Message message = new StreamRequestMessage(FBUtilities.getLocalAddress(), 
                                                   ranges, 
                                                   tableName, 
                                                   session.getSessionId(), 
                                                   type)
                .getMessage(Gossiper.instance.getVersion(source));
        MessagingService.instance().sendOneWay(message, source);
    }

    /** Translates remote files to local files by creating a local sstable per remote sstable. */
    public static PendingFile getContextMapping(PendingFile remote) throws IOException
    {
        /* Create a local sstable for each remote sstable */
        Descriptor remotedesc = remote.desc;

        // new local sstable
        Table table = Table.open(remotedesc.ksname);
        ColumnFamilyStore cfStore = table.getColumnFamilyStore(remotedesc.cfname);
<<<<<<< HEAD
        Descriptor localdesc = Descriptor.fromFilename(cfStore.getFlushPath(remote.size));
=======
        Descriptor localdesc = Descriptor.fromFilename(cfStore.getFlushPath(remote.desc.version));
>>>>>>> 2f90f45c

        return new PendingFile(localdesc, remote);
     }
}<|MERGE_RESOLUTION|>--- conflicted
+++ resolved
@@ -50,16 +50,7 @@
     /**
      * Request ranges to be transferred from source to local node
      */
-<<<<<<< HEAD
-    public static void requestRanges(InetAddress source, String tableName, Collection<Range> ranges, OperationType type)
-    {
-        requestRanges(source, tableName, ranges, null, type);
-    }
-
     public static void requestRanges(InetAddress source, String tableName, Collection<Range> ranges, Runnable callback, OperationType type)
-=======
-    public static void requestRanges(InetAddress source, String tableName, Collection<Range> ranges, Runnable callback)
->>>>>>> 2f90f45c
     {
         assert ranges.size() > 0;
 
@@ -84,11 +75,7 @@
         // new local sstable
         Table table = Table.open(remotedesc.ksname);
         ColumnFamilyStore cfStore = table.getColumnFamilyStore(remotedesc.cfname);
-<<<<<<< HEAD
-        Descriptor localdesc = Descriptor.fromFilename(cfStore.getFlushPath(remote.size));
-=======
-        Descriptor localdesc = Descriptor.fromFilename(cfStore.getFlushPath(remote.desc.version));
->>>>>>> 2f90f45c
+        Descriptor localdesc = Descriptor.fromFilename(cfStore.getFlushPath(remote.size, remote.desc.version));
 
         return new PendingFile(localdesc, remote);
      }
