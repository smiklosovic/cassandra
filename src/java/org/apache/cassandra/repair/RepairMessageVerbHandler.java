--- conflicted
+++ resolved
@@ -129,25 +129,8 @@
 
                 case ANTICOMPACTION_REQUEST:
                     AnticompactionRequest anticompactionRequest = (AnticompactionRequest) message.payload;
-<<<<<<< HEAD
                     logger.debug("Got anticompaction request {}", anticompactionRequest);
-                    try
-                    {
-                        List<Future<?>> futures = ActiveRepairService.instance.doAntiCompaction(anticompactionRequest.parentRepairSession, anticompactionRequest.successfulRanges);
-                        FBUtilities.waitOnFutures(futures);
-                    }
-                    catch (Exception e)
-                    {
-                        throw new RuntimeException(e);
-                    }
-                    finally
-                    {
-                        ActiveRepairService.instance.removeParentRepairSession(anticompactionRequest.parentRepairSession);
-                    }
-
-=======
-                    ActiveRepairService.instance.doAntiCompaction(anticompactionRequest.parentRepairSession);
->>>>>>> 6d06f32a
+                    ActiveRepairService.instance.doAntiCompaction(anticompactionRequest.parentRepairSession, anticompactionRequest.successfulRanges);
                     break;
 
                 default:
